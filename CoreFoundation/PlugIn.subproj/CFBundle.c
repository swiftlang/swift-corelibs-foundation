--- conflicted
+++ resolved
@@ -135,11 +135,7 @@
 
 #pragma mark -
 
-<<<<<<< HEAD
-#if !(DEPLOYMENT_TARGET_WINDOWS || DEPLOYMENT_TARGET_ANDROID || DEPLOYMENT_RUNTIME_OBJC) /* FHS_BUNDLES */
-=======
-#if !DEPLOYMENT_RUNTIME_OBJC && !TARGET_OS_WIN32 && !TARGET_OS_ANDROID
->>>>>>> 139e47df
+#if !(TARGET_OS_WIN32 || TARGET_OS_ANDROID || DEPLOYMENT_RUNTIME_OBJC) /* FHS_BUNDLES */
 
 // Functions and constants for FHS bundles:
 #define _CFBundleFHSDirectory_share CFSTR("share")
@@ -164,17 +160,10 @@
     
     return isFHSBundle;
 }
-<<<<<<< HEAD
 #endif /* FHS_BUNDLES */
 
-Boolean _CFBundleSupportsFHSBundles() {
-#if !(DEPLOYMENT_TARGET_WINDOWS || DEPLOYMENT_TARGET_ANDROID || DEPLOYMENT_RUNTIME_OBJC) /* FHS_BUNDLES */
-=======
-#endif // !DEPLOYMENT_RUNTIME_OBJC && !TARGET_OS_WIN32 && !TARGET_OS_ANDROID
-
 CF_CROSS_PLATFORM_EXPORT Boolean _CFBundleSupportsFHSBundles() {
-#if !DEPLOYMENT_RUNTIME_OBJC && !DEPLOYMENT_TARGET_WINDOWS && !DEPLOYMENT_TARGET_ANDROID
->>>>>>> 139e47df
+#if !(TARGET_OS_WIN32 || TARGET_OS_ANDROID || DEPLOYMENT_RUNTIME_OBJC) /* FHS_BUNDLES */
     return true;
 #else
     return false;
@@ -737,11 +726,7 @@
 
     bundle->_url = newURL;
     
-<<<<<<< HEAD
-#if !(DEPLOYMENT_TARGET_WINDOWS || DEPLOYMENT_TARGET_ANDROID || DEPLOYMENT_RUNTIME_OBJC) /* FHS_BUNDLES */
-=======
-#if !DEPLOYMENT_RUNTIME_OBJC && !TARGET_OS_WIN32 && !TARGET_OS_ANDROID
->>>>>>> 139e47df
+#if !(TARGET_OS_WIN32 || TARGET_OS_ANDROID || DEPLOYMENT_RUNTIME_OBJC) /* FHS_BUNDLES */
     bundle->_isFHSInstalledBundle = _CFBundleURLIsForFHSInstalledBundle(newURL);
 #endif /* FHS_BUNDLES */
 
