--- conflicted
+++ resolved
@@ -28,11 +28,7 @@
 
 #if TARGET_OS_MAC || TARGET_OS_LINUX || TARGET_OS_BSD || TARGET_OS_WASI
 #include <unistd.h>
-<<<<<<< HEAD
 #if TARGET_OS_MAC || TARGET_OS_BSD
-=======
-#if !TARGET_OS_ANDROID && !TARGET_OS_WASI
->>>>>>> b17c01c2
 #include <sys/sysctl.h>
 #endif
 #include <sys/stat.h>
