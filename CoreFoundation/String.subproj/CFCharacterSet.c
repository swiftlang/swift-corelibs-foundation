/*	CFCharacterSet.c
	Copyright (c) 1999-2019, Apple Inc. and the Swift project authors
 
	Portions Copyright (c) 2014-2019, Apple Inc. and the Swift project authors
	Licensed under Apache License v2.0 with Runtime Library Exception
	See http://swift.org/LICENSE.txt for license information
	See http://swift.org/CONTRIBUTORS.txt for the list of Swift project authors
	Responsibility: Foundation Team
*/

#include <CoreFoundation/CFCharacterSet.h>
#include <CoreFoundation/CFByteOrder.h>
#include "CFCharacterSetPriv.h"
#include <CoreFoundation/CFData.h>
#include <CoreFoundation/CFString.h>
#include "CFInternal.h"
#include "CFRuntime_Internal.h"
#include <CoreFoundation/CFUniChar.h>
#include "CFUniCharPriv.h"
#include <stdlib.h>
#include <string.h>
#include <unicode/uchar.h>


#define BITSPERBYTE	8	/* (CHAR_BIT * sizeof(unsigned char)) */
#define LOG_BPB		3
#define LOG_BPLW	5
#define NUMCHARACTERS	65536

#define MAX_ANNEX_PLANE	(16)

/* Number of things in the array keeping the bits.
*/
#define __kCFBitmapSize		(NUMCHARACTERS / BITSPERBYTE)

/* How many elements max can be in an __kCFCharSetClassString CFCharacterSet
*/
#define __kCFStringCharSetMax 64

/* The last builtin set ID number
*/
#define __kCFLastBuiltinSetID kCFCharacterSetNewline

/* How many elements in the "singles" array before we use binary search.
*/
#define __kCFSetBreakeven 10

/* This tells us, within 1k or so, whether a thing is POTENTIALLY in the set (in the bitmap blob of the private structure) before we bother to do specific checking.
*/
#define __CFCSetBitsInRange(n, i)	(i[n>>15] & (1L << ((n>>10) % 32)))

/* Compact bitmap params
*/
#define __kCFCompactBitmapNumPages (256)

#define __kCFCompactBitmapMaxPages (128) // the max pages allocated

#define __kCFCompactBitmapPageSize (__kCFBitmapSize / __kCFCompactBitmapNumPages)

typedef struct {
    CFCharacterSetRef *_nonBMPPlanes;
    unsigned int _validEntriesBitmap;
    unsigned char _numOfAllocEntries;
    unsigned char _isAnnexInverted;
    uint16_t _padding;
} CFCharSetAnnexStruct;

struct __CFCharacterSet {
    CFRuntimeBase _base;
    CFHashCode _hashValue;
    union {
        struct {
            CFIndex _type;
        } _builtin;
        struct {
            UInt32 _firstChar;
            CFIndex _length;
        } _range;
        struct {
            UniChar *_buffer;
            CFIndex _length;
        } _string;
        struct {
            uint8_t *_bits;
        } _bitmap;
        struct {
            uint8_t *_cBits;
        } _compactBitmap;
   } _variants;
   CFCharSetAnnexStruct *_annex;
};

/* _base._info values interesting for CFCharacterSet
*/
enum {
    __kCFCharSetClassBuiltin = 0,
    __kCFCharSetClassRange = 1,
    __kCFCharSetClassString = 2,
    __kCFCharSetClassBitmap = 3,
    __kCFCharSetClassCompactBitmap = 4,
};

/* Inline accessor macros for _base._info
*/
CF_INLINE Boolean __CFCSetIsMutable(CFCharacterSetRef cset) {
    return __CFRuntimeGetFlag(cset, 0);
}

CF_INLINE Boolean __CFCSetIsBuiltin(CFCharacterSetRef cset) {
    return __CFRuntimeGetValue(cset, 6, 4) == __kCFCharSetClassBuiltin;
}

CF_INLINE Boolean __CFCSetIsRange(CFCharacterSetRef cset) {
    return __CFRuntimeGetValue(cset, 6, 4) == __kCFCharSetClassRange;
}

CF_INLINE Boolean __CFCSetIsString(CFCharacterSetRef cset) {
    return __CFRuntimeGetValue(cset, 6, 4) == __kCFCharSetClassString;
}

CF_INLINE Boolean __CFCSetIsBitmap(CFCharacterSetRef cset) {
    return __CFRuntimeGetValue(cset, 6, 4) == __kCFCharSetClassBitmap;
}
CF_INLINE Boolean __CFCSetIsCompactBitmap(CFCharacterSetRef cset) {
    return __CFRuntimeGetValue(cset, 6, 4) == __kCFCharSetClassCompactBitmap;
}

CF_INLINE UInt32 __CFCSetClassType(CFCharacterSetRef cset) {
    return __CFRuntimeGetValue(cset, 6, 4);
}

CF_INLINE Boolean __CFCSetIsInverted(CFCharacterSetRef cset) {
    return __CFRuntimeGetFlag(cset, 3);
}

CF_INLINE Boolean __CFCSetHasHashValue(CFCharacterSetRef cset) {
    return __CFRuntimeGetFlag(cset, 2);
}

CF_INLINE void __CFCSetPutIsMutable(CFMutableCharacterSetRef cset, Boolean isMutable) {
    __CFRuntimeSetFlag(cset, 0, isMutable);
}

CF_INLINE void __CFCSetPutIsInverted(CFMutableCharacterSetRef cset, Boolean isInverted) {
    __CFRuntimeSetFlag(cset, 3, isInverted);
}

CF_INLINE void __CFCSetPutHasHashValue(CFMutableCharacterSetRef cset, Boolean hasHash) {
    __CFRuntimeSetFlag(cset, 2, hasHash);
}

CF_INLINE void __CFCSetPutClassType(CFMutableCharacterSetRef cset, UInt32 classType) {
    __CFRuntimeSetValue(cset, 6, 4, classType);
}

CF_PRIVATE Boolean __CFCharacterSetIsMutable(CFCharacterSetRef cset) {
    return __CFCSetIsMutable(cset);
}

/* Inline contents accessor macros
*/
CF_INLINE CFCharacterSetPredefinedSet __CFCSetBuiltinType(CFCharacterSetRef cset) {return cset->_variants._builtin._type;}
CF_INLINE UInt32 __CFCSetRangeFirstChar(CFCharacterSetRef cset) {return cset->_variants._range._firstChar;}
CF_INLINE CFIndex __CFCSetRangeLength(CFCharacterSetRef cset) {return cset->_variants._range._length;}
CF_INLINE UniChar *__CFCSetStringBuffer(CFCharacterSetRef cset) {return (UniChar*)(cset->_variants._string._buffer);}
CF_INLINE CFIndex __CFCSetStringLength(CFCharacterSetRef cset) {return cset->_variants._string._length;}
CF_INLINE uint8_t *__CFCSetBitmapBits(CFCharacterSetRef cset) {return cset->_variants._bitmap._bits;}
CF_INLINE uint8_t *__CFCSetCompactBitmapBits(CFCharacterSetRef cset) {return cset->_variants._compactBitmap._cBits;}

CF_INLINE void __CFCSetPutBuiltinType(CFMutableCharacterSetRef cset, CFCharacterSetPredefinedSet type) {cset->_variants._builtin._type = type;}
CF_INLINE void __CFCSetPutRangeFirstChar(CFMutableCharacterSetRef cset, UInt32 first) {cset->_variants._range._firstChar = first;}
CF_INLINE void __CFCSetPutRangeLength(CFMutableCharacterSetRef cset, CFIndex length) {cset->_variants._range._length = length;}
CF_INLINE void __CFCSetPutStringBuffer(CFMutableCharacterSetRef cset, UniChar *theBuffer) {cset->_variants._string._buffer = theBuffer;}
CF_INLINE void __CFCSetPutStringLength(CFMutableCharacterSetRef cset, CFIndex length) {cset->_variants._string._length = length;}
CF_INLINE void __CFCSetPutBitmapBits(CFMutableCharacterSetRef cset, uint8_t *bits) {cset->_variants._bitmap._bits = bits;}
CF_INLINE void __CFCSetPutCompactBitmapBits(CFMutableCharacterSetRef cset, uint8_t *bits) {cset->_variants._compactBitmap._cBits = bits;}

/* Validation funcs
*/
#if defined(CF_ENABLE_ASSERTIONS)
CF_INLINE void __CFCSetValidateBuiltinType(CFCharacterSetPredefinedSet type, const char *func) {
    CFAssert2(type > 0 && type <= __kCFLastBuiltinSetID, __kCFLogAssertion, "%s: Unknowen builtin type %d", func, type);
}
CF_INLINE void __CFCSetValidateRange(CFRange theRange, const char *func) {
    CFAssert3(theRange.location >= 0 && theRange.location + theRange.length <= 0x1FFFFF, __kCFLogAssertion, "%s: Range out of Unicode range (location -> %d length -> %d)", func, theRange.location, theRange.length);
}
CF_INLINE void __CFCSetValidateTypeAndMutability(CFCharacterSetRef cset, const char *func) {
    __CFGenericValidateType(cset, _kCFRuntimeIDCFCharacterSet);
    CFAssert1(__CFCSetIsMutable(cset), __kCFLogAssertion, "%s: Immutable character set passed to mutable function", func);
}
#else
#define __CFCSetValidateBuiltinType(t,f)
#define __CFCSetValidateRange(r,f)
#define __CFCSetValidateTypeAndMutability(r,f)
#endif

/* Inline utility funcs
*/
static Boolean __CFCSetIsEqualBitmap(const UInt32 *bits1, const UInt32 *bits2) {
    CFIndex length = __kCFBitmapSize / sizeof(UInt32);

    if (bits1 == bits2) {
        return true;
    } else if (bits1 && bits2) {
        if (bits1 == (const UInt32 *)-1) {
            while (length--) if ((UInt32)-1 != *bits2++) return false;
        } else if (bits2 == (const UInt32 *)-1) {
            while (length--) if ((UInt32)-1 != *bits1++) return false;
        } else {
            while (length--) if (*bits1++ != *bits2++) return false;
        }
        return true;
    } else if (!bits1 && !bits2) { // empty set
        return true;
    } else {
        if (bits2) bits1 = bits2;
        if (bits1 == (const UInt32 *)-1) return false;
        while (length--) if (*bits1++) return false;
        return true;
    }
}

CF_INLINE Boolean __CFCSetIsEqualBitmapInverted(const UInt32 *bits1, const UInt32 *bits2) {
    CFIndex length = __kCFBitmapSize / sizeof(UInt32);

    while (length--) if (*bits1++ != ~(*(bits2++))) return false;
    return true;
}

static Boolean __CFCSetIsBitmapEqualToRange(const UInt32 *bits, UniChar firstChar, UniChar lastChar, Boolean isInverted) {
    CFIndex firstCharIndex = firstChar >> LOG_BPB;
    CFIndex lastCharIndex = lastChar >> LOG_BPB;
    CFIndex length;
    UInt32 value;

    if (firstCharIndex == lastCharIndex) {
        value = ((((UInt32)0xFF) << (firstChar & (BITSPERBYTE - 1))) & (((UInt32)0xFF) >> ((BITSPERBYTE - 1) - (lastChar & (BITSPERBYTE - 1))))) << (((sizeof(UInt32) - 1) - (firstCharIndex % sizeof(UInt32))) * BITSPERBYTE);
        value = CFSwapInt32HostToBig(value);
        firstCharIndex = lastCharIndex = firstChar >> LOG_BPLW;
        if (*(bits + firstCharIndex) != (isInverted ? ~value : value)) return FALSE;
    } else {
        UInt32 firstCharMask;
        UInt32 lastCharMask;

        length = firstCharIndex % sizeof(UInt32);
        firstCharMask = (((((UInt32)0xFF) << (firstChar & (BITSPERBYTE - 1))) & 0xFF) << (((sizeof(UInt32) - 1) - length) * BITSPERBYTE)) | (UInt32)(((UInt64)0xFFFFFFFF) >> ((length + 1) * BITSPERBYTE));
        
        length = lastCharIndex % sizeof(UInt32);
        lastCharMask = ((((UInt32)0xFF) >> ((BITSPERBYTE - 1) - (lastChar & (BITSPERBYTE - 1)))) << (((sizeof(UInt32) - 1) - length) * BITSPERBYTE)) | (UInt32)(((UInt64)0xFFFFFFFF) << ((sizeof(UInt32) - length) * BITSPERBYTE));

        firstCharIndex = firstChar >> LOG_BPLW;
        lastCharIndex = lastChar >> LOG_BPLW;
        
        if (firstCharIndex == lastCharIndex) {
            firstCharMask &= lastCharMask;
            value = CFSwapInt32HostToBig(firstCharMask & lastCharMask);
            if (*(bits + firstCharIndex) != (isInverted ? ~value : value)) return FALSE;
        } else {
            value = CFSwapInt32HostToBig(firstCharMask);
            if (*(bits + firstCharIndex) != (isInverted ? ~value : value)) return FALSE;

            value = CFSwapInt32HostToBig(lastCharMask);
            if (*(bits + lastCharIndex) != (isInverted ? ~value : value)) return FALSE;
        }
    }

    length = firstCharIndex;
    value = (isInverted ? ((UInt32)0xFFFFFFFF) : 0);
    while (length--) {
        if (*(bits++) != value) return FALSE;
    }

    ++bits; // Skip firstCharIndex
    length = (lastCharIndex - (firstCharIndex + 1));
    value = (isInverted ? 0 : ((UInt32)0xFFFFFFFF));
    while (length-- > 0) {
        if (*(bits++) != value) return FALSE;
    }
    if (firstCharIndex != lastCharIndex) ++bits;

    length = (0xFFFF >> LOG_BPLW) - lastCharIndex;
    value = (isInverted ? ((UInt32)0xFFFFFFFF) : 0);
    while (length--) {
        if (*(bits++) != value) return FALSE;
    }

    return TRUE;
}

CF_INLINE Boolean __CFCSetIsBitmapSupersetOfBitmap(const UInt32 *bits1, const UInt32 *bits2, Boolean isInverted1, Boolean isInverted2) {
    CFIndex length = __kCFBitmapSize / sizeof(UInt32);
    UInt32 val1, val2;

    while (length--) {
        val2 = (isInverted2 ? ~(*(bits2++)) : *(bits2++));
        val1 = (isInverted1 ? ~(*(bits1++)) : *(bits1++)) & val2;
        if (val1 != val2) return false;
    }

    return true;
}

CF_INLINE Boolean __CFCSetHasNonBMPPlane(CFCharacterSetRef cset) { return ((cset)->_annex && (cset)->_annex->_validEntriesBitmap ? true : false); }
CF_INLINE Boolean __CFCSetAnnexIsInverted (CFCharacterSetRef cset) { return ((cset)->_annex && (cset)->_annex->_isAnnexInverted ? true : false); }
CF_INLINE UInt32 __CFCSetAnnexValidEntriesBitmap(CFCharacterSetRef cset) { return ((cset)->_annex ? (cset)->_annex->_validEntriesBitmap : 0); }

CF_INLINE Boolean __CFCSetIsEmpty(CFCharacterSetRef cset) {
    if (__CFCSetHasNonBMPPlane(cset) || __CFCSetAnnexIsInverted(cset)) return false;

    switch (__CFCSetClassType(cset)) {
        case __kCFCharSetClassRange: if (!__CFCSetRangeLength(cset)) return true; break;
        case __kCFCharSetClassString: if (!__CFCSetStringLength(cset)) return true; break;
        case __kCFCharSetClassBitmap: if (!__CFCSetBitmapBits(cset)) return true; break;
        case __kCFCharSetClassCompactBitmap: if (!__CFCSetCompactBitmapBits(cset)) return true; break;
    }
    return false;
}

CF_INLINE void __CFCSetBitmapAddCharacter(uint8_t *bitmap, UniChar theChar) {
    bitmap[(theChar) >> LOG_BPB] |= (((unsigned)1) << (theChar & (BITSPERBYTE - 1)));
}

CF_INLINE void __CFCSetBitmapRemoveCharacter(uint8_t *bitmap, UniChar theChar) {
    bitmap[(theChar) >> LOG_BPB] &= ~(((unsigned)1) << (theChar & (BITSPERBYTE - 1)));
}

CF_INLINE Boolean __CFCSetIsMemberBitmap(const uint8_t *bitmap, UniChar theChar) {
    return ((bitmap[(theChar) >> LOG_BPB] & (((unsigned)1) << (theChar & (BITSPERBYTE - 1)))) ? true : false);
}

#define NUM_32BIT_SLOTS	(NUMCHARACTERS / 32)

CF_INLINE void __CFCSetBitmapFastFillWithValue(UInt32 *bitmap, uint8_t value) {
    UInt32 mask = (value << 24) | (value << 16) | (value << 8) | value;
    UInt32 numSlots = NUMCHARACTERS / 32;

    while (numSlots--) *(bitmap++) = mask;
}

CF_INLINE void __CFCSetBitmapAddCharactersInRange(uint8_t *bitmap, UniChar firstChar, UniChar lastChar) {
    if (firstChar == lastChar) {
        bitmap[firstChar >> LOG_BPB] |= (((unsigned)1) << (firstChar & (BITSPERBYTE - 1)));
    } else {
        UInt32 idx = firstChar >> LOG_BPB;
        UInt32 max = lastChar >> LOG_BPB;

        if (idx == max) {
            bitmap[idx] |= (((unsigned)0xFF) << (firstChar & (BITSPERBYTE - 1))) & (((unsigned)0xFF) >> ((BITSPERBYTE - 1) - (lastChar & (BITSPERBYTE - 1))));
        } else {
            bitmap[idx] |= (((unsigned)0xFF) << (firstChar & (BITSPERBYTE - 1)));
            bitmap[max] |= (((unsigned)0xFF) >> ((BITSPERBYTE - 1) - (lastChar & (BITSPERBYTE - 1))));

            ++idx;
            while (idx < max) bitmap[idx++] = 0xFF;
        }
    }
}

CF_INLINE void __CFCSetBitmapRemoveCharactersInRange(uint8_t *bitmap, UniChar firstChar, UniChar lastChar) {
    UInt32 idx = firstChar >> LOG_BPB;
    UInt32 max = lastChar >> LOG_BPB;

    if (idx == max) {
        bitmap[idx] &= ~((((unsigned)0xFF) << (firstChar & (BITSPERBYTE - 1))) & (((unsigned)0xFF) >> ((BITSPERBYTE - 1) - (lastChar & (BITSPERBYTE - 1)))));
    } else {
        bitmap[idx] &= ~(((unsigned)0xFF) << (firstChar & (BITSPERBYTE - 1)));
        bitmap[max] &= ~(((unsigned)0xFF) >> ((BITSPERBYTE - 1) - (lastChar & (BITSPERBYTE - 1))));

        ++idx;
        while (idx < max) bitmap[idx++] = 0;
    }
}

#define __CFCSetAnnexBitmapSetPlane(bitmap,plane)	((bitmap) |= (1 << (plane)))
#define __CFCSetAnnexBitmapClearPlane(bitmap,plane)	((bitmap) &= (~(1 << (plane))))
#define __CFCSetAnnexBitmapGetPlane(bitmap,plane)	((bitmap) & (1 << (plane)))

CF_INLINE void __CFCSetAllocateAnnexForPlane(CFCharacterSetRef cset, unsigned char plane) {
    if (cset->_annex == NULL) {
        ((CFMutableCharacterSetRef)cset)->_annex = (CFCharSetAnnexStruct *)CFAllocatorAllocate(CFGetAllocator(cset), sizeof(CFCharSetAnnexStruct), 0);
        cset->_annex->_numOfAllocEntries = plane;
        cset->_annex->_isAnnexInverted = false;
        cset->_annex->_validEntriesBitmap = 0;
        cset->_annex->_nonBMPPlanes = ((plane > 0) ? (CFCharacterSetRef*)CFAllocatorAllocate(CFGetAllocator(cset), sizeof(CFCharacterSetRef) * plane, 0) : NULL);
    } else if (cset->_annex->_numOfAllocEntries < plane) {
        cset->_annex->_numOfAllocEntries = plane;
        if (NULL == cset->_annex->_nonBMPPlanes) {
            cset->_annex->_nonBMPPlanes = (CFCharacterSetRef*)CFAllocatorAllocate(CFGetAllocator(cset), sizeof(CFCharacterSetRef) * plane, 0);
        } else {
            cset->_annex->_nonBMPPlanes = __CFSafelyReallocateWithAllocator(CFGetAllocator(cset), cset->_annex->_nonBMPPlanes, sizeof(CFCharacterSetRef) * plane, 0, NULL);
        }
    }
}

CF_INLINE void __CFCSetAnnexSetIsInverted(CFCharacterSetRef cset, Boolean flag) {
    if (flag) __CFCSetAllocateAnnexForPlane(cset, 0);
    if (cset->_annex) ((CFMutableCharacterSetRef)cset)->_annex->_isAnnexInverted = flag;
}
                                      
CF_INLINE void __CFCSetPutCharacterSetToAnnexPlane(CFCharacterSetRef cset, CFCharacterSetRef annexCSet, unsigned char plane) {
    if (plane < 1) { HALT; }
    __CFCSetAllocateAnnexForPlane(cset, plane);
    if (__CFCSetAnnexBitmapGetPlane(cset->_annex->_validEntriesBitmap, plane)) {
        _CLANG_ANALYZER_ASSERT(cset->_annex->_nonBMPPlanes[plane - 1] != NULL);
        CFRelease(cset->_annex->_nonBMPPlanes[plane - 1]);
    }
    if (annexCSet) {
        cset->_annex->_nonBMPPlanes[plane - 1] = (CFCharacterSetRef)CFRetain(annexCSet);
        __CFCSetAnnexBitmapSetPlane(cset->_annex->_validEntriesBitmap, plane);
    } else {
        __CFCSetAnnexBitmapClearPlane(cset->_annex->_validEntriesBitmap, plane);
    }
}

CF_INLINE CFCharacterSetRef __CFCSetGetAnnexPlaneCharacterSet(CFCharacterSetRef cset, unsigned char plane) {
    if (plane < 1) { HALT; }
    if (plane > MAX_ANNEX_PLANE) { return NULL; }
    __CFCSetAllocateAnnexForPlane(cset, plane);
    if (!__CFCSetAnnexBitmapGetPlane(cset->_annex->_validEntriesBitmap, plane)) {
        cset->_annex->_nonBMPPlanes[plane - 1] = (CFCharacterSetRef)CFCharacterSetCreateMutable(CFGetAllocator(cset));
        __CFCSetAnnexBitmapSetPlane(cset->_annex->_validEntriesBitmap, plane);
    }
    return cset->_annex->_nonBMPPlanes[plane - 1];
}

CF_INLINE CFCharacterSetRef __CFCSetGetAnnexPlaneCharacterSetNoAlloc(CFCharacterSetRef cset, unsigned char plane) {
    if (plane < 1) { HALT; }
    if (plane > MAX_ANNEX_PLANE) { return NULL; }
    if (cset->_annex) {
        if (__CFCSetAnnexBitmapGetPlane(cset->_annex->_validEntriesBitmap, plane)) {
            if (plane <= cset->_annex->_numOfAllocEntries) {
                return cset->_annex->_nonBMPPlanes[plane - 1];
            }
        }
    }
    return NULL;
}

CF_INLINE void __CFCSetDeallocateAnnexPlane(CFCharacterSetRef cset) {
    if (cset->_annex) {
        int idx;
        
        for (idx = 0;idx < MAX_ANNEX_PLANE;idx++) {
            if (__CFCSetAnnexBitmapGetPlane(cset->_annex->_validEntriesBitmap, idx + 1)) {
                CFRelease(cset->_annex->_nonBMPPlanes[idx]);
            }
        }
        CFAllocatorDeallocate(CFGetAllocator(cset), cset->_annex->_nonBMPPlanes);
        CFAllocatorDeallocate(CFGetAllocator(cset), cset->_annex);
        ((CFMutableCharacterSetRef)cset)->_annex = NULL;
    }
}

CF_INLINE uint8_t __CFCSetGetHeaderValue(const uint8_t *bitmap, int *numPages) {
    uint8_t value = *bitmap;

    if ((value == 0) || (value == UINT8_MAX)) {
        int numBytes = __kCFCompactBitmapPageSize - 1;

        while (numBytes > 0) {
            if (*(++bitmap) != value) break;
            --numBytes;
        }
        if (numBytes == 0) return value;
    }
    return (uint8_t)(++(*numPages));
}

CF_INLINE bool __CFCSetIsMemberInCompactBitmap(const uint8_t *compactBitmap, UTF16Char character) {
    uint8_t value = compactBitmap[(character >> 8)]; // Assuming __kCFCompactBitmapNumPages == 256

    if (value == 0) {
        return false;
    } else if (value == UINT8_MAX) {
        return true;
    } else {
        compactBitmap += (__kCFCompactBitmapNumPages + (__kCFCompactBitmapPageSize * (value - 1)));
        character &= 0xFF; // Assuming __kCFCompactBitmapNumPages == 256
        return ((compactBitmap[(character / BITSPERBYTE)] & (1 << (character % BITSPERBYTE))) ? true : false);
    }
}

CF_INLINE uint32_t __CFCSetGetCompactBitmapSize(const uint8_t *compactBitmap) {
    uint32_t length = __kCFCompactBitmapNumPages;
    uint32_t size = __kCFCompactBitmapNumPages;
    uint8_t value;

    while (length-- > 0) {
        value = *(compactBitmap++);
        if ((value != 0) && (value != UINT8_MAX)) size += __kCFCompactBitmapPageSize;
    }
    return size;
}

CF_INLINE void __CFExpandCompactBitmap(const uint8_t *src, uint8_t *dst) {
    const uint8_t *srcBody = src + __kCFCompactBitmapNumPages;
    int i;
    uint8_t value;

    for (i = 0;i < __kCFCompactBitmapNumPages;i++) {
        value = *(src++);
        if ((value == 0) || (value == UINT8_MAX)) {
            memset(dst, value, __kCFCompactBitmapPageSize);
        } else {
            memmove(dst, srcBody, __kCFCompactBitmapPageSize);
            srcBody += __kCFCompactBitmapPageSize;
        }
        dst += __kCFCompactBitmapPageSize;
    }
}


static void __CFCheckForExpandedSet(CFCharacterSetRef cset) {
    static int8_t __CFNumberOfPlanesForLogging = -1;
    static bool warnedOnce = false;

    if (0 > __CFNumberOfPlanesForLogging) {
        const char *envVar = __CFgetenv("CFCharacterSetCheckForExpandedSet");
        long value = (envVar ? strtol_l(envVar, NULL, 0, NULL) : 0);
        __CFNumberOfPlanesForLogging = (int8_t)(((value > 0) && (value <= 16)) ? value : 0);
    }

    if (__CFNumberOfPlanesForLogging) {
        uint32_t entries = __CFCSetAnnexValidEntriesBitmap(cset);
        int count = 0;

        while (entries) {
            if ((entries & 1) && (++count >= __CFNumberOfPlanesForLogging)) {
                if (!warnedOnce) {
                    CFLog(kCFLogLevelWarning, CFSTR("An expanded CFMutableCharacter has been detected.  Recommend to compact with CFCharacterSetCreateCopy"));
		    warnedOnce = true;
		}
                break;
            }
            entries >>= 1;
        }
    }
}

static void __CFCSetGetBitmap(CFCharacterSetRef cset, uint8_t *bits) {
    uint8_t *bitmap;
    CFIndex length = __kCFBitmapSize;

    if (__CFCSetIsBitmap(cset) && (bitmap = __CFCSetBitmapBits(cset))) {
        memmove(bits, bitmap, __kCFBitmapSize);
    } else {
        Boolean isInverted = __CFCSetIsInverted(cset);
        uint8_t value = (isInverted ? (uint8_t)-1 : 0);

        bitmap = bits;
        while (length--) *bitmap++ = value; // Initialize the buffer

        if (!__CFCSetIsEmpty(cset)) {
            switch (__CFCSetClassType(cset)) {
                case __kCFCharSetClassBuiltin: {
                    UInt8 result = CFUniCharGetBitmapForPlane(__CFCSetBuiltinType(cset), 0, bits, (isInverted != 0));
                    if (result == kCFUniCharBitmapEmpty && isInverted) {
                        length = __kCFBitmapSize;
                        bitmap = bits;
                        while (length--) *bitmap++ = 0;
                    } else if (result == kCFUniCharBitmapAll && !isInverted) {
                        length = __kCFBitmapSize;
                        bitmap = bits;
                        while (length--) *bitmap++ = (UInt8)0xFF;
                    }
                }
                    break;

                case __kCFCharSetClassRange: {
                    UInt32 theChar = __CFCSetRangeFirstChar(cset);
                    if (theChar < NUMCHARACTERS) { // the range starts in BMP
                        length = __CFCSetRangeLength(cset);
                        if (theChar + length >= NUMCHARACTERS) length = NUMCHARACTERS - theChar;
                        if (isInverted) {
                            __CFCSetBitmapRemoveCharactersInRange(bits, theChar, (UniChar)(theChar + length) - 1);
                        } else {
                            __CFCSetBitmapAddCharactersInRange(bits, theChar, (UniChar)(theChar + length) - 1);
                        }
                    }
                }
                    break;

                case __kCFCharSetClassString: {
                    const UniChar *buffer = __CFCSetStringBuffer(cset);
                    length = __CFCSetStringLength(cset);
                    while (length--) (isInverted ? __CFCSetBitmapRemoveCharacter(bits, *buffer++) : __CFCSetBitmapAddCharacter(bits, *buffer++));
                }
                    break;

                case __kCFCharSetClassCompactBitmap:
                    __CFExpandCompactBitmap(__CFCSetCompactBitmapBits(cset), bits);
                    break;
            }
        }
    }
}

static Boolean __CFCharacterSetEqual(CFTypeRef cf1, CFTypeRef cf2);

static Boolean __CFCSetIsEqualAnnex(CFCharacterSetRef cf1, CFCharacterSetRef cf2) {
    CFCharacterSetRef subSet1;
    CFCharacterSetRef subSet2;
    Boolean isAnnexInvertStateIdentical = (__CFCSetAnnexIsInverted(cf1) == __CFCSetAnnexIsInverted(cf2) ? true: false);
    int idx;

    if (isAnnexInvertStateIdentical) {
        if (__CFCSetAnnexValidEntriesBitmap(cf1) != __CFCSetAnnexValidEntriesBitmap(cf2)) return false;
        for (idx = 1;idx <= MAX_ANNEX_PLANE;idx++) {
            subSet1 = __CFCSetGetAnnexPlaneCharacterSetNoAlloc(cf1, idx);
            subSet2 = __CFCSetGetAnnexPlaneCharacterSetNoAlloc(cf2, idx);

            if (subSet1 && !__CFCharacterSetEqual(subSet1, subSet2)) return false;
        }
    } else {
        uint8_t bitsBuf[__kCFBitmapSize];
        uint8_t bitsBuf2[__kCFBitmapSize];

        for (idx = 1;idx <= MAX_ANNEX_PLANE;idx++) {
            subSet1 = __CFCSetGetAnnexPlaneCharacterSetNoAlloc(cf1, idx);
            subSet2 = __CFCSetGetAnnexPlaneCharacterSetNoAlloc(cf2, idx);

            if (subSet1 == NULL && subSet2 == NULL) {
                return false;
            } else if (subSet1 == NULL) {
                if (__CFCSetIsBitmap(subSet2)) {
                    if (!__CFCSetIsEqualBitmap((const UInt32 *)__CFCSetBitmapBits(subSet2), (const UInt32 *)-1)) {
                        return false;
                    }
                } else {
                    __CFCSetGetBitmap(subSet2, bitsBuf);
                    if (!__CFCSetIsEqualBitmap((const UInt32 *)bitsBuf, (const UInt32 *)-1)) {
                        return false;
                    }
                }
            } else if (subSet2 == NULL) {
                if (__CFCSetIsBitmap(subSet1)) {
                    if (!__CFCSetIsEqualBitmap((const UInt32 *)__CFCSetBitmapBits(subSet1), (const UInt32 *)-1)) {
                        return false;
                    }
                } else {
                    __CFCSetGetBitmap(subSet1, bitsBuf);
                    if (!__CFCSetIsEqualBitmap((const UInt32 *)bitsBuf, (const UInt32 *)-1)) {
                        return false;
                    }
                }
            } else {
                Boolean isBitmap1 = __CFCSetIsBitmap(subSet1);
                Boolean isBitmap2 = __CFCSetIsBitmap(subSet2);

                if (isBitmap1 && isBitmap2) {
                    if (!__CFCSetIsEqualBitmapInverted((const UInt32 *)__CFCSetBitmapBits(subSet1), (const UInt32 *)__CFCSetBitmapBits(subSet2))) {
                        return false;
                    }
                } else if (!isBitmap1 && !isBitmap2) {
                    __CFCSetGetBitmap(subSet1, bitsBuf);
                    __CFCSetGetBitmap(subSet2, bitsBuf2);
                    if (!__CFCSetIsEqualBitmapInverted((const UInt32 *)bitsBuf, (const UInt32 *)bitsBuf2)) {
                        return false;
                    }
                } else {
                    if (isBitmap2) {
                        CFCharacterSetRef tmp = subSet2;
                        subSet2 = subSet1;
                        subSet1 = tmp;
                    }
                    __CFCSetGetBitmap(subSet2, bitsBuf);
                    if (!__CFCSetIsEqualBitmapInverted((const UInt32 *)__CFCSetBitmapBits(subSet1), (const UInt32 *)bitsBuf)) {
                        return false;
                    }
                }
            }
        }
    }
    return true;
}

/* Compact bitmap
*/
static uint8_t *__CFCreateCompactBitmap(CFAllocatorRef allocator, const uint8_t *bitmap) {
    const uint8_t *src;
    uint8_t *dst;
    int i;
    int numPages = 0;
    uint8_t header[__kCFCompactBitmapNumPages];

    src = bitmap;
    for (i = 0;i < __kCFCompactBitmapNumPages;i++) {
        header[i] = __CFCSetGetHeaderValue(src, &numPages);

        // Allocating more pages is probably not interesting enough to be compact
        if (numPages > __kCFCompactBitmapMaxPages) return NULL;
        src += __kCFCompactBitmapPageSize;
    }

    dst = (uint8_t *)CFAllocatorAllocate(allocator, __kCFCompactBitmapNumPages + (__kCFCompactBitmapPageSize * numPages), 0);

    if (numPages > 0) {
        uint8_t *dstBody = dst + __kCFCompactBitmapNumPages;

        src = bitmap;
        for (i = 0;i < __kCFCompactBitmapNumPages;i++) {
            dst[i] = header[i];
    
            if ((dst[i] != 0) && (dst[i] != UINT8_MAX)) {
                memmove(dstBody, src, __kCFCompactBitmapPageSize);
                dstBody += __kCFCompactBitmapPageSize;
            }
            src += __kCFCompactBitmapPageSize;
        }
    } else {
        memmove(dst, header, __kCFCompactBitmapNumPages);
    }

    return dst;
}

static void __CFCSetMakeCompact(CFMutableCharacterSetRef cset) {
    if (__CFCSetIsBitmap(cset) && __CFCSetBitmapBits(cset)) {
        uint8_t *bitmap = __CFCSetBitmapBits(cset);
        uint8_t *cBitmap = __CFCreateCompactBitmap(CFGetAllocator(cset), bitmap);

        if (cBitmap) {
            CFAllocatorDeallocate(CFGetAllocator(cset), bitmap);
            __CFCSetPutClassType(cset, __kCFCharSetClassCompactBitmap);
            __CFCSetPutCompactBitmapBits(cset, cBitmap);
        }
    }
}

static void __CFCSetAddNonBMPPlanesInRange(CFMutableCharacterSetRef cset, CFRange range) {
    int firstChar = (range.location & 0xFFFF);
    int maxChar = range.location + range.length;
    int idx = range.location >> 16; // first plane
    int maxPlane = MIN((maxChar - 1) >> 16, MAX_ANNEX_PLANE); // last plane
    CFRange planeRange;
    CFMutableCharacterSetRef annexPlane;

    maxChar &= 0xFFFF;

    if (idx > MAX_ANNEX_PLANE) {
        // no point going further, we're not going to be able to store any part of this range
        return;
    }
    
    Boolean const annex_inverted = __CFCSetAnnexIsInverted(cset);

    for (idx = (idx ? idx : 1);idx <= maxPlane;idx++) {
        planeRange.location = __CFMax(firstChar, 0);
        planeRange.length = (idx == maxPlane && maxChar ? maxChar : 0x10000) - planeRange.location;
        if (annex_inverted) {
            if ((annexPlane = (CFMutableCharacterSetRef)__CFCSetGetAnnexPlaneCharacterSetNoAlloc(cset, idx))) {
                CFCharacterSetRemoveCharactersInRange(annexPlane, planeRange);
                if (__CFCSetIsEmpty(annexPlane) && !__CFCSetIsInverted(annexPlane)) {
                    CFRelease(annexPlane);
                    __CFCSetAnnexBitmapClearPlane(cset->_annex->_validEntriesBitmap, idx);
                }
            } else {
                CFAllocatorRef const allocator = CFGetAllocator(cset);
                annexPlane = CFCharacterSetCreateMutable(allocator);
                CFCharacterSetAddCharactersInRange(annexPlane, planeRange);
                __CFCSetPutCharacterSetToAnnexPlane(cset, annexPlane, idx);
                CFRelease(annexPlane);
            }
        } else {
            annexPlane = (CFMutableCharacterSetRef)__CFCSetGetAnnexPlaneCharacterSet(cset, idx);
            if (annexPlane) {
                CFCharacterSetAddCharactersInRange(annexPlane, planeRange);
            }
        }
    }
    if (!__CFCSetHasNonBMPPlane(cset) && !__CFCSetAnnexIsInverted(cset)) __CFCSetDeallocateAnnexPlane(cset);
}

static void __CFCSetRemoveNonBMPPlanesInRange(CFMutableCharacterSetRef cset, CFRange range) {
    int firstChar = (range.location & 0xFFFF);
    int maxChar = range.location + range.length;
    int idx = range.location >> 16; // first plane
    int maxPlane = MIN((maxChar - 1) >> 16, MAX_ANNEX_PLANE); // last plane
    CFRange planeRange;
    CFMutableCharacterSetRef annexPlane;

    if (idx > MAX_ANNEX_PLANE) {
        // no point going further, we're not going to be able to store any part of this range
        return;
    }

    maxChar &= 0xFFFF;

    for (idx = (idx ? idx : 1);idx <= maxPlane;idx++) {
        planeRange.location = __CFMax(firstChar, 0);
        planeRange.length = (idx == maxPlane && maxChar ? maxChar : 0x10000) - planeRange.location;
        if (__CFCSetAnnexIsInverted(cset)) {
            annexPlane = (CFMutableCharacterSetRef)__CFCSetGetAnnexPlaneCharacterSet(cset, idx);
            if (annexPlane) {
                CFCharacterSetAddCharactersInRange(annexPlane, planeRange);
            }
        } else {
            if ((annexPlane = (CFMutableCharacterSetRef)__CFCSetGetAnnexPlaneCharacterSetNoAlloc(cset, idx))) {
                CFCharacterSetRemoveCharactersInRange(annexPlane, planeRange);
                if(__CFCSetIsEmpty(annexPlane) && !__CFCSetIsInverted(annexPlane)) {
                    CFRelease(annexPlane);
                    __CFCSetAnnexBitmapClearPlane(cset->_annex->_validEntriesBitmap, idx);
                }
            }
        }
    }
    if (!__CFCSetHasNonBMPPlane(cset) && !__CFCSetAnnexIsInverted(cset)) __CFCSetDeallocateAnnexPlane(cset);
}

static void __CFCSetMakeBitmap(CFMutableCharacterSetRef cset) {
    if (!__CFCSetIsBitmap(cset) || !__CFCSetBitmapBits(cset)) {
        CFAllocatorRef allocator = CFGetAllocator(cset);
        uint8_t *bitmap = (uint8_t *)CFAllocatorAllocate(allocator, __kCFBitmapSize, 0);
        __CFCSetGetBitmap(cset, bitmap);
        
        if (__CFCSetIsBuiltin(cset)) {
            CFIndex numPlanes = CFUniCharGetNumberOfPlanes(__CFCSetBuiltinType(cset));

            if (numPlanes > 1) {
                CFMutableCharacterSetRef annexSet;
                uint8_t *annexBitmap = NULL;
                int idx;
                UInt8 result;

                __CFCSetAllocateAnnexForPlane(cset, numPlanes - 1);
                for (idx = 1;idx < numPlanes;idx++) {
                    if (NULL == annexBitmap) {
                        annexBitmap = (uint8_t *)CFAllocatorAllocate(allocator, __kCFBitmapSize, 0);
                    }
                    result = CFUniCharGetBitmapForPlane(__CFCSetBuiltinType(cset), idx, annexBitmap, false);
                    if (result == kCFUniCharBitmapEmpty) continue;
                    if (result == kCFUniCharBitmapAll) {
                        CFIndex bitmapLength = __kCFBitmapSize;
                        uint8_t *bytes = annexBitmap;
                        while (bitmapLength-- > 0) *(bytes++) = (uint8_t)0xFF;
                    }
                    annexSet = (CFMutableCharacterSetRef)__CFCSetGetAnnexPlaneCharacterSet(cset, idx);
                    if (annexSet) {
                        __CFCSetPutClassType(annexSet, __kCFCharSetClassBitmap);
                        __CFCSetPutBitmapBits(annexSet, annexBitmap);
                        __CFCSetPutIsInverted(annexSet, false);
                        __CFCSetPutHasHashValue(annexSet, false);
                    }
                    annexBitmap = NULL;
                }
                if (annexBitmap) CFAllocatorDeallocate(allocator, annexBitmap);
            }
        } else if (__CFCSetIsCompactBitmap(cset) && __CFCSetCompactBitmapBits(cset)) {
            CFAllocatorDeallocate(allocator, __CFCSetCompactBitmapBits(cset));
            __CFCSetPutCompactBitmapBits(cset, NULL);
        } else if (__CFCSetIsString(cset) && __CFCSetStringBuffer(cset)) {
            CFAllocatorDeallocate(allocator, __CFCSetStringBuffer(cset));
            __CFCSetPutStringBuffer(cset, NULL);
        } else if (__CFCSetIsRange(cset)) { // We may have to allocate annex here
            Boolean needsToInvert = (!__CFCSetHasNonBMPPlane(cset) && __CFCSetIsInverted(cset) ? true : false);
            __CFCSetAddNonBMPPlanesInRange(cset, CFRangeMake(__CFCSetRangeFirstChar(cset), __CFCSetRangeLength(cset)));
            if (needsToInvert) __CFCSetAnnexSetIsInverted(cset, true);
        }
        __CFCSetPutClassType(cset, __kCFCharSetClassBitmap);
        __CFCSetPutBitmapBits(cset, bitmap);
        __CFCSetPutIsInverted(cset, false);
    }    
}

CF_INLINE Boolean __CFCSetGenericInit(CFMutableCharacterSetRef cset, UInt32 classType, Boolean isMutable) {
    __CFCSetPutIsMutable(cset, isMutable);
    __CFCSetPutClassType(cset, classType);
    cset->_hashValue = 0;
    cset->_annex = NULL;
    return true;
}

CF_INLINE CFMutableCharacterSetRef __CFCSetGenericCreate(CFAllocatorRef allocator, UInt32 classType, Boolean isMutable) {
    CFMutableCharacterSetRef cset;
    CFIndex size = sizeof(struct __CFCharacterSet) - sizeof(CFRuntimeBase);

    cset = (CFMutableCharacterSetRef)_CFRuntimeCreateInstance(allocator, CFCharacterSetGetTypeID(), size, NULL);
    if (NULL == cset) return NULL;
    __CFCSetGenericInit(cset, classType, isMutable);
    return cset;
}

static void __CFApplySurrogatesInString(CFMutableCharacterSetRef cset, CFStringRef string, void (*applyer)(CFMutableCharacterSetRef, CFRange)) {
    CFStringInlineBuffer buffer;
    CFIndex index, length = CFStringGetLength(string);
    CFRange range = CFRangeMake(0, 0);
    UTF32Char character;

    CFStringInitInlineBuffer(string, &buffer, CFRangeMake(0, length));

    for (index = 0;index < length;index++) {
	character = __CFStringGetCharacterFromInlineBufferQuick(&buffer, index);

	if (CFStringIsSurrogateHighCharacter(character) && ((index + 1) < length)) {
	    UTF16Char other = __CFStringGetCharacterFromInlineBufferQuick(&buffer, index + 1);

	    if (CFStringIsSurrogateLowCharacter(other)) {
		character = CFStringGetLongCharacterForSurrogatePair(character, other);

		if ((range.length + range.location) == character) {
		    ++range.length;
		} else {
		    if (range.length > 0) applyer(cset, range);
		    range.location = character;
		    range.length = 1;
		}
	    }

	    ++index; // skip the low surrogate
	}
    }

    if (range.length > 0) applyer(cset, range);
}


/* Bsearch theChar for __kCFCharSetClassString
*/
CF_INLINE Boolean __CFCSetBsearchUniChar(const UniChar *theTable, CFIndex length, UniChar theChar) {
    const UniChar *p, *q, *divider;

    if ((theChar < theTable[0]) || (theChar > theTable[length - 1])) return false;

    p = theTable;
    q = p + (length - 1);
    while (p <= q) {
        divider = p + ((q - p) >> 1);	/* divide by 2 */
        if (theChar < *divider) q = divider - 1;
        else if (theChar > *divider) p = divider + 1;
        else return true;
    }
    return false;
}

/* Array of instantiated builtin set. Note builtin set ID starts with 1 so the array index is ID - 1
*/
static CFCharacterSetRef __CFBuiltinSets[__kCFLastBuiltinSetID] = {0};

/* Global lock for character set
*/

#ifndef CHARACTER_SET_LOCK_DEFINED
static OSSpinLock __CFCharacterSetLock = OS_SPINLOCK_INIT;
CF_INLINE void _CFCharacterSetLockGlobal() { OSSpinLockLock(&__CFCharacterSetLock); }
CF_INLINE void _CFCharacterSetUnlockGlobal() { OSSpinLockUnlock(&__CFCharacterSetLock); }
#endif

/* CFBase API functions
*/
static Boolean __CFCharacterSetEqual(CFTypeRef cf1, CFTypeRef cf2) {
    Boolean isInvertStateIdentical = (__CFCSetIsInverted((CFCharacterSetRef)cf1) == __CFCSetIsInverted((CFCharacterSetRef)cf2) ? true: false);
    Boolean isAnnexInvertStateIdentical = (__CFCSetAnnexIsInverted((CFCharacterSetRef)cf1) == __CFCSetAnnexIsInverted((CFCharacterSetRef)cf2) ? true: false);
    CFIndex idx;
    CFCharacterSetRef subSet1;
    uint8_t bitsBuf[__kCFBitmapSize];
    uint8_t *bits;
    Boolean isBitmap1;
    Boolean isBitmap2;

    if (__CFCSetHasHashValue((CFCharacterSetRef)cf1) && __CFCSetHasHashValue((CFCharacterSetRef)cf2) && ((CFCharacterSetRef)cf1)->_hashValue != ((CFCharacterSetRef)cf2)->_hashValue) return false;
    if (__CFCSetIsEmpty((CFCharacterSetRef)cf1) && __CFCSetIsEmpty((CFCharacterSetRef)cf2) && !isInvertStateIdentical) return false;

    if ((__CFCSetClassType((CFCharacterSetRef)cf1) == __CFCSetClassType((CFCharacterSetRef)cf2)) && !__CFCSetIsCompactBitmap((CFCharacterSetRef)cf1)) { // Types are identical, we can do it fast
        switch (__CFCSetClassType((CFCharacterSetRef)cf1)) {
            case __kCFCharSetClassBuiltin:
                return (__CFCSetBuiltinType((CFCharacterSetRef)cf1) == __CFCSetBuiltinType((CFCharacterSetRef)cf2) && isInvertStateIdentical ? true : false);

            case __kCFCharSetClassRange:
                return (__CFCSetRangeFirstChar((CFCharacterSetRef)cf1) == __CFCSetRangeFirstChar((CFCharacterSetRef)cf2) && __CFCSetRangeLength((CFCharacterSetRef)cf1) && __CFCSetRangeLength((CFCharacterSetRef)cf2) && isInvertStateIdentical ? true : false);

            case __kCFCharSetClassString:
                if (!isInvertStateIdentical) {
                    return false;
                }

                CFIndex length = __CFCSetStringLength((CFCharacterSetRef)cf1);
                if (__CFCSetStringLength((CFCharacterSetRef)cf2) != length) {
                    return false;
                }
                
                // Both strings are sorted and have duplicates removed. We can simply compare the buffers.
                if (memcmp(__CFCSetStringBuffer((CFCharacterSetRef)cf1), __CFCSetStringBuffer((CFCharacterSetRef)cf2), length * sizeof(UniChar)) != 0) {
                    return false;
                }
                break;

            case __kCFCharSetClassBitmap:
                if (!__CFCSetIsEqualBitmap((const UInt32 *)__CFCSetBitmapBits((CFCharacterSetRef)cf1), (const UInt32 *)__CFCSetBitmapBits((CFCharacterSetRef)cf2))) return false;
                break;
        }
        return __CFCSetIsEqualAnnex((CFCharacterSetRef)cf1, (CFCharacterSetRef)cf2);
    }

    // Check for easy empty cases
    if (__CFCSetIsEmpty((CFCharacterSetRef)cf1) || __CFCSetIsEmpty((CFCharacterSetRef)cf2)) {
        CFCharacterSetRef emptySet = (__CFCSetIsEmpty((CFCharacterSetRef)cf1) ? (CFCharacterSetRef)cf1 : (CFCharacterSetRef)cf2);
        CFCharacterSetRef nonEmptySet = (emptySet == cf1 ? (CFCharacterSetRef)cf2 : (CFCharacterSetRef)cf1);

        if (__CFCSetIsBuiltin(nonEmptySet)) {
            return false;
        } else if (__CFCSetIsRange(nonEmptySet)) {
            if (isInvertStateIdentical) {
                return (__CFCSetRangeLength(nonEmptySet) ? false : true);
            } else {
                return (__CFCSetRangeLength(nonEmptySet) == 0x110000 ? true : false);
            }
        } else {
            if (__CFCSetAnnexIsInverted(nonEmptySet)) {
                if (__CFCSetAnnexValidEntriesBitmap(nonEmptySet) != 0x1FFFE) return false;
            } else {
                if (__CFCSetAnnexValidEntriesBitmap(nonEmptySet)) return false;
            }

            if (__CFCSetIsBitmap(nonEmptySet)) {
                bits = __CFCSetBitmapBits(nonEmptySet);
            } else {
                bits = bitsBuf;
                __CFCSetGetBitmap(nonEmptySet, bitsBuf);
            }

            if (__CFCSetIsEqualBitmap(NULL, (const UInt32 *)bits)) {
                if (!__CFCSetAnnexIsInverted(nonEmptySet)) return true;
            } else {
                return false;
            }

            // Annex set has to be CFRangeMake(0x10000, 0xfffff)
            for (idx = 1;idx < MAX_ANNEX_PLANE;idx++) {
                if (__CFCSetIsBitmap(nonEmptySet)) {
                    if (!__CFCSetIsEqualBitmap((__CFCSetAnnexIsInverted(nonEmptySet) ? NULL : (const UInt32 *)-1), (const UInt32 *)bitsBuf)) return false;
                } else {
                    __CFCSetGetBitmap(__CFCSetGetAnnexPlaneCharacterSetNoAlloc(nonEmptySet, idx), bitsBuf);
                    if (!__CFCSetIsEqualBitmap((const UInt32 *)-1, (const UInt32 *)bitsBuf)) return false;
                }
            }
            return true;
        }
    }

    if (__CFCSetIsBuiltin((CFCharacterSetRef)cf1) || __CFCSetIsBuiltin((CFCharacterSetRef)cf2)) {
        CFCharacterSetRef builtinSet = (__CFCSetIsBuiltin((CFCharacterSetRef)cf1) ? (CFCharacterSetRef)cf1 : (CFCharacterSetRef)cf2);
        CFCharacterSetRef nonBuiltinSet = (builtinSet == cf1 ? (CFCharacterSetRef)cf2 : (CFCharacterSetRef)cf1);
        

        if (__CFCSetIsRange(nonBuiltinSet)) {
            UTF32Char firstChar = __CFCSetRangeFirstChar(nonBuiltinSet);
            UTF32Char lastChar = (firstChar + __CFCSetRangeLength(nonBuiltinSet) - 1);
            uint8_t firstPlane = (firstChar >> 16) & 0xFF;
            uint8_t lastPlane = (lastChar >> 16) & 0xFF;
            uint8_t result;

            for (idx = 0;idx < MAX_ANNEX_PLANE;idx++) {
                result = CFUniCharGetBitmapForPlane(__CFCSetBuiltinType(builtinSet), idx, bitsBuf, (isInvertStateIdentical != 0));

                if (idx < firstPlane || idx > lastPlane) {
                    if (result == kCFUniCharBitmapAll) {
                        return false;
                    } else if (result == kCFUniCharBitmapFilled) {
                        if (!__CFCSetIsEqualBitmap(NULL, (const UInt32 *)bitsBuf)) return false;
                    }
                } else if (idx > firstPlane && idx < lastPlane) {
                    if (result == kCFUniCharBitmapEmpty) {
                        return false;
                    } else if (result == kCFUniCharBitmapFilled) {
                        if (!__CFCSetIsEqualBitmap((const UInt32 *)-1, (const UInt32 *)bitsBuf)) return false;
                    }
                } else {
                    if (result == kCFUniCharBitmapEmpty) {
                        return false;
                    } else if (result == kCFUniCharBitmapAll) {
                        if (idx == firstPlane) {
                            if (((firstChar & 0xFFFF) != 0) || (firstPlane == lastPlane && ((lastChar & 0xFFFF) != 0xFFFF))) return false;
                        } else {
                            if (((lastChar & 0xFFFF) != 0xFFFF) || (firstPlane == lastPlane && ((firstChar & 0xFFFF) != 0))) return false;
                        }
                    } else {
                        if (idx == firstPlane) {
                            if (!__CFCSetIsBitmapEqualToRange((const UInt32 *)bitsBuf, firstChar & 0xFFFF, (firstPlane == lastPlane ? lastChar & 0xFFFF : 0xFFFF), false)) return false;
                        } else {
                            if (!__CFCSetIsBitmapEqualToRange((const UInt32 *)bitsBuf, (firstPlane == lastPlane ? firstChar & 0xFFFF : 0), lastChar & 0xFFFF, false)) return false;
                        }
                    }
                }
            }
            return true;
        } else  {
            uint8_t bitsBuf2[__kCFBitmapSize];
            uint8_t result;

            result = CFUniCharGetBitmapForPlane(__CFCSetBuiltinType(builtinSet), 0, bitsBuf, (__CFCSetIsInverted(builtinSet) != 0));
            if (result == kCFUniCharBitmapFilled) {
                if (__CFCSetIsBitmap(nonBuiltinSet)) {
                    if (!__CFCSetIsEqualBitmap((const UInt32 *)bitsBuf, (const UInt32 *)__CFCSetBitmapBits(nonBuiltinSet))) return false;
                } else {

                    __CFCSetGetBitmap(nonBuiltinSet, bitsBuf2);
                    if (!__CFCSetIsEqualBitmap((const UInt32 *)bitsBuf, (const UInt32 *)bitsBuf2)) {
                        return false;
                    }
                }
            } else {
                if (__CFCSetIsBitmap(nonBuiltinSet)) {
                    if (!__CFCSetIsEqualBitmap((result == kCFUniCharBitmapAll ? (const UInt32*)-1 : NULL), (const UInt32 *)__CFCSetBitmapBits(nonBuiltinSet))) return false;
                } else {
                    __CFCSetGetBitmap(nonBuiltinSet, bitsBuf);
                    if (!__CFCSetIsEqualBitmap((result == kCFUniCharBitmapAll ? (const UInt32*)-1: NULL), (const UInt32 *)bitsBuf)) return false;
                }
            }

            isInvertStateIdentical = (__CFCSetIsInverted(builtinSet) == __CFCSetAnnexIsInverted(nonBuiltinSet) ? true : false);

            for (idx = 1;idx < MAX_ANNEX_PLANE;idx++) {
                result = CFUniCharGetBitmapForPlane(__CFCSetBuiltinType(builtinSet), idx, bitsBuf, !isInvertStateIdentical);
                subSet1 = __CFCSetGetAnnexPlaneCharacterSetNoAlloc(nonBuiltinSet, idx);

                if (result == kCFUniCharBitmapFilled) {
                    if (NULL == subSet1) {
                        return false;
                    } else if (__CFCSetIsBitmap(subSet1)) {
                        if (!__CFCSetIsEqualBitmap((const UInt32*)bitsBuf, (const UInt32*)__CFCSetBitmapBits(subSet1))) {
                            return false;
                        }
                    } else {

                        __CFCSetGetBitmap(subSet1, bitsBuf2);
                        if (!__CFCSetIsEqualBitmap((const UInt32*)bitsBuf, (const UInt32*)bitsBuf2)) {
                            return false;
                        }
                    }
                } else {
                    if (NULL == subSet1) {
                        if (result == kCFUniCharBitmapAll) {
                            return false;
                        }
                    } else if (__CFCSetIsBitmap(subSet1)) {
                        if (!__CFCSetIsEqualBitmap((result == kCFUniCharBitmapAll ? (const UInt32*)-1: NULL), (const UInt32*)__CFCSetBitmapBits(subSet1))) {
                            return false;
                        }
                    } else {
                        __CFCSetGetBitmap(subSet1, bitsBuf);
                        if (!__CFCSetIsEqualBitmap((result == kCFUniCharBitmapAll ? (const UInt32*)-1: NULL), (const UInt32*)bitsBuf)) {
                            return false;
                        }
                    }
                }
            }
            return true;
        }
    }

    if (__CFCSetIsRange((CFCharacterSetRef)cf1) || __CFCSetIsRange((CFCharacterSetRef)cf2)) {
        CFCharacterSetRef rangeSet = (__CFCSetIsRange((CFCharacterSetRef)cf1) ? (CFCharacterSetRef)cf1 : (CFCharacterSetRef)cf2);
        CFCharacterSetRef nonRangeSet = (rangeSet == cf1 ? (CFCharacterSetRef)cf2 : (CFCharacterSetRef)cf1);
        UTF32Char firstChar = __CFCSetRangeFirstChar(rangeSet);
        UTF32Char lastChar = (firstChar + __CFCSetRangeLength(rangeSet) - 1);
        uint8_t firstPlane = (firstChar >> 16) & 0xFF;
        uint8_t lastPlane = (lastChar >> 16) & 0xFF;
        Boolean isRangeSetInverted = __CFCSetIsInverted(rangeSet);

        if (__CFCSetIsBitmap(nonRangeSet)) {
            bits = __CFCSetBitmapBits(nonRangeSet);
        } else {
            bits = bitsBuf;
            __CFCSetGetBitmap(nonRangeSet, bitsBuf);
        }
        if (firstPlane == 0) {
            if (!__CFCSetIsBitmapEqualToRange((const UInt32*)bits, firstChar, (lastPlane == 0 ? lastChar : 0xFFFF), isRangeSetInverted)) return false;
	    firstPlane = 1;
	    firstChar = 0;
        } else {
            if (!__CFCSetIsEqualBitmap((const UInt32*)bits, (isRangeSetInverted ? (const UInt32 *)-1 : NULL))) return false;
	    firstChar &= 0xFFFF;
        }

	lastChar &= 0xFFFF;

        isAnnexInvertStateIdentical = (isRangeSetInverted == __CFCSetAnnexIsInverted(nonRangeSet) ? true : false);

        for (idx = 1;idx < MAX_ANNEX_PLANE;idx++) {
            subSet1 = __CFCSetGetAnnexPlaneCharacterSetNoAlloc(nonRangeSet, idx);
            if (NULL == subSet1) {
                if (idx < firstPlane || idx > lastPlane) {
                    if (!isAnnexInvertStateIdentical) return false;
                } else if (idx > firstPlane && idx < lastPlane) {
                    if (isAnnexInvertStateIdentical) return false;
                } else if (idx == firstPlane) {
                    if (isAnnexInvertStateIdentical || firstChar || (idx == lastPlane && lastChar != 0xFFFF)) return false;
                } else if (idx == lastPlane) {
                    if (isAnnexInvertStateIdentical || (idx == firstPlane && firstChar) || (lastChar != 0xFFFF)) return false;
                }
            } else {
                if (__CFCSetIsBitmap(subSet1)) {
                    bits = __CFCSetBitmapBits(subSet1);
                } else {
                    __CFCSetGetBitmap(subSet1, bitsBuf);
                    bits = bitsBuf;
                }

                if (idx < firstPlane || idx > lastPlane) {
                    if (!__CFCSetIsEqualBitmap((const UInt32*)bits, (isAnnexInvertStateIdentical ? NULL : (const UInt32 *)-1))) return false;
                } else if (idx > firstPlane && idx < lastPlane) {
                    if (!__CFCSetIsEqualBitmap((const UInt32*)bits, (isAnnexInvertStateIdentical ? (const UInt32 *)-1 : NULL))) return false;
                } else if (idx == firstPlane) {
                    if (!__CFCSetIsBitmapEqualToRange((const UInt32*)bits, firstChar, (idx == lastPlane ? lastChar : 0xFFFF), !isAnnexInvertStateIdentical)) return false;
                } else if (idx == lastPlane) {
                    if (!__CFCSetIsBitmapEqualToRange((const UInt32*)bits, (idx == firstPlane ? firstChar : 0), lastChar, !isAnnexInvertStateIdentical)) return false;
                }
            }
        }
        return true;
    }

    isBitmap1 = __CFCSetIsBitmap((CFCharacterSetRef)cf1);
    isBitmap2 = __CFCSetIsBitmap((CFCharacterSetRef)cf2);

    if (isBitmap1 && isBitmap2) {
        if (!__CFCSetIsEqualBitmap((const UInt32 *)__CFCSetBitmapBits((CFCharacterSetRef)cf1), (const UInt32 *)__CFCSetBitmapBits((CFCharacterSetRef)cf2))) return false;
    } else if (!isBitmap1 && !isBitmap2) {
        uint8_t bitsBuf2[__kCFBitmapSize];

        __CFCSetGetBitmap((CFCharacterSetRef)cf1, bitsBuf);
        __CFCSetGetBitmap((CFCharacterSetRef)cf2, bitsBuf2);

        if (!__CFCSetIsEqualBitmap((const UInt32*)bitsBuf, (const UInt32*)bitsBuf2)) {
            return false;
        }
    } else {
        if (isBitmap2) {
            CFCharacterSetRef tmp = (CFCharacterSetRef)cf2;
            cf2 = cf1;
            cf1 = tmp;
        }

        __CFCSetGetBitmap((CFCharacterSetRef)cf2, bitsBuf);

        if (!__CFCSetIsEqualBitmap((const UInt32 *)__CFCSetBitmapBits((CFCharacterSetRef)cf1), (const UInt32 *)bitsBuf)) return false;
    }
    return __CFCSetIsEqualAnnex((CFCharacterSetRef)cf1, (CFCharacterSetRef)cf2);
}

static CFHashCode __CFCharacterSetHash(CFTypeRef cf) {
    if (!__CFCSetHasHashValue((CFCharacterSetRef)cf)) {
        if (__CFCSetIsEmpty((CFCharacterSetRef)cf)) {
            ((CFMutableCharacterSetRef)cf)->_hashValue = (__CFCSetIsInverted((CFCharacterSetRef)cf) ? ((UInt32)0xFFFFFFFF) : 0);
        } else if (__CFCSetIsBitmap( (CFCharacterSetRef) cf  )) {
            ((CFMutableCharacterSetRef)cf)->_hashValue = CFHashBytes(__CFCSetBitmapBits((CFCharacterSetRef)cf), __kCFBitmapSize);
        } else {
            uint8_t bitsBuf[__kCFBitmapSize];
            __CFCSetGetBitmap((CFCharacterSetRef)cf, bitsBuf);
            ((CFMutableCharacterSetRef)cf)->_hashValue = CFHashBytes(bitsBuf, __kCFBitmapSize);
        }
        __CFCSetPutHasHashValue((CFMutableCharacterSetRef)cf, true);
    }
    return ((CFCharacterSetRef)cf)->_hashValue;
}

static CFStringRef  __CFCharacterSetCopyDescription(CFTypeRef cf) {
    CFMutableStringRef string;
    CFIndex idx;
    CFIndex length;

    if (__CFCSetIsEmpty((CFCharacterSetRef)cf)) {
	return (CFStringRef)(__CFCSetIsInverted((CFCharacterSetRef)cf) ? CFRetain(CFSTR("<CFCharacterSet All>")) : CFRetain(CFSTR("<CFCharacterSet Empty>")));
    }

    switch (__CFCSetClassType((CFCharacterSetRef)cf)) {
        case __kCFCharSetClassBuiltin:
            switch (__CFCSetBuiltinType((CFCharacterSetRef)cf)) {
                case kCFCharacterSetControl: return (CFStringRef)CFRetain(CFSTR("<CFCharacterSet Predefined Control Set>"));
                case kCFCharacterSetWhitespace : return (CFStringRef)CFRetain(CFSTR("<CFCharacterSet Predefined Whitespace Set>"));
                case kCFCharacterSetWhitespaceAndNewline: return (CFStringRef)CFRetain(CFSTR("<CFCharacterSet Predefined WhitespaceAndNewline Set>"));
                case kCFCharacterSetDecimalDigit: return (CFStringRef)CFRetain(CFSTR("<CFCharacterSet Predefined DecimalDigit Set>"));
                case kCFCharacterSetLetter: return (CFStringRef)CFRetain(CFSTR("<CFCharacterSet Predefined Letter Set>"));
                case kCFCharacterSetLowercaseLetter: return (CFStringRef)CFRetain(CFSTR("<CFCharacterSet Predefined LowercaseLetter Set>"));
                case kCFCharacterSetUppercaseLetter: return (CFStringRef)CFRetain(CFSTR("<CFCharacterSet Predefined UppercaseLetter Set>"));
                case kCFCharacterSetNonBase: return (CFStringRef)CFRetain(CFSTR("<CFCharacterSet Predefined NonBase Set>"));
                case kCFCharacterSetDecomposable: return (CFStringRef)CFRetain(CFSTR("<CFCharacterSet Predefined Decomposable Set>"));
                case kCFCharacterSetAlphaNumeric: return (CFStringRef)CFRetain(CFSTR("<CFCharacterSet Predefined AlphaNumeric Set>"));
                case kCFCharacterSetPunctuation: return (CFStringRef)CFRetain(CFSTR("<CFCharacterSet Predefined Punctuation Set>"));
                case kCFCharacterSetIllegal: return (CFStringRef)CFRetain(CFSTR("<CFCharacterSet Predefined Illegal Set>"));
                case kCFCharacterSetCapitalizedLetter: return (CFStringRef)CFRetain(CFSTR("<CFCharacterSet Predefined CapitalizedLetter Set>"));
                case kCFCharacterSetSymbol: return (CFStringRef)CFRetain(CFSTR("<CFCharacterSet Predefined Symbol Set>"));
                case kCFCharacterSetNewline: return (CFStringRef)CFRetain(CFSTR("<CFCharacterSet Predefined Newline Set>"));
            }
            break;

        case __kCFCharSetClassRange:
            return CFStringCreateWithFormat(CFGetAllocator((CFCharacterSetRef)cf), NULL, CFSTR("<CFCharacterSet Range(%u, %ld)>"), (unsigned int)__CFCSetRangeFirstChar((CFCharacterSetRef)cf), (long)__CFCSetRangeLength((CFCharacterSetRef)cf));

        case __kCFCharSetClassString: {
            CFStringRef format = CFSTR("<CFCharacterSet Items(");

            length = __CFCSetStringLength((CFCharacterSetRef)cf);
            string = CFStringCreateMutable(CFGetAllocator(cf), CFStringGetLength(format) + 7 * length + 2); // length of format + "U+XXXX "(7) * length + ")>"(2)
            CFStringAppend(string, format);
            for (idx = 0;idx < length;idx++) {
                CFStringAppendFormat(string, NULL, CFSTR("%sU+%04X"), (idx > 0 ? " " : ""), (unsigned int)((__CFCSetStringBuffer((CFCharacterSetRef)cf))[idx]));
            }
            CFStringAppend(string, CFSTR(")>"));
            return string;
        }

        case __kCFCharSetClassBitmap:
        case __kCFCharSetClassCompactBitmap:
            return (CFStringRef)CFRetain(CFSTR("<CFCharacterSet Bitmap>")); // ??? Should generate description for 8k bitmap ?
    }
    CFAssert1(0, __kCFLogAssertion, "%s: Internal inconsistency error: unknown character set type", __PRETTY_FUNCTION__); // We should never come here
    return NULL;
}

static void __CFCharacterSetDeallocate(CFTypeRef cf) {
    CFAllocatorRef allocator = CFGetAllocator(cf);

    if (__CFCSetIsBuiltin((CFCharacterSetRef)cf) && !__CFCSetIsMutable((CFCharacterSetRef)cf) && !__CFCSetIsInverted((CFCharacterSetRef)cf)) {
        CFCharacterSetRef sharedSet = CFCharacterSetGetPredefined(__CFCSetBuiltinType((CFCharacterSetRef)cf));
        if (sharedSet == cf) { // We're trying to dealloc the builtin set
            CFAssert1(0, __kCFLogAssertion, "%s: Trying to deallocate predefined set. The process is likely to crash.", __PRETTY_FUNCTION__);
            return; // We never deallocate builtin set
        }
    }

    if (__CFCSetIsString((CFCharacterSetRef)cf) && __CFCSetStringBuffer((CFCharacterSetRef)cf)) CFAllocatorDeallocate(allocator, __CFCSetStringBuffer((CFCharacterSetRef)cf));
    else if (__CFCSetIsBitmap((CFCharacterSetRef)cf) && __CFCSetBitmapBits((CFCharacterSetRef)cf)) CFAllocatorDeallocate(allocator, __CFCSetBitmapBits((CFCharacterSetRef)cf));
    else if (__CFCSetIsCompactBitmap((CFCharacterSetRef)cf) && __CFCSetCompactBitmapBits((CFCharacterSetRef)cf)) CFAllocatorDeallocate(allocator, __CFCSetCompactBitmapBits((CFCharacterSetRef)cf));
    __CFCSetDeallocateAnnexPlane((CFCharacterSetRef)cf);
}

const CFRuntimeClass __CFCharacterSetClass = {
    0,
    "CFCharacterSet",
    NULL,      // init
    NULL,      // copy
    __CFCharacterSetDeallocate,
    __CFCharacterSetEqual,
    __CFCharacterSetHash,
    NULL,      // 
    __CFCharacterSetCopyDescription
};

static bool __CFCheckForExapendedSet = false;

CF_PRIVATE void __CFCharacterSetInitialize(void) {
    static dispatch_once_t initOnce;
<<<<<<< HEAD
    dispatch_once(&initOnce, ^{
        const char *checkForExpandedSet = getenv("__CF_DEBUG_EXPANDED_SET");
=======
    DISPATCH_ONCE_BEGIN_BLOCK(initOnce)
        const char *checkForExpandedSet = __CFgetenv("__CF_DEBUG_EXPANDED_SET");
>>>>>>> b17c01c2
        if (checkForExpandedSet && (*checkForExpandedSet == 'Y')) __CFCheckForExapendedSet = true;
    DISPATCH_ONCE_END_BLOCK(initOnce)
}

/* Public functions
*/

CFTypeID CFCharacterSetGetTypeID(void) {
    return _kCFRuntimeIDCFCharacterSet;
}

/*** CharacterSet creation ***/
/* Functions to create basic immutable characterset.
*/
CFCharacterSetRef CFCharacterSetGetPredefined(CFCharacterSetPredefinedSet theSetIdentifier) {
    CFCharacterSetRef cset;

    __CFCSetValidateBuiltinType(theSetIdentifier, __PRETTY_FUNCTION__);

    if ((theSetIdentifier < kCFCharacterSetControl) || (theSetIdentifier > __kCFLastBuiltinSetID)) { return NULL; }

    _CFCharacterSetLockGlobal();
    cset = __CFBuiltinSets[theSetIdentifier - 1];
    _CFCharacterSetUnlockGlobal();

    if (NULL != cset) return cset;

    if (!(cset = __CFCSetGenericCreate(kCFAllocatorSystemDefault, __kCFCharSetClassBuiltin, false))) return NULL;

    _CFCharacterSetLockGlobal();
    if (__CFBuiltinSets[theSetIdentifier - 1] == NULL) {
        __CFBuiltinSets[theSetIdentifier - 1] = cset;
        __CFCSetPutBuiltinType((CFMutableCharacterSetRef)cset, theSetIdentifier); //make builtin
        _CFCharacterSetUnlockGlobal();
    } else {
        CFCharacterSetRef tmp = cset;
        cset = __CFBuiltinSets[theSetIdentifier - 1];
        _CFCharacterSetUnlockGlobal();
        CFRelease(tmp); //another thread got here before we took the lock, so release the now-unneeded character set we made. Do this outside the lock both for performance and because deallocate can call back into this
    }

    return cset;
}

#if DEPLOYMENT_RUNTIME_SWIFT
Boolean _CFCharacterSetInitWithCharactersInRange(CFMutableCharacterSetRef cset, CFRange theRange) {
    if (theRange.length) {
        if (!__CFCSetGenericInit(cset, __kCFCharSetClassRange, false)) return false;
        __CFCSetPutRangeFirstChar(cset, theRange.location);
        __CFCSetPutRangeLength(cset, theRange.length);
    } else {
        if (!__CFCSetGenericInit(cset, __kCFCharSetClassBitmap, false)) return false;
        __CFCSetPutBitmapBits(cset, NULL);
        __CFCSetPutHasHashValue(cset, true); // _hashValue is 0
    }
    return true;
}
#endif

CFCharacterSetRef CFCharacterSetCreateWithCharactersInRange(CFAllocatorRef allocator, CFRange theRange) {
    CFMutableCharacterSetRef cset;

    __CFCSetValidateRange(theRange, __PRETTY_FUNCTION__);

    if (theRange.length) {
        if (!(cset = __CFCSetGenericCreate(allocator, __kCFCharSetClassRange, false))) return NULL;
        __CFCSetPutRangeFirstChar(cset, theRange.location);
        __CFCSetPutRangeLength(cset, theRange.length);
    } else {
        if (!(cset = __CFCSetGenericCreate(allocator, __kCFCharSetClassBitmap, false))) return NULL;
        __CFCSetPutBitmapBits(cset, NULL);
        __CFCSetPutHasHashValue(cset, true); // _hashValue is 0
    }

    return cset;
}

static int chcompar(const void *a, const void *b) {
    return -(int)(*(UniChar *)b - *(UniChar *)a);
}

// Search the string for duplicates and remove them (effectively shifting down the remainder of the string). This is a set after all.
// precondition: *base must be sorted
// returns: new length of the string
static CFIndex removedupes(UniChar *base, CFIndex length) {
    if (length < 2) return length;
    
    CFIndex j = 0;
    for (CFIndex i = 1; i < length; i++) {
        if (base[j] != base[i]) {
            j++;
            base[j] = base[i];
        }
    }
    
    return j + 1;
}

#if DEPLOYMENT_RUNTIME_SWIFT
Boolean _CFCharacterSetInitWithCharactersInString(CFMutableCharacterSetRef cset, CFStringRef theString) {
    CFIndex length;
    
    length = CFStringGetLength(theString);
    if (length < __kCFStringCharSetMax) {
        bool csetIsReady = true;
        if (!__CFCSetGenericInit(cset, __kCFCharSetClassString, false)) return false;
        __CFCSetPutStringBuffer(cset, (UniChar *)CFAllocatorAllocate(kCFAllocatorSystemDefault, __kCFStringCharSetMax * sizeof(UniChar), 0));
        __CFCSetPutStringLength(cset, length);
        CFStringGetCharacters(theString, CFRangeMake(0, length), __CFCSetStringBuffer(cset));
        qsort(__CFCSetStringBuffer(cset), length, sizeof(UniChar), chcompar);
        __CFCSetPutStringLength(cset, removedupes(__CFCSetStringBuffer(cset), length));
        
        if (0 == length) {
            __CFCSetPutHasHashValue(cset, true); // _hashValue is 0
        } else if (length > 1) { // Check for surrogate
            const UTF16Char *characters = __CFCSetStringBuffer(cset);
            const UTF16Char *charactersLimit = characters + length;
            
            if ((*characters < 0xDC00UL) && (*(charactersLimit - 1) > 0xDBFFUL)) { // might have surrogate chars
                while (characters < charactersLimit) {
                    if (CFStringIsSurrogateHighCharacter(*characters) || CFStringIsSurrogateLowCharacter(*characters)) {
                        csetIsReady = false;
                        break;
                    }
                    ++characters;
                }
            }
        }
        if (csetIsReady) return true;
    }
    
    if (!_CFCharacterSetInitMutable(cset)) return false;
    CFCharacterSetAddCharactersInString(cset, theString);
    __CFCSetMakeCompact(cset);
    __CFCSetPutIsMutable(cset, false);
    return true;
}
#endif

CFCharacterSetRef CFCharacterSetCreateWithCharactersInString(CFAllocatorRef allocator, CFStringRef theString) {
    CFIndex length;

    length = CFStringGetLength(theString);
    if (length < __kCFStringCharSetMax) {
        CFMutableCharacterSetRef cset;

        if (!(cset = __CFCSetGenericCreate(allocator, __kCFCharSetClassString, false))) return NULL;
        __CFCSetPutStringBuffer(cset, (UniChar *)CFAllocatorAllocate(CFGetAllocator(cset), __kCFStringCharSetMax * sizeof(UniChar), 0));
        __CFCSetPutStringLength(cset, length);
        CFStringGetCharacters(theString, CFRangeMake(0, length), __CFCSetStringBuffer(cset));
        qsort(__CFCSetStringBuffer(cset), length, sizeof(UniChar), chcompar);
        __CFCSetPutStringLength(cset, removedupes(__CFCSetStringBuffer(cset), length));

        if (0 == length) {
	    __CFCSetPutHasHashValue(cset, true); // _hashValue is 0
	} else if (length > 1) { // Check for surrogate
	    const UTF16Char *characters = __CFCSetStringBuffer(cset);
	    const UTF16Char *charactersLimit = characters + length;

	    if ((*characters < 0xDC00UL) && (*(charactersLimit - 1) > 0xDBFFUL)) { // might have surrogate chars
		while (characters < charactersLimit) {
		    if (CFStringIsSurrogateHighCharacter(*characters) || CFStringIsSurrogateLowCharacter(*characters)) {
			CFRelease(cset);
			cset = NULL;
			break;
		    }
		    ++characters;
		}
	    }		
	}
	if (NULL != cset) return cset;
    }

    CFMutableCharacterSetRef mcset = CFCharacterSetCreateMutable(allocator);
    CFCharacterSetAddCharactersInString(mcset, theString);
    __CFCSetMakeCompact(mcset);
    __CFCSetPutIsMutable(mcset, false);
    return mcset;
}

CF_INLINE Boolean __CFCharacterSetInitWithBitmapRepresentation(CFAllocatorRef allocator, CFMutableCharacterSetRef cset, CFDataRef theData) {
    CFIndex length;
    
    if (theData && (length = CFDataGetLength(theData)) > 0) {
        uint8_t *bitmap;
        uint8_t *cBitmap;
        
        if (length < __kCFBitmapSize) {
            bitmap = (uint8_t *)CFAllocatorAllocate(allocator, __kCFBitmapSize, 0);
            memmove(bitmap, CFDataGetBytePtr(theData), length);
            memset(bitmap + length, 0, __kCFBitmapSize - length);
            
            cBitmap = __CFCreateCompactBitmap(allocator, bitmap);
            
            if (cBitmap == NULL) {
                __CFCSetPutBitmapBits(cset, bitmap);
            } else {
                CFAllocatorDeallocate(allocator, bitmap);
                __CFCSetPutCompactBitmapBits(cset, cBitmap);
                __CFCSetPutClassType(cset, __kCFCharSetClassCompactBitmap);
            }
        } else {
            cBitmap = __CFCreateCompactBitmap(allocator, CFDataGetBytePtr(theData));
            
            if (cBitmap == NULL) {
                bitmap = (uint8_t *)CFAllocatorAllocate(allocator, __kCFBitmapSize, 0);
                memmove(bitmap, CFDataGetBytePtr(theData), __kCFBitmapSize);
                
                __CFCSetPutBitmapBits(cset, bitmap);
            } else {
                __CFCSetPutCompactBitmapBits(cset, cBitmap);
                __CFCSetPutClassType(cset, __kCFCharSetClassCompactBitmap);
            }
            
            if (length > __kCFBitmapSize) {
                CFMutableCharacterSetRef annexSet;
                const uint8_t *bytes = CFDataGetBytePtr(theData) + __kCFBitmapSize;
                
                length -= __kCFBitmapSize;
                
                while (length > 1) {
                    annexSet = (CFMutableCharacterSetRef)__CFCSetGetAnnexPlaneCharacterSet(cset, *(bytes++));
                    --length; // Decrement the plane no byte
                    
                    if (length < __kCFBitmapSize) {
                        bitmap = (uint8_t *)CFAllocatorAllocate(allocator, __kCFBitmapSize, 0);
                        memmove(bitmap, bytes, length);
                        memset(bitmap + length, 0, __kCFBitmapSize - length);
                        
                        cBitmap = __CFCreateCompactBitmap(allocator, bitmap);
                        
                        if (cBitmap == NULL) {
                            __CFCSetPutBitmapBits(annexSet, bitmap);
                        } else {
                            CFAllocatorDeallocate(allocator, bitmap);
                            __CFCSetPutCompactBitmapBits(annexSet, cBitmap);
                            __CFCSetPutClassType(annexSet, __kCFCharSetClassCompactBitmap);
                        }
                    } else {
                        cBitmap = __CFCreateCompactBitmap(allocator, bytes);
                        
                        if (cBitmap == NULL) {
                            bitmap = (uint8_t *)CFAllocatorAllocate(allocator, __kCFBitmapSize, 0);
                            memmove(bitmap, bytes, __kCFBitmapSize);
                            
                            __CFCSetPutBitmapBits(annexSet, bitmap);
                        } else {
                            __CFCSetPutCompactBitmapBits(annexSet, cBitmap);
                            __CFCSetPutClassType(annexSet, __kCFCharSetClassCompactBitmap);
                        }
                    }
                    length -= __kCFBitmapSize;
                    bytes += __kCFBitmapSize;
                }
            }
        }
    } else {
        __CFCSetPutBitmapBits(cset, NULL);
        __CFCSetPutHasHashValue(cset, true); // Hash value is 0
    }
    
    return true;
}

#if DEPLOYMENT_RUNTIME_SWIFT
Boolean _CFCharacterSetInitWithBitmapRepresentation(CFMutableCharacterSetRef cset, CFDataRef theData) {
    return __CFCharacterSetInitWithBitmapRepresentation(kCFAllocatorSystemDefault, cset, theData);
}
#endif

CFCharacterSetRef CFCharacterSetCreateWithBitmapRepresentation(CFAllocatorRef allocator, CFDataRef theData) {
    CFMutableCharacterSetRef cset;
    
    if (!(cset = __CFCSetGenericCreate(allocator, __kCFCharSetClassBitmap, false))) return NULL;
    
    __CFCharacterSetInitWithBitmapRepresentation(allocator, cset, theData);
    
    return cset;
}

CFCharacterSetRef CFCharacterSetCreateInvertedSet(CFAllocatorRef alloc, CFCharacterSetRef theSet) {
    CFMutableCharacterSetRef cset;
    
    CF_OBJC_RETAINED_FUNCDISPATCHV(_kCFRuntimeIDCFCharacterSet, CFCharacterSetRef , (NSCharacterSet *)theSet, invertedSet);

    cset = CFCharacterSetCreateMutableCopy(alloc, theSet);
    CFCharacterSetInvert(cset);
    __CFCSetPutIsMutable(cset, false);

    return cset;
}

#if DEPLOYMENT_RUNTIME_SWIFT
Boolean _CFCharacterSetInitMutable(CFMutableCharacterSetRef cset) {
    if (!__CFCSetGenericInit(cset, __kCFCharSetClassBitmap, true)) return false;
    __CFCSetPutBitmapBits(cset, NULL);
    __CFCSetPutHasHashValue(cset, true);
    return true;
}
#endif

/* Functions to create mutable characterset.
*/
CFMutableCharacterSetRef CFCharacterSetCreateMutable(CFAllocatorRef allocator) {
    CFMutableCharacterSetRef cset;

    if (!(cset = __CFCSetGenericCreate(allocator, __kCFCharSetClassBitmap, true))) return NULL;
    __CFCSetPutBitmapBits(cset, NULL);
    __CFCSetPutHasHashValue(cset, true); // Hash value is 0

    return cset;
}

CF_CROSS_PLATFORM_EXPORT void _CFCharacterSetInitCopyingSet(CFAllocatorRef alloc, CFMutableCharacterSetRef cset, CFCharacterSetRef theSet, bool isMutable, bool validateSubclasses);

static CFMutableCharacterSetRef __CFCharacterSetCreateCopy(CFAllocatorRef alloc, CFCharacterSetRef theSet, bool isMutable, bool validateSubclasses) {
    CFMutableCharacterSetRef cset;
    
    if (validateSubclasses) {
        CF_OBJC_FUNCDISPATCHV(_kCFRuntimeIDCFCharacterSet, CFMutableCharacterSetRef , (NSCharacterSet *)theSet, mutableCopy);
        CF_SWIFT_FUNCDISPATCHV(_kCFRuntimeIDCFCharacterSet, CFMutableCharacterSetRef, (CFSwiftRef)theSet, NSCharacterSet.mutableCopy);
        
        __CFGenericValidateType(theSet, _kCFRuntimeIDCFCharacterSet);
    }
    
    if (!isMutable && !__CFCSetIsMutable(theSet)) {
        return (CFMutableCharacterSetRef)CFRetain(theSet);
    }
    
    cset = CFCharacterSetCreateMutable(alloc);
    _CFCharacterSetInitCopyingSet(alloc, cset, theSet, isMutable, validateSubclasses);
    return cset;
}

CF_CROSS_PLATFORM_EXPORT void _CFCharacterSetInitCopyingSet(CFAllocatorRef alloc, CFMutableCharacterSetRef cset, CFCharacterSetRef theSet, bool isMutable, bool validateSubclasses) {

    __CFCSetPutClassType(cset, __CFCSetClassType(theSet));
    __CFCSetPutHasHashValue(cset, __CFCSetHasHashValue(theSet));
    __CFCSetPutIsInverted(cset, __CFCSetIsInverted(theSet));
    cset->_hashValue = theSet->_hashValue;

    switch (__CFCSetClassType(theSet)) {
        case __kCFCharSetClassBuiltin:
            __CFCSetPutBuiltinType(cset, __CFCSetBuiltinType(theSet));
            break;

        case __kCFCharSetClassRange:
            __CFCSetPutRangeFirstChar(cset, __CFCSetRangeFirstChar(theSet));
            __CFCSetPutRangeLength(cset, __CFCSetRangeLength(theSet));
            break;

        case __kCFCharSetClassString:
			__CFCSetPutStringBuffer(cset, (UniChar *)CFAllocatorAllocate(alloc, __kCFStringCharSetMax * sizeof(UniChar), 0));

            __CFCSetPutStringLength(cset, __CFCSetStringLength(theSet));
            memmove(__CFCSetStringBuffer(cset), __CFCSetStringBuffer(theSet), __CFCSetStringLength(theSet) * sizeof(UniChar));
            break;

        case __kCFCharSetClassBitmap:
            if (__CFCSetBitmapBits(theSet)) {
                uint8_t * bitmap = (isMutable ? NULL : __CFCreateCompactBitmap(alloc, __CFCSetBitmapBits(theSet)));

                if (bitmap == NULL) {
                    bitmap = (uint8_t *)CFAllocatorAllocate(alloc, sizeof(uint8_t) * __kCFBitmapSize, 0);
                    memmove(bitmap, __CFCSetBitmapBits(theSet), __kCFBitmapSize);
                    __CFCSetPutBitmapBits(cset, bitmap);
                } else {
                    __CFCSetPutCompactBitmapBits(cset, bitmap);
                    __CFCSetPutClassType(cset, __kCFCharSetClassCompactBitmap);
                }
            } else {
                __CFCSetPutBitmapBits(cset, NULL);
            }
            break;

        case __kCFCharSetClassCompactBitmap: {
            const uint8_t *compactBitmap = __CFCSetCompactBitmapBits(theSet);

            if (compactBitmap) {
                uint32_t size = __CFCSetGetCompactBitmapSize(compactBitmap);
                uint8_t *newBitmap = (uint8_t *)CFAllocatorAllocate(alloc, size, 0);

                memmove(newBitmap, compactBitmap, size);
                __CFCSetPutCompactBitmapBits(cset, newBitmap);
            }
        }
            break;

        default:
            CFAssert1(0, __kCFLogAssertion, "%s: Internal inconsistency error: unknown character set type", __PRETTY_FUNCTION__); // We should never come here
    }
    if (__CFCSetHasNonBMPPlane(theSet)) {
        CFMutableCharacterSetRef annexPlane;
        int idx;

        for (idx = 1;idx <= MAX_ANNEX_PLANE;idx++) {
            if ((annexPlane = (CFMutableCharacterSetRef)__CFCSetGetAnnexPlaneCharacterSetNoAlloc(theSet, idx))) {
                annexPlane = __CFCharacterSetCreateCopy(alloc, annexPlane, isMutable, validateSubclasses);
                __CFCSetPutCharacterSetToAnnexPlane(cset, annexPlane, idx);
                CFRelease(annexPlane);
            }
        }
        __CFCSetAnnexSetIsInverted(cset, __CFCSetAnnexIsInverted(theSet));
    } else if (__CFCSetAnnexIsInverted(theSet)) {
        __CFCSetAnnexSetIsInverted(cset, true);
    }
}


CFCharacterSetRef CFCharacterSetCreateCopy(CFAllocatorRef alloc, CFCharacterSetRef theSet) {
    return __CFCharacterSetCreateCopy(alloc, theSet, false, true);
}

CFMutableCharacterSetRef CFCharacterSetCreateMutableCopy(CFAllocatorRef alloc, CFCharacterSetRef theSet) {
    return __CFCharacterSetCreateCopy(alloc, theSet, true, true);
}

CF_CROSS_PLATFORM_EXPORT CFCharacterSetRef _CFCharacterSetCreateCopy(CFAllocatorRef alloc, CFCharacterSetRef theSet) {
    return __CFCharacterSetCreateCopy(alloc, theSet, false, false);
}

CF_CROSS_PLATFORM_EXPORT CFMutableCharacterSetRef _CFCharacterSetCreateMutableCopy(CFAllocatorRef alloc, CFCharacterSetRef theSet) {
    return __CFCharacterSetCreateCopy(alloc, theSet, true, false);
}

/*** Basic accessors ***/
Boolean CFCharacterSetIsCharacterMember(CFCharacterSetRef theSet, UniChar theChar) {
    CFIndex length;
    Boolean isInverted;
    Boolean result = false;
    
    CF_OBJC_FUNCDISPATCHV(_kCFRuntimeIDCFCharacterSet, Boolean, (NSCharacterSet *)theSet, longCharacterIsMember:(UTF32Char)theChar);
    
    __CFGenericValidateType(theSet, _kCFRuntimeIDCFCharacterSet);
    
    isInverted = __CFCSetIsInverted(theSet);
    
    switch (__CFCSetClassType(theSet)) {
        case __kCFCharSetClassBuiltin:
            result = (CFUniCharIsMemberOf(theChar, __CFCSetBuiltinType(theSet)) ? !isInverted : isInverted);
            break;
            
        case __kCFCharSetClassRange:
            length = __CFCSetRangeLength(theSet);
            result = (length && __CFCSetRangeFirstChar(theSet) <= theChar && theChar < __CFCSetRangeFirstChar(theSet) + length ? !isInverted : isInverted);
            break;
            
        case __kCFCharSetClassString:
            result = ((length = __CFCSetStringLength(theSet)) ? (__CFCSetBsearchUniChar(__CFCSetStringBuffer(theSet), length, theChar) ? !isInverted : isInverted) : isInverted);
            break;
            
        case __kCFCharSetClassBitmap:
            result = (__CFCSetCompactBitmapBits(theSet) ? (__CFCSetIsMemberBitmap(__CFCSetBitmapBits(theSet), theChar) ? true : false) : isInverted);
            break;
            
        case __kCFCharSetClassCompactBitmap:
            result = (__CFCSetCompactBitmapBits(theSet) ? (__CFCSetIsMemberInCompactBitmap(__CFCSetCompactBitmapBits(theSet), theChar) ? true : false) : isInverted);
            break;
            
        default:
            CFAssert1(0, __kCFLogAssertion, "%s: Internal inconsistency error: unknown character set type", __PRETTY_FUNCTION__); // We should never come here
            break;
    }
    
    return result;
}

CF_CROSS_PLATFORM_EXPORT Boolean _CFCharacterSetIsLongCharacterMember(CFCharacterSetRef theSet, UTF32Char theChar) {
    CFIndex length;
    unsigned char plane = (theChar >> 16);
    Boolean isAnnexInverted = false;
    Boolean isInverted;
    Boolean result = false;

    if (plane) {
        CFCharacterSetRef annexPlane;

        if (__CFCSetIsBuiltin(theSet)) {
            isInverted = __CFCSetIsInverted(theSet);
            return (CFUniCharIsMemberOf(theChar, __CFCSetBuiltinType(theSet)) ? !isInverted : isInverted); 
        }

        isAnnexInverted = __CFCSetAnnexIsInverted(theSet);

        if ((annexPlane = __CFCSetGetAnnexPlaneCharacterSetNoAlloc(theSet, plane)) == NULL) {
            if (!__CFCSetHasNonBMPPlane(theSet) && __CFCSetIsRange(theSet)) {
                isInverted = __CFCSetIsInverted(theSet);
                length = __CFCSetRangeLength(theSet);
                return (length && __CFCSetRangeFirstChar(theSet) <= theChar && theChar < __CFCSetRangeFirstChar(theSet) + length ? !isInverted : isInverted);
            } else {
                return (isAnnexInverted ? true : false);
            }
        } else {
            theSet = annexPlane;
            theChar &= 0xFFFF;
        }
    }

    isInverted = __CFCSetIsInverted(theSet);

    switch (__CFCSetClassType(theSet)) {
        case __kCFCharSetClassBuiltin:
            result = (CFUniCharIsMemberOf(theChar, __CFCSetBuiltinType(theSet)) ? !isInverted : isInverted);
            break;

        case __kCFCharSetClassRange:
            length = __CFCSetRangeLength(theSet);
            result = (length && __CFCSetRangeFirstChar(theSet) <= theChar && theChar < __CFCSetRangeFirstChar(theSet) + length ? !isInverted : isInverted);
            break;

        case __kCFCharSetClassString:
            result = ((length = __CFCSetStringLength(theSet)) ? (__CFCSetBsearchUniChar(__CFCSetStringBuffer(theSet), length, theChar) ? !isInverted : isInverted) : isInverted);
            break;

        case __kCFCharSetClassBitmap:
            result = (__CFCSetCompactBitmapBits(theSet) ? (__CFCSetIsMemberBitmap(__CFCSetBitmapBits(theSet), theChar) ? true : false) : isInverted);
            break;

        case __kCFCharSetClassCompactBitmap:
            result = (__CFCSetCompactBitmapBits(theSet) ? (__CFCSetIsMemberInCompactBitmap(__CFCSetCompactBitmapBits(theSet), theChar) ? true : false) : isInverted);
            break;

        default:
            CFAssert1(0, __kCFLogAssertion, "%s: Internal inconsistency error: unknown character set type", __PRETTY_FUNCTION__); // We should never come here
            return false; // To make compiler happy
    }

    return (result ? !isAnnexInverted : isAnnexInverted);
}

Boolean CFCharacterSetIsLongCharacterMember(CFCharacterSetRef theSet, UTF32Char theChar) {
    CF_OBJC_FUNCDISPATCHV(_kCFRuntimeIDCFCharacterSet, Boolean, (NSCharacterSet *)theSet, longCharacterIsMember:(UTF32Char)theChar);
    CF_SWIFT_FUNCDISPATCHV(_kCFRuntimeIDCFCharacterSet, Boolean, (CFSwiftRef)theSet, NSCharacterSet.longCharacterIsMember, theChar);
    __CFGenericValidateType(theSet, _kCFRuntimeIDCFCharacterSet);
    return _CFCharacterSetIsLongCharacterMember(theSet, theChar);
}

Boolean CFCharacterSetIsSurrogatePairMember(CFCharacterSetRef theSet, UniChar surrogateHigh, UniChar surrogateLow) {
    return CFCharacterSetIsLongCharacterMember(theSet, CFCharacterSetGetLongCharacterForSurrogatePair(surrogateHigh, surrogateLow));
}


static inline CFCharacterSetRef __CFCharacterSetGetExpandedSetForNSCharacterSet(const void *characterSet) {
    CF_OBJC_FUNCDISPATCHV(_kCFRuntimeIDCFCharacterSet, CFCharacterSetRef , (NSCharacterSet *)characterSet, _expandedCFCharacterSet);
    return NULL;
}

Boolean CFCharacterSetIsSupersetOfSet(CFCharacterSetRef theSet, CFCharacterSetRef theOtherSet) {
    CFMutableCharacterSetRef copy;
    CFCharacterSetRef expandedSet = NULL;
    CFCharacterSetRef expandedOtherSet = NULL;
    Boolean result;

    if ((!CF_IS_OBJC(_kCFRuntimeIDCFCharacterSet, theSet) || (expandedSet = __CFCharacterSetGetExpandedSetForNSCharacterSet(theSet))) && (!CF_IS_OBJC(_kCFRuntimeIDCFCharacterSet, theOtherSet) || (expandedOtherSet = __CFCharacterSetGetExpandedSetForNSCharacterSet(theOtherSet)))) { // Really CF, we can do some trick here
        if (expandedSet) theSet = expandedSet;
        if (expandedOtherSet) theOtherSet = expandedOtherSet;
    
        __CFGenericValidateType(theSet, _kCFRuntimeIDCFCharacterSet);
        __CFGenericValidateType(theOtherSet, _kCFRuntimeIDCFCharacterSet);

        if (__CFCSetIsEmpty(theSet)) {
            if (__CFCSetIsInverted(theSet)) {
                return TRUE; // Inverted empty set covers all range
            } else if (!__CFCSetIsEmpty(theOtherSet) || __CFCSetIsInverted(theOtherSet)) {
                return FALSE;
            }
        } else if (__CFCSetIsEmpty(theOtherSet) && !__CFCSetIsInverted(theOtherSet)) {
            return TRUE;
        } else {
            if (__CFCSetIsBuiltin(theSet) || __CFCSetIsBuiltin(theOtherSet)) {
                if (__CFCSetClassType(theSet) == __CFCSetClassType(theOtherSet) && __CFCSetBuiltinType(theSet) == __CFCSetBuiltinType(theOtherSet) && !__CFCSetIsInverted(theSet) && !__CFCSetIsInverted(theOtherSet)) return TRUE;
            } else if (__CFCSetIsRange(theSet) || __CFCSetIsRange(theOtherSet)) {
                if (__CFCSetClassType(theSet) == __CFCSetClassType(theOtherSet)) {
                    if (__CFCSetIsInverted(theSet)) {
                        if (__CFCSetIsInverted(theOtherSet)) {
                            return (__CFCSetRangeFirstChar(theOtherSet) > __CFCSetRangeFirstChar(theSet) || (__CFCSetRangeFirstChar(theSet) + __CFCSetRangeLength(theSet)) > (__CFCSetRangeFirstChar(theOtherSet) + __CFCSetRangeLength(theOtherSet)) ? FALSE : TRUE);
                        } else {
                            return ((__CFCSetRangeFirstChar(theOtherSet) + __CFCSetRangeLength(theOtherSet)) <= __CFCSetRangeFirstChar(theSet) || (__CFCSetRangeFirstChar(theSet) + __CFCSetRangeLength(theSet)) <= __CFCSetRangeFirstChar(theOtherSet) ? TRUE : FALSE);
                        }
                    } else {
                        if (__CFCSetIsInverted(theOtherSet)) {
                            return ((__CFCSetRangeFirstChar(theSet) == 0 && __CFCSetRangeLength(theSet) == 0x110000) || (__CFCSetRangeFirstChar(theOtherSet) == 0 && (UInt32)__CFCSetRangeLength(theOtherSet) <= __CFCSetRangeFirstChar(theSet)) || ((__CFCSetRangeFirstChar(theSet) + __CFCSetRangeLength(theSet)) <= __CFCSetRangeFirstChar(theOtherSet) && (__CFCSetRangeFirstChar(theOtherSet) + __CFCSetRangeLength(theOtherSet)) == 0x110000) ? TRUE : FALSE);
                        } else {
                            return (__CFCSetRangeFirstChar(theOtherSet) < __CFCSetRangeFirstChar(theSet) || (__CFCSetRangeFirstChar(theSet) + __CFCSetRangeLength(theSet)) < (__CFCSetRangeFirstChar(theOtherSet) + __CFCSetRangeLength(theOtherSet)) ? FALSE : TRUE);
                        }
                    }
                }
            } else {
                UInt32 theSetAnnexMask = __CFCSetAnnexValidEntriesBitmap(theSet);
                UInt32 theOtherSetAnnexMask = __CFCSetAnnexValidEntriesBitmap(theOtherSet);
                Boolean isTheSetAnnexInverted = __CFCSetAnnexIsInverted(theSet);
                Boolean isTheOtherSetAnnexInverted = __CFCSetAnnexIsInverted(theOtherSet);
                uint8_t theSetBuffer[__kCFBitmapSize];
                uint8_t theOtherSetBuffer[__kCFBitmapSize];

                // We mask plane 1 to plane 16
                if (isTheSetAnnexInverted) theSetAnnexMask = (~theSetAnnexMask) & (0xFFFF << 1);
                if (isTheOtherSetAnnexInverted) theOtherSetAnnexMask = (~theOtherSetAnnexMask) & (0xFFFF << 1);

                __CFCSetGetBitmap(theSet, theSetBuffer);
                __CFCSetGetBitmap(theOtherSet, theOtherSetBuffer);

                if (!__CFCSetIsBitmapSupersetOfBitmap((const UInt32 *)theSetBuffer, (const UInt32 *)theOtherSetBuffer, FALSE, FALSE)) return FALSE;

                if (theOtherSetAnnexMask) {
                    CFCharacterSetRef theSetAnnex;
                    CFCharacterSetRef theOtherSetAnnex;
                    uint32_t idx;

                    if ((theSetAnnexMask & theOtherSetAnnexMask) != theOtherSetAnnexMask) return FALSE;

                    for (idx = 1;idx <= 16;idx++) {
                        theSetAnnex = __CFCSetGetAnnexPlaneCharacterSetNoAlloc(theSet, idx);
                        if (NULL == theSetAnnex) continue; // This case is already handled by the mask above

                        theOtherSetAnnex = __CFCSetGetAnnexPlaneCharacterSetNoAlloc(theOtherSet, idx);

                        if (NULL == theOtherSetAnnex) {
                            if (isTheOtherSetAnnexInverted) {
                                __CFCSetGetBitmap(theSetAnnex, theSetBuffer);
                                if (!__CFCSetIsEqualBitmap((const UInt32 *)theSetBuffer, (isTheSetAnnexInverted ? NULL : (const UInt32 *)-1))) return FALSE;
                            }
                        } else {
                            __CFCSetGetBitmap(theSetAnnex, theSetBuffer);
                            __CFCSetGetBitmap(theOtherSetAnnex, theOtherSetBuffer);
                            if (!__CFCSetIsBitmapSupersetOfBitmap((const UInt32 *)theSetBuffer, (const UInt32 *)theOtherSetBuffer, isTheSetAnnexInverted, isTheOtherSetAnnexInverted)) return FALSE;
                        }
                    }
                }

                return TRUE;
            }
        }
    }

    copy = CFCharacterSetCreateMutableCopy(kCFAllocatorSystemDefault, theSet);
    CFCharacterSetIntersect(copy, theOtherSet);
    result = __CFCharacterSetEqual(copy, theOtherSet);
    CFRelease(copy);

    return result;
}

Boolean CFCharacterSetHasMemberInPlane(CFCharacterSetRef theSet, CFIndex thePlane) {
    Boolean isInverted = __CFCSetIsInverted(theSet);
    if (thePlane < 0 || thePlane > MAX_ANNEX_PLANE) {
        return FALSE;
    }

    CF_OBJC_FUNCDISPATCHV(_kCFRuntimeIDCFCharacterSet, Boolean, (NSCharacterSet *)theSet, hasMemberInPlane:(uint8_t)thePlane);

    if (__CFCSetIsEmpty(theSet)) {
        return (isInverted ? TRUE : FALSE);
    } else if (__CFCSetIsBuiltin(theSet)) {
        CFCharacterSetPredefinedSet type = __CFCSetBuiltinType(theSet);

        if (type == kCFCharacterSetControl) {
            if (isInverted || (thePlane == 14)) {
                return TRUE; // There is no plane that covers all values || Plane 14 has language tags
            } else {
                return (CFUniCharGetBitmapPtrForPlane(type, thePlane) ? TRUE : FALSE);
            }
        } else if ((type < kCFCharacterSetDecimalDigit) || (type == kCFCharacterSetNewline)) {
            return (thePlane && !isInverted ? FALSE : TRUE);
        } else if (__CFCSetBuiltinType(theSet) == kCFCharacterSetIllegal) {
            return (isInverted ? (thePlane < 3 || thePlane > 13 ? TRUE : FALSE) : TRUE); // This is according to Unicode 3.1
        } else {
            if (isInverted) {
                return TRUE; // There is no plane that covers all values
            } else {
                return (CFUniCharGetBitmapPtrForPlane(type, thePlane) ? TRUE : FALSE);
            }
        }
    } else if (__CFCSetIsRange(theSet)) {
        UTF32Char firstChar = __CFCSetRangeFirstChar(theSet);
        UTF32Char lastChar = (firstChar + __CFCSetRangeLength(theSet) - 1);
        CFIndex firstPlane = firstChar >> 16;
        CFIndex lastPlane = lastChar >> 16;

        if (isInverted) {
            if (thePlane < firstPlane || thePlane > lastPlane) {
                return TRUE;
            } else if (thePlane > firstPlane && thePlane < lastPlane) {
                return FALSE;
            } else {
                firstChar &= 0xFFFF;
                lastChar &= 0xFFFF;
                if (thePlane == firstPlane) {
                    return (firstChar || (firstPlane == lastPlane && lastChar != 0xFFFF) ? TRUE : FALSE);
                } else {
                    return (lastChar != 0xFFFF || (firstPlane == lastPlane && firstChar) ? TRUE : FALSE);
                }
            }
        } else {
            return (thePlane < firstPlane || thePlane > lastPlane ? FALSE : TRUE);
        }
    } else {
        if (thePlane == 0) {
            switch (__CFCSetClassType(theSet)) {
                case __kCFCharSetClassString: if (!__CFCSetStringLength(theSet)) return isInverted; break;
                case __kCFCharSetClassCompactBitmap: return (__CFCSetCompactBitmapBits(theSet) ? TRUE : FALSE); break;
                case __kCFCharSetClassBitmap: return (__CFCSetBitmapBits(theSet) ? TRUE : FALSE); break;
            }
            return TRUE;
        } else {
            CFCharacterSetRef annex = __CFCSetGetAnnexPlaneCharacterSetNoAlloc(theSet, thePlane);
            if (annex) {
                if (__CFCSetIsRange(annex)) {
                    return (__CFCSetAnnexIsInverted(theSet) && (__CFCSetRangeFirstChar(annex) == 0) && (__CFCSetRangeLength(annex) == 0x10000) ? FALSE : TRUE);
                } else if (__CFCSetIsBitmap(annex)) {
                    return (__CFCSetAnnexIsInverted(theSet) && __CFCSetIsEqualBitmap((const UInt32 *)__CFCSetBitmapBits(annex), (const UInt32 *)-1) ? FALSE : TRUE);
                } else {
                    uint8_t bitsBuf[__kCFBitmapSize];
                    __CFCSetGetBitmap(annex, bitsBuf);
                    return (__CFCSetAnnexIsInverted(theSet) && __CFCSetIsEqualBitmap((const UInt32 *)bitsBuf, (const UInt32 *)-1) ? FALSE : TRUE);
                }
            } else {
                return __CFCSetAnnexIsInverted(theSet);
            }
        }
    }
 
    return FALSE;
}


CFDataRef CFCharacterSetCreateBitmapRepresentation(CFAllocatorRef alloc, CFCharacterSetRef theSet) {
    CF_OBJC_FUNCDISPATCHV(_kCFRuntimeIDCFCharacterSet, CFDataRef , (NSCharacterSet *)theSet, _retainedBitmapRepresentation);

    __CFGenericValidateType(theSet, _kCFRuntimeIDCFCharacterSet);

    bool isAnnexInverted = (__CFCSetAnnexIsInverted(theSet) != 0);

    if (__CFCSetHasNonBMPPlane(theSet)) {
        int numNonBMPPlanes = 0;
        unsigned char planeIndices[MAX_ANNEX_PLANE];

        for (unsigned char idx = 1;idx <= MAX_ANNEX_PLANE;idx++) {
            if (isAnnexInverted || __CFCSetGetAnnexPlaneCharacterSetNoAlloc(theSet, idx)) {
                planeIndices[numNonBMPPlanes++] = idx;
            }
        }
        
        const int length = __kCFBitmapSize + ((__kCFBitmapSize + 1) * numNonBMPPlanes);
        CFMutableDataRef data = CFDataCreateMutable(alloc, length);
        CFDataSetLength(data, length);
        __CFCSetGetBitmap(theSet, CFDataGetMutableBytePtr(data));

        if (numNonBMPPlanes > 0) {
            uint8_t *bytes = CFDataGetMutableBytePtr(data) + __kCFBitmapSize;
            
            if (__CFCSetHasNonBMPPlane(theSet)) {
                CFCharacterSetRef subset;
                
                for (int idx = 0;idx < numNonBMPPlanes; idx++) {
                    *(bytes++) = planeIndices[idx];
                    if ((subset = __CFCSetGetAnnexPlaneCharacterSetNoAlloc(theSet, planeIndices[idx])) == NULL) {
                        __CFCSetBitmapFastFillWithValue((UInt32 *)bytes, (isAnnexInverted ? 0xFF : 0));
                    } else {
                        __CFCSetGetBitmap(subset, bytes);
                        if (isAnnexInverted) {
                            uint32_t count = __kCFBitmapSize / sizeof(uint32_t);
                            uint32_t *bits = (uint32_t *)bytes;
                            
                            while (count-- > 0) {
                                *bits = ~(*bits);
                                ++bits;
                            }
                        }
                    }
                    bytes += __kCFBitmapSize;
                }
            }
        }
        
        return data;
    } else if (__CFCSetIsBuiltin(theSet)) {
        int numNonBMPPlanes = (__CFCSetIsInverted(theSet) ? MAX_ANNEX_PLANE : CFUniCharGetNumberOfPlanes(__CFCSetBuiltinType(theSet)) - 1);
        
        const int length = __kCFBitmapSize + ((__kCFBitmapSize + 1) * numNonBMPPlanes);
        CFMutableDataRef data = CFDataCreateMutable(alloc, length);
        CFDataSetLength(data, length);
        __CFCSetGetBitmap(theSet, CFDataGetMutableBytePtr(data));
        
        if (numNonBMPPlanes > 0) {
            uint8_t *bytes = CFDataGetMutableBytePtr(data) + __kCFBitmapSize;
            UInt8 result;
            CFIndex delta;
            Boolean isInverted = __CFCSetIsInverted(theSet);
            
            for (int idx = 0;idx < numNonBMPPlanes;idx++) {
                if ((result = CFUniCharGetBitmapForPlane(__CFCSetBuiltinType(theSet), idx + 1, bytes + 1,  (isInverted != 0))) == kCFUniCharBitmapEmpty) continue;
                *(bytes++) = idx + 1;
                if (result == kCFUniCharBitmapAll) {
                    CFIndex bitmapLength = __kCFBitmapSize;
                    while (bitmapLength-- > 0) *(bytes++) = (uint8_t)0xFF;
                } else {
                    bytes += __kCFBitmapSize;
                }
            }
            delta = bytes - (const uint8_t *)CFDataGetBytePtr(data);
            if (delta < length) CFDataSetLength(data, delta);
        }
        
        return data;
    } else if (__CFCSetIsRange(theSet)) {
        int numNonBMPPlanes = 0;
        UInt32 firstChar = __CFCSetRangeFirstChar(theSet);
        UInt32 lastChar = __CFCSetRangeFirstChar(theSet) + __CFCSetRangeLength(theSet) - 1;
        int firstPlane = (firstChar >> 16);
        int lastPlane = (lastChar >> 16);
        bool isInverted = (__CFCSetIsInverted(theSet) != 0);
        
        if (lastPlane > 0) {
            if (firstPlane == 0) {
                firstPlane = 1;
                firstChar = 0x10000;
            }
            numNonBMPPlanes = (lastPlane - firstPlane) + 1;
            if (isInverted) {
                numNonBMPPlanes = MAX_ANNEX_PLANE - numNonBMPPlanes;
                if (firstPlane == lastPlane) {
                    if (((firstChar & 0xFFFF) > 0) || ((lastChar & 0xFFFF) < 0xFFFF)) ++numNonBMPPlanes;
                } else {
                    if ((firstChar & 0xFFFF) > 0) ++numNonBMPPlanes;
                    if ((lastChar & 0xFFFF) < 0xFFFF) ++numNonBMPPlanes;
                }
            }
        } else if (isInverted) {
	    numNonBMPPlanes = MAX_ANNEX_PLANE;
	}
        
        const int length = __kCFBitmapSize + ((__kCFBitmapSize + 1) * numNonBMPPlanes);
        CFMutableDataRef data = CFDataCreateMutable(alloc, length);
        CFDataSetLength(data, length);
        __CFCSetGetBitmap(theSet, CFDataGetMutableBytePtr(data));
        
        if (numNonBMPPlanes > 0) {
            uint8_t *bytes = CFDataGetMutableBytePtr(data) + __kCFBitmapSize;
            UInt32 firstChar = __CFCSetRangeFirstChar(theSet);
            UInt32 lastChar = __CFCSetRangeFirstChar(theSet) + __CFCSetRangeLength(theSet) - 1;
            int firstPlane = (firstChar >> 16);
            int lastPlane = (lastChar >> 16);
            
            if (firstPlane == 0) {
                firstPlane = 1;
                firstChar = 0x10000;
            }
            if (__CFCSetIsInverted(theSet)) {
                // Mask out the plane byte
                firstChar &= 0xFFFF;
                lastChar &= 0xFFFF;
                
                // n.b. idx is used outside the loop here
                int idx;
                for (idx = 1;idx < firstPlane;idx++) { // Fill up until the first plane
                    *(bytes++) = idx;
                    __CFCSetBitmapFastFillWithValue((UInt32 *)bytes, 0xFF);
                    bytes += __kCFBitmapSize;
                }
                if (firstPlane == lastPlane) {
                    if ((firstChar > 0) || (lastChar < 0xFFFF)) {
                        *(bytes++) = idx;
                        __CFCSetBitmapFastFillWithValue((UInt32 *)bytes, 0xFF);
                        __CFCSetBitmapRemoveCharactersInRange(bytes, firstChar, lastChar);
                        bytes += __kCFBitmapSize;
                    }
                } else if (firstPlane < lastPlane) {
                    if (firstChar > 0) {
                        *(bytes++) = idx;
                        __CFCSetBitmapFastFillWithValue((UInt32 *)bytes, 0);
                        __CFCSetBitmapAddCharactersInRange(bytes, 0, firstChar - 1);
                        bytes += __kCFBitmapSize;
                    }
                    if (lastChar < 0xFFFF) {
                        *(bytes++) = idx;
                        __CFCSetBitmapFastFillWithValue((UInt32 *)bytes, 0);
                        __CFCSetBitmapAddCharactersInRange(bytes, lastChar, 0xFFFF);
                        bytes += __kCFBitmapSize;
                    }
                }
                for (int idx = lastPlane + 1;idx <= MAX_ANNEX_PLANE;idx++) {
                    *(bytes++) = idx;
                    __CFCSetBitmapFastFillWithValue((UInt32 *)bytes, 0xFF);
                    bytes += __kCFBitmapSize;
                }
            } else {
                for (int idx = firstPlane;idx <= lastPlane;idx++) {
                    *(bytes++) = idx;
                    __CFCSetBitmapAddCharactersInRange(bytes, (idx == firstPlane ? firstChar : 0), (idx == lastPlane ? lastChar : 0xFFFF));
                    bytes += __kCFBitmapSize;
                }
            }
        }
        
        return data;
    } else if (isAnnexInverted) {
        int numNonBMPPlanes = MAX_ANNEX_PLANE;
        
        const int length = __kCFBitmapSize + ((__kCFBitmapSize + 1) * numNonBMPPlanes);
        CFMutableDataRef data = CFDataCreateMutable(alloc, length);
        CFDataSetLength(data, length);
        __CFCSetGetBitmap(theSet, CFDataGetMutableBytePtr(data));
        
        if (numNonBMPPlanes > 0) {
            uint8_t *bytes = CFDataGetMutableBytePtr(data) + __kCFBitmapSize;

            for (int idx = 1;idx <= MAX_ANNEX_PLANE;idx++) {
                *(bytes++) = idx;
                __CFCSetBitmapFastFillWithValue((UInt32 *)bytes, 0xFF);
                bytes += __kCFBitmapSize;
            }
        }
        
        return data;
    } else {
        const int length = __kCFBitmapSize;
        CFMutableDataRef data = CFDataCreateMutable(alloc, length);
        CFDataSetLength(data, length);
        __CFCSetGetBitmap(theSet, CFDataGetMutableBytePtr(data));
        
        return data;
    }
}

/*** MutableCharacterSet functions ***/
void CFCharacterSetAddCharactersInRange(CFMutableCharacterSetRef theSet, CFRange theRange) {
    CF_OBJC_FUNCDISPATCHV(_kCFRuntimeIDCFCharacterSet, void, (NSMutableCharacterSet *)theSet, addCharactersInRange:NSMakeRange(theRange.location, theRange.length));

    __CFCSetValidateTypeAndMutability(theSet, __PRETTY_FUNCTION__);
    __CFCSetValidateRange(theRange, __PRETTY_FUNCTION__);

    if (__CFCSetIsBuiltin((CFCharacterSetRef)theSet) && !__CFCSetIsMutable((CFCharacterSetRef)theSet) && !__CFCSetIsInverted((CFCharacterSetRef)theSet)) {
        CFCharacterSetRef sharedSet = CFCharacterSetGetPredefined(__CFCSetBuiltinType((CFCharacterSetRef)theSet));
        if (sharedSet == theSet) { // We're trying to dealloc the builtin set
            CFAssert1(0, __kCFLogAssertion, "%s: Trying to mutable predefined set.", __PRETTY_FUNCTION__);
            return; // We don't mutate builtin set
        }
    }

    if (!theRange.length || (__CFCSetIsInverted(theSet) && __CFCSetIsEmpty(theSet))) return; // Inverted && empty set contains all char

    if (!__CFCSetIsInverted(theSet)) {
        if (__CFCSetIsEmpty(theSet)) {
            __CFCSetPutClassType(theSet, __kCFCharSetClassRange);
            __CFCSetPutRangeFirstChar(theSet, theRange.location);
            __CFCSetPutRangeLength(theSet, theRange.length);
            __CFCSetPutHasHashValue(theSet, false);
            return;
       } else if (__CFCSetIsRange(theSet)) {
            CFIndex firstChar = __CFCSetRangeFirstChar(theSet);
            CFIndex length = __CFCSetRangeLength(theSet);

            if (firstChar == theRange.location) {
                __CFCSetPutRangeLength(theSet, __CFMax(length, theRange.length));
                __CFCSetPutHasHashValue(theSet, false);
                return;
            } else if (firstChar < theRange.location && theRange.location <= firstChar + length) {
                if (firstChar + length < theRange.location + theRange.length) __CFCSetPutRangeLength(theSet, theRange.length + (theRange.location - firstChar));
                __CFCSetPutHasHashValue(theSet, false);
                return;
            } else if (theRange.location < firstChar && firstChar <= theRange.location + theRange.length) {
                __CFCSetPutRangeFirstChar(theSet, theRange.location);
                __CFCSetPutRangeLength(theSet, __CFMax(firstChar + length, theRange.location + theRange.length) - theRange.location);
                __CFCSetPutHasHashValue(theSet, false);
                return;
            }
        } else if (__CFCSetIsString(theSet) && __CFCSetStringLength(theSet) + theRange.length < __kCFStringCharSetMax) {
            UniChar *buffer;
            if (!__CFCSetStringBuffer(theSet))
				__CFCSetPutStringBuffer(theSet, (UniChar *)CFAllocatorAllocate(CFGetAllocator(theSet), __kCFStringCharSetMax * sizeof(UniChar), 0));
            buffer = __CFCSetStringBuffer(theSet) + __CFCSetStringLength(theSet);
            __CFCSetPutStringLength(theSet, __CFCSetStringLength(theSet) + theRange.length);
            while (theRange.length--) *buffer++ = (UniChar)theRange.location++;
            qsort(__CFCSetStringBuffer(theSet), __CFCSetStringLength(theSet), sizeof(UniChar), chcompar);
            __CFCSetPutStringLength(theSet, removedupes(__CFCSetStringBuffer(theSet), __CFCSetStringLength(theSet)));
            __CFCSetPutHasHashValue(theSet, false);
            return;
        }
    }

    // OK, I have to be a bitmap
    __CFCSetMakeBitmap(theSet);
    __CFCSetAddNonBMPPlanesInRange(theSet, theRange);
    if (theRange.location < 0x10000) { // theRange is in BMP
        if (theRange.location + theRange.length >= NUMCHARACTERS) theRange.length = NUMCHARACTERS - theRange.location;
        __CFCSetBitmapAddCharactersInRange(__CFCSetBitmapBits(theSet), (UniChar)theRange.location, (UniChar)(theRange.location + theRange.length - 1));
    }
    __CFCSetPutHasHashValue(theSet, false);

    if (__CFCheckForExapendedSet) __CFCheckForExpandedSet(theSet);
}

void CFCharacterSetRemoveCharactersInRange(CFMutableCharacterSetRef theSet, CFRange theRange) {
    CF_OBJC_FUNCDISPATCHV(_kCFRuntimeIDCFCharacterSet, void, (NSMutableCharacterSet *)theSet, removeCharactersInRange:NSMakeRange(theRange.location, theRange.length));

    __CFCSetValidateTypeAndMutability(theSet, __PRETTY_FUNCTION__);
    __CFCSetValidateRange(theRange, __PRETTY_FUNCTION__);
    
    if (__CFCSetIsBuiltin((CFCharacterSetRef)theSet) && !__CFCSetIsMutable((CFCharacterSetRef)theSet) && !__CFCSetIsInverted((CFCharacterSetRef)theSet)) {
        CFCharacterSetRef sharedSet = CFCharacterSetGetPredefined(__CFCSetBuiltinType((CFCharacterSetRef)theSet));
        if (sharedSet == theSet) { // We're trying to dealloc the builtin set
            CFAssert1(0, __kCFLogAssertion, "%s: Trying to mutable predefined set.", __PRETTY_FUNCTION__);
            return; // We don't mutate builtin set
        }
    }

    if (!theRange.length || (!__CFCSetIsInverted(theSet) && __CFCSetIsEmpty(theSet))) return; // empty set

    if (__CFCSetIsInverted(theSet)) {
        if (__CFCSetIsEmpty(theSet)) {
            __CFCSetPutClassType(theSet, __kCFCharSetClassRange);
            __CFCSetPutRangeFirstChar(theSet, theRange.location);
            __CFCSetPutRangeLength(theSet, theRange.length);
            __CFCSetPutHasHashValue(theSet, false);
            return;
       } else if (__CFCSetIsRange(theSet)) {
            CFIndex firstChar = __CFCSetRangeFirstChar(theSet);
            CFIndex length = __CFCSetRangeLength(theSet);

            if (firstChar == theRange.location) {
                __CFCSetPutRangeLength(theSet, __CFMin(length, theRange.length));
                __CFCSetPutHasHashValue(theSet, false);
                return;
            } else if (firstChar < theRange.location && theRange.location <= firstChar + length) {
                if (firstChar + length < theRange.location + theRange.length) __CFCSetPutRangeLength(theSet, theRange.length + (theRange.location - firstChar));
                __CFCSetPutHasHashValue(theSet, false);
                return;
            } else if (theRange.location < firstChar && firstChar <= theRange.location + theRange.length) {
                __CFCSetPutRangeFirstChar(theSet, theRange.location);
                __CFCSetPutRangeLength(theSet, length + (firstChar - theRange.location));
                __CFCSetPutHasHashValue(theSet, false);
                return;
            }
        } else if (__CFCSetIsString(theSet) && __CFCSetStringLength(theSet) + theRange.length < __kCFStringCharSetMax) {
            UniChar *buffer;
            if (!__CFCSetStringBuffer(theSet))
				__CFCSetPutStringBuffer(theSet, (UniChar *)CFAllocatorAllocate(CFGetAllocator(theSet), __kCFStringCharSetMax * sizeof(UniChar), 0));
            buffer = __CFCSetStringBuffer(theSet) + __CFCSetStringLength(theSet);
            __CFCSetPutStringLength(theSet, __CFCSetStringLength(theSet) + theRange.length);
            while (theRange.length--) *buffer++ = (UniChar)theRange.location++;
            qsort(__CFCSetStringBuffer(theSet), __CFCSetStringLength(theSet), sizeof(UniChar), chcompar);
            __CFCSetPutStringLength(theSet, removedupes(__CFCSetStringBuffer(theSet), __CFCSetStringLength(theSet)));
            __CFCSetPutHasHashValue(theSet, false);
            return;
        }
    }

    // OK, I have to be a bitmap
    __CFCSetMakeBitmap(theSet);
    __CFCSetRemoveNonBMPPlanesInRange(theSet, theRange);
    if (theRange.location < 0x10000) { // theRange is in BMP
        if (theRange.location + theRange.length > NUMCHARACTERS) theRange.length = NUMCHARACTERS - theRange.location;
        if (theRange.location == 0 && theRange.length == NUMCHARACTERS) { // Remove all
            CFAllocatorDeallocate(CFGetAllocator(theSet), __CFCSetBitmapBits(theSet));
            __CFCSetPutBitmapBits(theSet, NULL);
        } else {
            __CFCSetBitmapRemoveCharactersInRange(__CFCSetBitmapBits(theSet), (UniChar)theRange.location, (UniChar)(theRange.location + theRange.length - 1));
        }
    }

    __CFCSetPutHasHashValue(theSet, false);
    if (__CFCheckForExapendedSet) __CFCheckForExpandedSet(theSet);
}

void CFCharacterSetAddCharactersInString(CFMutableCharacterSetRef theSet,  CFStringRef theString) {
    UniChar *buffer;
    CFIndex length;
    BOOL hasSurrogate = NO;

    CF_OBJC_FUNCDISPATCHV(_kCFRuntimeIDCFCharacterSet, void, (NSMutableCharacterSet *)theSet, addCharactersInString:(NSString *)theString);

    __CFCSetValidateTypeAndMutability(theSet, __PRETTY_FUNCTION__);
    
    if (__CFCSetIsBuiltin((CFCharacterSetRef)theSet) && !__CFCSetIsMutable((CFCharacterSetRef)theSet) && !__CFCSetIsInverted((CFCharacterSetRef)theSet)) {
        CFCharacterSetRef sharedSet = CFCharacterSetGetPredefined(__CFCSetBuiltinType((CFCharacterSetRef)theSet));
        if (sharedSet == theSet) { // We're trying to dealloc the builtin set
            CFAssert1(0, __kCFLogAssertion, "%s: Trying to mutable predefined set.", __PRETTY_FUNCTION__);
            return; // We don't mutate builtin set
        }
    }

    if ((__CFCSetIsEmpty(theSet) && __CFCSetIsInverted(theSet)) || !(length = CFStringGetLength(theString))) return;

    if (!__CFCSetIsInverted(theSet)) {
        CFIndex newLength = length + (__CFCSetIsEmpty(theSet) ? 0 : (__CFCSetIsString(theSet) ? __CFCSetStringLength(theSet) : __kCFStringCharSetMax));

        if (newLength < __kCFStringCharSetMax) {
	    buffer = __CFCSetStringBuffer(theSet);

	    if (NULL == buffer) {
		buffer = (UniChar *)CFAllocatorAllocate(CFGetAllocator(theSet), __kCFStringCharSetMax * sizeof(UniChar), 0);
	    } else {
		buffer += __CFCSetStringLength(theSet);
	    }

            CFStringGetCharacters(theString, CFRangeMake(0, length), (UniChar*)buffer);

	    if (length > 1) {
		UTF16Char *characters = buffer;
		const UTF16Char *charactersLimit = characters + length;
		
		while (characters < charactersLimit) {
		    if (CFStringIsSurrogateHighCharacter(*characters) || CFStringIsSurrogateLowCharacter(*characters)) {
			memmove(characters, characters + 1, (charactersLimit - (characters + 1)) * sizeof(*characters));
			--charactersLimit;
			hasSurrogate = YES;
		    } else {
			++characters;
		    }
		}

		newLength -= (length - (charactersLimit - buffer));
	    }

	    if (0 == newLength) {
		if (NULL == __CFCSetStringBuffer(theSet)) CFAllocatorDeallocate(CFGetAllocator(theSet), buffer);
	    } else {
		if (NULL == __CFCSetStringBuffer(theSet)) {
		    __CFCSetPutClassType(theSet, __kCFCharSetClassString);
		    __CFCSetPutStringBuffer(theSet, buffer);
		}
		__CFCSetPutStringLength(theSet, newLength);
		qsort(__CFCSetStringBuffer(theSet), newLength, sizeof(UniChar), chcompar);
		__CFCSetPutStringLength(theSet, removedupes(__CFCSetStringBuffer(theSet), __CFCSetStringLength(theSet)));
	    }
            __CFCSetPutHasHashValue(theSet, false);

	    if (hasSurrogate) __CFApplySurrogatesInString(theSet, theString, &CFCharacterSetAddCharactersInRange);

            return;
        }
    }

    // OK, I have to be a bitmap
    __CFCSetMakeBitmap(theSet);
    CFStringInlineBuffer inlineBuffer;
    CFIndex idx;
    
    CFStringInitInlineBuffer(theString, &inlineBuffer, CFRangeMake(0, length));

    for (idx = 0;idx < length;idx++) {
	UTF16Char character = __CFStringGetCharacterFromInlineBufferQuick(&inlineBuffer, idx);

	if (CFStringIsSurrogateHighCharacter(character) || CFStringIsSurrogateLowCharacter(character)) {
	    hasSurrogate = YES;
	} else {
	    __CFCSetBitmapAddCharacter(__CFCSetBitmapBits(theSet), character);
	}
    }

    __CFCSetPutHasHashValue(theSet, false);

    if (__CFCheckForExapendedSet) __CFCheckForExpandedSet(theSet);

    if (hasSurrogate) __CFApplySurrogatesInString(theSet, theString, &CFCharacterSetAddCharactersInRange);
}

void CFCharacterSetRemoveCharactersInString(CFMutableCharacterSetRef theSet, CFStringRef theString) {
    UniChar *buffer;
    CFIndex length;
    BOOL hasSurrogate = NO;

    CF_OBJC_FUNCDISPATCHV(_kCFRuntimeIDCFCharacterSet, void, (NSMutableCharacterSet *)theSet, removeCharactersInString:(NSString *)theString);

    __CFCSetValidateTypeAndMutability(theSet, __PRETTY_FUNCTION__);
    
    if (__CFCSetIsBuiltin((CFCharacterSetRef)theSet) && !__CFCSetIsMutable((CFCharacterSetRef)theSet) && !__CFCSetIsInverted((CFCharacterSetRef)theSet)) {
        CFCharacterSetRef sharedSet = CFCharacterSetGetPredefined(__CFCSetBuiltinType((CFCharacterSetRef)theSet));
        if (sharedSet == theSet) { // We're trying to dealloc the builtin set
            CFAssert1(0, __kCFLogAssertion, "%s: Trying to mutable predefined set.", __PRETTY_FUNCTION__);
            return; // We don't mutate builtin set
        }
    }

    if ((__CFCSetIsEmpty(theSet) && !__CFCSetIsInverted(theSet)) || !(length = CFStringGetLength(theString))) return;

    if (__CFCSetIsInverted(theSet)) {
        CFIndex newLength = length + (__CFCSetIsEmpty(theSet) ? 0 : (__CFCSetIsString(theSet) ? __CFCSetStringLength(theSet) : __kCFStringCharSetMax));
	
        if (newLength < __kCFStringCharSetMax) {
	    buffer = __CFCSetStringBuffer(theSet);
	    
	    if (NULL == buffer) {
		buffer = (UniChar *)CFAllocatorAllocate(CFGetAllocator(theSet), __kCFStringCharSetMax * sizeof(UniChar), 0);
	    } else {
		buffer += __CFCSetStringLength(theSet);
	    }
	    
            CFStringGetCharacters(theString, CFRangeMake(0, length), (UniChar*)buffer);
	    
	    if (length > 1) {
		UTF16Char *characters = buffer;
		const UTF16Char *charactersLimit = characters + length;
		
		while (characters < charactersLimit) {
		    if (CFStringIsSurrogateHighCharacter(*characters) || CFStringIsSurrogateLowCharacter(*characters)) {
			memmove(characters, characters + 1, charactersLimit - (characters + 1));
			--charactersLimit;
			hasSurrogate = YES;
		    }
		    ++characters;
		}
		
		newLength -= (length - (charactersLimit - buffer));
	    }
	    
	    if (NULL == __CFCSetStringBuffer(theSet)) {
		__CFCSetPutClassType(theSet, __kCFCharSetClassString);
		__CFCSetPutStringBuffer(theSet, buffer);
	    }
            __CFCSetPutStringLength(theSet, newLength);
            qsort(__CFCSetStringBuffer(theSet), newLength, sizeof(UniChar), chcompar);
            __CFCSetPutStringLength(theSet, removedupes(__CFCSetStringBuffer(theSet), __CFCSetStringLength(theSet)));
            __CFCSetPutHasHashValue(theSet, false);
	    
	    if (hasSurrogate) __CFApplySurrogatesInString(theSet, theString, &CFCharacterSetRemoveCharactersInRange);
	    
            return;
        }
    }

    // OK, I have to be a bitmap
    __CFCSetMakeBitmap(theSet);
    CFStringInlineBuffer inlineBuffer;
    CFIndex idx;
    
    CFStringInitInlineBuffer(theString, &inlineBuffer, CFRangeMake(0, length));
    
    for (idx = 0;idx < length;idx++) {
	UTF16Char character = __CFStringGetCharacterFromInlineBufferQuick(&inlineBuffer, idx);
	
	if (CFStringIsSurrogateHighCharacter(character) || CFStringIsSurrogateLowCharacter(character)) {
	    hasSurrogate = YES;
	} else {
	    __CFCSetBitmapRemoveCharacter(__CFCSetBitmapBits(theSet), character);
	}
    }
    
    __CFCSetPutHasHashValue(theSet, false);
    if (__CFCheckForExapendedSet) __CFCheckForExpandedSet(theSet);

    if (hasSurrogate) __CFApplySurrogatesInString(theSet, theString, &CFCharacterSetRemoveCharactersInRange);
}

void CFCharacterSetUnion(CFMutableCharacterSetRef theSet, CFCharacterSetRef theOtherSet) {
    CFCharacterSetRef expandedSet = NULL;

    CF_OBJC_FUNCDISPATCHV(_kCFRuntimeIDCFCharacterSet, void, (NSMutableCharacterSet *)theSet, formUnionWithCharacterSet:(NSCharacterSet *)theOtherSet);

    __CFCSetValidateTypeAndMutability(theSet, __PRETTY_FUNCTION__);
    
    if (__CFCSetIsBuiltin((CFCharacterSetRef)theSet) && !__CFCSetIsMutable((CFCharacterSetRef)theSet) && !__CFCSetIsInverted((CFCharacterSetRef)theSet)) {
        CFCharacterSetRef sharedSet = CFCharacterSetGetPredefined(__CFCSetBuiltinType((CFCharacterSetRef)theSet));
        if (sharedSet == theSet) { // We're trying to dealloc the builtin set
            CFAssert1(0, __kCFLogAssertion, "%s: Trying to mutable predefined set.", __PRETTY_FUNCTION__);
            return; // We don't mutate builtin set
        }
    }

    if (__CFCSetIsEmpty(theSet) && __CFCSetIsInverted(theSet)) return; // Inverted empty set contains all char

    if (!CF_IS_OBJC(_kCFRuntimeIDCFCharacterSet, theOtherSet) || (expandedSet = __CFCharacterSetGetExpandedSetForNSCharacterSet(theOtherSet))) { // Really CF, we can do some trick here
        if (expandedSet) theOtherSet = expandedSet;

        if (__CFCSetIsEmpty(theOtherSet)) {
            if (__CFCSetIsInverted(theOtherSet)) {
                if (__CFCSetIsString(theSet) && __CFCSetStringBuffer(theSet)) {
                    CFAllocatorDeallocate(CFGetAllocator(theSet), __CFCSetStringBuffer(theSet));
                } else if (__CFCSetIsBitmap(theSet) && __CFCSetBitmapBits(theSet)) {
                    CFAllocatorDeallocate(CFGetAllocator(theSet), __CFCSetBitmapBits(theSet));
                } else if (__CFCSetIsCompactBitmap(theSet) && __CFCSetCompactBitmapBits(theSet)) {
                    CFAllocatorDeallocate(CFGetAllocator(theSet), __CFCSetCompactBitmapBits(theSet));
                }
                __CFCSetPutClassType(theSet, __kCFCharSetClassRange);
                __CFCSetPutRangeLength(theSet, 0);
                __CFCSetPutIsInverted(theSet, true);
                __CFCSetPutHasHashValue(theSet, false);
                __CFCSetDeallocateAnnexPlane(theSet);
            }
        } else if (__CFCSetIsBuiltin(theOtherSet) && __CFCSetIsEmpty(theSet)) { // theSet can be builtin set
            __CFCSetPutClassType(theSet, __kCFCharSetClassBuiltin);
            __CFCSetPutBuiltinType(theSet, __CFCSetBuiltinType(theOtherSet));
	    if (__CFCSetIsInverted(theOtherSet)) __CFCSetPutIsInverted(theSet, true);
	    if (__CFCSetAnnexIsInverted(theOtherSet)) __CFCSetAnnexSetIsInverted(theSet, true);
            __CFCSetPutHasHashValue(theSet, false);
        } else {
            if (__CFCSetIsRange(theOtherSet)) {
                if (__CFCSetIsInverted(theOtherSet)) {
                    UTF32Char firstChar = __CFCSetRangeFirstChar(theOtherSet);
                    CFIndex length = __CFCSetRangeLength(theOtherSet);

                    if (firstChar > 0) CFCharacterSetAddCharactersInRange(theSet, CFRangeMake(0, firstChar));
                    firstChar += length;
                    length = 0x110000 - firstChar;
                    CFCharacterSetAddCharactersInRange(theSet, CFRangeMake(firstChar, length));
                } else {
                    CFCharacterSetAddCharactersInRange(theSet, CFRangeMake(__CFCSetRangeFirstChar(theOtherSet), __CFCSetRangeLength(theOtherSet)));
                }
            } else if (__CFCSetIsString(theOtherSet)) {
                CFStringRef string = CFStringCreateWithCharactersNoCopy(CFGetAllocator(theSet), __CFCSetStringBuffer(theOtherSet), __CFCSetStringLength(theOtherSet), kCFAllocatorNull);
                CFCharacterSetAddCharactersInString(theSet, string);
                CFRelease(string);
            } else {
                __CFCSetMakeBitmap(theSet);
                if (__CFCSetIsBitmap(theOtherSet)) {
                    UInt32 *bitmap1 = (UInt32*)__CFCSetBitmapBits(theSet);
                    UInt32 *bitmap2 = (UInt32*)__CFCSetBitmapBits(theOtherSet);
                    CFIndex length = __kCFBitmapSize / sizeof(UInt32);
                    while (length--) *bitmap1++ |= *bitmap2++;
                } else {
                    UInt32 *bitmap1 = (UInt32*)__CFCSetBitmapBits(theSet);
                    UInt32 *bitmap2;
                    CFIndex length = __kCFBitmapSize / sizeof(UInt32);
                    uint8_t bitmapBuffer[__kCFBitmapSize];
                    __CFCSetGetBitmap(theOtherSet, bitmapBuffer);
                    bitmap2 = (UInt32*)bitmapBuffer;
                    while (length--) *bitmap1++ |= *bitmap2++;
                }
                __CFCSetPutHasHashValue(theSet, false);
            }
            if (__CFCSetHasNonBMPPlane(theOtherSet)) {
                CFMutableCharacterSetRef otherSetPlane;
                int idx;
                
                Boolean const otherSet_annexInverted = __CFCSetAnnexIsInverted(theOtherSet);

                for (idx = 1;idx <= MAX_ANNEX_PLANE;idx++) {
                    if ((otherSetPlane = (CFMutableCharacterSetRef)__CFCSetGetAnnexPlaneCharacterSetNoAlloc(theOtherSet, idx))) {
                        if (otherSet_annexInverted) {
                            CFCharacterSetIntersect((CFMutableCharacterSetRef)__CFCSetGetAnnexPlaneCharacterSet(theSet, idx), otherSetPlane);
                        } else {
                            CFCharacterSetUnion((CFMutableCharacterSetRef)__CFCSetGetAnnexPlaneCharacterSet(theSet, idx), otherSetPlane);
                        }
                    }
                }
	    } else if (__CFCSetAnnexIsInverted(theOtherSet)) {
		if (__CFCSetHasNonBMPPlane(theSet)) __CFCSetDeallocateAnnexPlane(theSet);
		__CFCSetAnnexSetIsInverted(theSet, true);
            } else if (__CFCSetIsBuiltin(theOtherSet)) {
                CFMutableCharacterSetRef annexPlane;
                uint8_t bitmapBuffer[__kCFBitmapSize];
                uint8_t result;
                unsigned char planeIndex;
                Boolean isOtherAnnexPlaneInverted = __CFCSetAnnexIsInverted(theOtherSet);
                UInt32 *bitmap1;
                UInt32 *bitmap2;
                CFIndex length;

                for (planeIndex = 1;planeIndex <= MAX_ANNEX_PLANE;planeIndex++) {
                    result = CFUniCharGetBitmapForPlane(__CFCSetBuiltinType(theOtherSet), planeIndex, bitmapBuffer, (isOtherAnnexPlaneInverted != 0));
                    if (result != kCFUniCharBitmapEmpty) {
                        annexPlane = (CFMutableCharacterSetRef)__CFCSetGetAnnexPlaneCharacterSet(theSet, planeIndex);
                        if (result == kCFUniCharBitmapAll) {
                            CFCharacterSetAddCharactersInRange(annexPlane, CFRangeMake(0x0000, 0x10000));
                        } else {
                            __CFCSetMakeBitmap(annexPlane);
                            bitmap1 = (UInt32 *)__CFCSetBitmapBits(annexPlane);
                            length = __kCFBitmapSize / sizeof(UInt32);
                            bitmap2 = (UInt32*)bitmapBuffer;
                            while (length--) *bitmap1++ |= *bitmap2++;
                        }
                    }
                }
            }
        }
        if (__CFCheckForExapendedSet) __CFCheckForExpandedSet(theSet);
    } else { // It's NSCharacterSet
        CFDataRef bitmapRep = CFCharacterSetCreateBitmapRepresentation(kCFAllocatorSystemDefault, theOtherSet);
        const UInt32 *bitmap2 = (bitmapRep && CFDataGetLength(bitmapRep) ? (const UInt32 *)CFDataGetBytePtr(bitmapRep) : NULL);
        if (bitmap2) {
            UInt32 *bitmap1;
            CFIndex length = __kCFBitmapSize / sizeof(UInt32);
            __CFCSetMakeBitmap(theSet);
            bitmap1 = (UInt32*)__CFCSetBitmapBits(theSet);
            while (length--) *bitmap1++ |= *bitmap2++;
            __CFCSetPutHasHashValue(theSet, false);
        }
        if (bitmapRep) { CFRelease(bitmapRep); }
    }
}

void CFCharacterSetIntersect(CFMutableCharacterSetRef theSet, CFCharacterSetRef theOtherSet) {
    CFCharacterSetRef expandedSet = NULL;

    CF_OBJC_FUNCDISPATCHV(_kCFRuntimeIDCFCharacterSet, void, (NSMutableCharacterSet *)theSet, formIntersectionWithCharacterSet:(NSCharacterSet *)theOtherSet);

    __CFCSetValidateTypeAndMutability(theSet, __PRETTY_FUNCTION__);
    
    if (__CFCSetIsBuiltin((CFCharacterSetRef)theSet) && !__CFCSetIsMutable((CFCharacterSetRef)theSet) && !__CFCSetIsInverted((CFCharacterSetRef)theSet)) {
        CFCharacterSetRef sharedSet = CFCharacterSetGetPredefined(__CFCSetBuiltinType((CFCharacterSetRef)theSet));
        if (sharedSet == theSet) { // We're trying to dealloc the builtin set
            CFAssert1(0, __kCFLogAssertion, "%s: Trying to mutable predefined set.", __PRETTY_FUNCTION__);
            return; // We don't mutate builtin set
        }
    }

    if (__CFCSetIsEmpty(theSet) && !__CFCSetIsInverted(theSet)) return; // empty set

    if (!CF_IS_OBJC(_kCFRuntimeIDCFCharacterSet, theOtherSet) || (expandedSet = __CFCharacterSetGetExpandedSetForNSCharacterSet(theOtherSet))) { // Really CF, we can do some trick here
        if (expandedSet) theOtherSet = expandedSet;

        if (__CFCSetIsEmpty(theOtherSet)) {
           if (!__CFCSetIsInverted(theOtherSet)) {
                if (__CFCSetIsString(theSet) && __CFCSetStringBuffer(theSet)) {
                    CFAllocatorDeallocate(CFGetAllocator(theSet), __CFCSetStringBuffer(theSet));
                } else if (__CFCSetIsBitmap(theSet) && __CFCSetBitmapBits(theSet)) {
                    CFAllocatorDeallocate(CFGetAllocator(theSet), __CFCSetBitmapBits(theSet));
                } else if (__CFCSetIsCompactBitmap(theSet) && __CFCSetCompactBitmapBits(theSet)) {
                    CFAllocatorDeallocate(CFGetAllocator(theSet), __CFCSetCompactBitmapBits(theSet));
                }
                __CFCSetPutClassType(theSet, __kCFCharSetClassBitmap);
                __CFCSetPutBitmapBits(theSet, NULL);
                __CFCSetPutIsInverted(theSet, false);
                theSet->_hashValue = 0;
                __CFCSetPutHasHashValue(theSet, true);
                __CFCSetDeallocateAnnexPlane(theSet);
            }
        } else if (__CFCSetIsEmpty(theSet)) { // non inverted empty set contains all character
            __CFCSetPutClassType(theSet, __CFCSetClassType(theOtherSet));
            __CFCSetPutHasHashValue(theSet, __CFCSetHasHashValue(theOtherSet));
            __CFCSetPutIsInverted(theSet, __CFCSetIsInverted(theOtherSet));
            theSet->_hashValue = theOtherSet->_hashValue;
            if (__CFCSetHasNonBMPPlane(theOtherSet)) {
                CFMutableCharacterSetRef otherSetPlane;
                int idx;
                for (idx = 1;idx <= MAX_ANNEX_PLANE;idx++) {
                    if ((otherSetPlane = (CFMutableCharacterSetRef)__CFCSetGetAnnexPlaneCharacterSetNoAlloc(theOtherSet, idx))) {
                        otherSetPlane = (CFMutableCharacterSetRef)CFCharacterSetCreateMutableCopy(CFGetAllocator(theSet), otherSetPlane);
                        __CFCSetPutCharacterSetToAnnexPlane(theSet, otherSetPlane, idx);
                        CFRelease(otherSetPlane);
                    }
                }
                __CFCSetAnnexSetIsInverted(theSet, __CFCSetAnnexIsInverted(theOtherSet));
            }

            switch (__CFCSetClassType(theOtherSet)) {
                case __kCFCharSetClassBuiltin:
                    __CFCSetPutBuiltinType(theSet, __CFCSetBuiltinType(theOtherSet));
                    break;

                case __kCFCharSetClassRange:
                    __CFCSetPutRangeFirstChar(theSet, __CFCSetRangeFirstChar(theOtherSet));
                    __CFCSetPutRangeLength(theSet, __CFCSetRangeLength(theOtherSet));
                    break;

                case __kCFCharSetClassString:
                    __CFCSetPutStringLength(theSet, __CFCSetStringLength(theOtherSet));
                    if (!__CFCSetStringBuffer(theSet)) __CFCSetPutStringBuffer(theSet, (UniChar *)CFAllocatorAllocate(CFGetAllocator(theSet), __kCFStringCharSetMax * sizeof(UniChar), 0));
                    memmove(__CFCSetStringBuffer(theSet), __CFCSetStringBuffer(theOtherSet), __CFCSetStringLength(theSet) * sizeof(UniChar));
                    break;

                case __kCFCharSetClassBitmap:
                    __CFCSetPutBitmapBits(theSet, (uint8_t *)CFAllocatorAllocate(CFGetAllocator(theSet), sizeof(uint8_t) * __kCFBitmapSize, 0));
                    memmove(__CFCSetBitmapBits(theSet), __CFCSetBitmapBits(theOtherSet), __kCFBitmapSize);
                    break;

                case __kCFCharSetClassCompactBitmap: {
                    const uint8_t *cBitmap = __CFCSetCompactBitmapBits(theOtherSet);
                    uint8_t *newBitmap;
                    uint32_t size = __CFCSetGetCompactBitmapSize(cBitmap);
                    newBitmap = (uint8_t *)CFAllocatorAllocate(CFGetAllocator(theSet), sizeof(uint8_t) * size, 0);
                    __CFCSetPutBitmapBits(theSet, newBitmap);
                    memmove(newBitmap, cBitmap, size);
                    }
                    break;

                default:
                    CFAssert1(0, __kCFLogAssertion, "%s: Internal inconsistency error: unknown character set type", __PRETTY_FUNCTION__); // We should never come here
            }
        } else {
            __CFCSetMakeBitmap(theSet);
            if (__CFCSetIsBitmap(theOtherSet)) {
                UInt32 *bitmap1 = (UInt32*)__CFCSetBitmapBits(theSet);
                UInt32 *bitmap2 = (UInt32*)__CFCSetBitmapBits(theOtherSet);
                CFIndex length = __kCFBitmapSize / sizeof(UInt32);
                while (length--) *bitmap1++ &= *bitmap2++;
            } else {
                UInt32 *bitmap1 = (UInt32*)__CFCSetBitmapBits(theSet);
                UInt32 *bitmap2;
                CFIndex length = __kCFBitmapSize / sizeof(UInt32);
                uint8_t bitmapBuffer[__kCFBitmapSize];
                __CFCSetGetBitmap(theOtherSet, bitmapBuffer);
                bitmap2 = (UInt32*)bitmapBuffer;
                while (length--) *bitmap1++ &= *bitmap2++;
            }
            __CFCSetPutHasHashValue(theSet, false);
            if (__CFCSetHasNonBMPPlane(theOtherSet)) {
                CFMutableCharacterSetRef annexPlane;
                CFMutableCharacterSetRef otherSetPlane;
                CFMutableCharacterSetRef emptySet = CFCharacterSetCreateMutable(NULL);
                int idx;
                for (idx = 1;idx <= MAX_ANNEX_PLANE;idx++) {
                    if ((otherSetPlane = (CFMutableCharacterSetRef)__CFCSetGetAnnexPlaneCharacterSetNoAlloc(theOtherSet, idx))) {
                        if (__CFCSetAnnexIsInverted(theOtherSet)) CFCharacterSetInvert(otherSetPlane);
                        annexPlane = (CFMutableCharacterSetRef)__CFCSetGetAnnexPlaneCharacterSet(theSet, idx);
                        if (__CFCSetAnnexIsInverted(theSet)) CFCharacterSetInvert(annexPlane);
                        CFCharacterSetIntersect(annexPlane, otherSetPlane);
                        if (__CFCSetAnnexIsInverted(theSet)) CFCharacterSetInvert(annexPlane);
                        if (__CFCSetAnnexIsInverted(theOtherSet)) CFCharacterSetInvert(otherSetPlane);
                        if (__CFCSetIsEmpty(annexPlane) && !__CFCSetIsInverted(annexPlane)) __CFCSetPutCharacterSetToAnnexPlane(theSet, NULL, idx);
                    } else if ((annexPlane = (CFMutableCharacterSetRef) __CFCSetGetAnnexPlaneCharacterSetNoAlloc(theSet, idx))) {
                        if (__CFCSetAnnexIsInverted(theSet)) { // if the annexPlane is inverted, we need to set the plane to empty
                            CFCharacterSetInvert(annexPlane);
                            CFCharacterSetIntersect(annexPlane, emptySet);
                            CFCharacterSetInvert(annexPlane);
                        } else {  // the annexPlane is not inverted, we can clear the plane
                            __CFCSetPutCharacterSetToAnnexPlane(theSet, NULL, idx);
                        }
                    } else if ((__CFCSetGetAnnexPlaneCharacterSetNoAlloc(theSet, idx) == NULL) && __CFCSetAnnexIsInverted(theSet)) {
                        // the set has no such annex plane and the annex plane is inverted, it means the set contains everything in the annex plane
                        annexPlane = (CFMutableCharacterSetRef)__CFCSetGetAnnexPlaneCharacterSet(theSet, idx);
                        if (__CFCSetAnnexIsInverted(theSet)) CFCharacterSetInvert(annexPlane);
                        CFCharacterSetIntersect(annexPlane, emptySet);
                        if (__CFCSetAnnexIsInverted(theSet)) CFCharacterSetInvert(annexPlane);
                    }
                }
                CFRelease(emptySet);
                if (!__CFCSetHasNonBMPPlane(theSet)) __CFCSetDeallocateAnnexPlane(theSet);
            } else if (__CFCSetIsBuiltin(theOtherSet) && !__CFCSetAnnexIsInverted(theOtherSet)) {
                CFMutableCharacterSetRef annexPlane;
                uint8_t bitmapBuffer[__kCFBitmapSize];
                uint8_t result;
                unsigned char planeIndex;
                UInt32 *bitmap1;
                UInt32 *bitmap2;
                CFIndex length;

                for (planeIndex = 1;planeIndex <= MAX_ANNEX_PLANE;planeIndex++) {
                    annexPlane = (CFMutableCharacterSetRef)__CFCSetGetAnnexPlaneCharacterSetNoAlloc(theSet, planeIndex);
                    if (annexPlane) {
                        result = CFUniCharGetBitmapForPlane(__CFCSetBuiltinType(theOtherSet), planeIndex, bitmapBuffer, false);
                        if (result == kCFUniCharBitmapEmpty) {
                            __CFCSetPutCharacterSetToAnnexPlane(theSet, NULL, planeIndex);
                        } else if (result == kCFUniCharBitmapFilled) {
                            Boolean isEmpty = true;

                            __CFCSetMakeBitmap(annexPlane);
                            bitmap1 = (UInt32 *)__CFCSetBitmapBits(annexPlane);
                            length = __kCFBitmapSize / sizeof(UInt32);
                            bitmap2 = (UInt32*)bitmapBuffer;

                            while (length--) {
                                if ((*bitmap1++ &= *bitmap2++)) isEmpty = false;
                            }
                            if (isEmpty) __CFCSetPutCharacterSetToAnnexPlane(theSet, NULL, planeIndex);
                        }
                    }
                }
                if (!__CFCSetHasNonBMPPlane(theSet)) __CFCSetDeallocateAnnexPlane(theSet);
            } else if (__CFCSetIsRange(theOtherSet)) {
                CFMutableCharacterSetRef tempOtherSet = CFCharacterSetCreateMutable(CFGetAllocator(theSet));
                CFMutableCharacterSetRef annexPlane;
                CFMutableCharacterSetRef otherSetPlane;
                CFMutableCharacterSetRef emptySet = CFCharacterSetCreateMutable(NULL);
                int idx;

                __CFCSetAddNonBMPPlanesInRange(tempOtherSet, CFRangeMake(__CFCSetRangeFirstChar(theOtherSet), __CFCSetRangeLength(theOtherSet)));
                
                Boolean const theSet_annexInverted = __CFCSetAnnexIsInverted(theSet);
                Boolean const otherSet_annexInverted = __CFCSetAnnexIsInverted(tempOtherSet);
                
                for (idx = 1;idx <= MAX_ANNEX_PLANE;idx++) {

                    otherSetPlane = (CFMutableCharacterSetRef)__CFCSetGetAnnexPlaneCharacterSetNoAlloc(tempOtherSet, idx);
                    if (otherSetPlane) {
                        annexPlane = (CFMutableCharacterSetRef)__CFCSetGetAnnexPlaneCharacterSet(theSet, idx);
                        
                        if (otherSet_annexInverted) {
                            CFCharacterSetInvert(otherSetPlane);
                        }
                        if (theSet_annexInverted) {
                            CFCharacterSetInvert(annexPlane);
                        }
                        
                        CFCharacterSetIntersect(annexPlane, otherSetPlane);
                        
                        if (theSet_annexInverted) {
                            CFCharacterSetInvert(annexPlane);
                        }
                        if (otherSet_annexInverted) {
                            CFCharacterSetInvert(otherSetPlane);
                        }
                        
                        if (__CFCSetIsEmpty(annexPlane) && !__CFCSetIsInverted(annexPlane)) {
                            __CFCSetPutCharacterSetToAnnexPlane(theSet, NULL, idx);
                        }
                    } else if ((annexPlane = (CFMutableCharacterSetRef) __CFCSetGetAnnexPlaneCharacterSetNoAlloc(theSet, idx))) {
                        if (theSet_annexInverted) {
                            CFCharacterSetInvert(annexPlane);
                            CFCharacterSetIntersect(annexPlane, emptySet);
                            CFCharacterSetInvert(annexPlane);
                        } else {
                            __CFCSetPutCharacterSetToAnnexPlane(theSet, NULL, idx);
                        }
                    } else if ((__CFCSetGetAnnexPlaneCharacterSetNoAlloc(theSet, idx) == NULL) && theSet_annexInverted) {
                        // the set has no such annex plane and the annex plane is inverted, it means the set contains everything in the annex plane
                        annexPlane = (CFMutableCharacterSetRef)__CFCSetGetAnnexPlaneCharacterSet(theSet, idx);
                        if (theSet_annexInverted) CFCharacterSetInvert(annexPlane);
                        CFCharacterSetIntersect(annexPlane, emptySet);
                        if (theSet_annexInverted) CFCharacterSetInvert(annexPlane);
                    }
                }
                if (!__CFCSetHasNonBMPPlane(theSet)) __CFCSetDeallocateAnnexPlane(theSet);
                CFRelease(tempOtherSet);
                CFRelease(emptySet);
            } else if ((__CFCSetHasNonBMPPlane(theSet) || __CFCSetAnnexIsInverted(theSet)) && !__CFCSetAnnexIsInverted(theOtherSet)) {
                __CFCSetDeallocateAnnexPlane(theSet);
            }
        }
        if (__CFCheckForExapendedSet) __CFCheckForExpandedSet(theSet);
    } else { // It's NSCharacterSet
        CFDataRef bitmapRep = CFCharacterSetCreateBitmapRepresentation(kCFAllocatorSystemDefault, theOtherSet);
        const UInt32 *bitmap2 = (bitmapRep && CFDataGetLength(bitmapRep) ? (const UInt32 *)CFDataGetBytePtr(bitmapRep) : NULL);
        if (bitmap2) {
            UInt32 *bitmap1;
            CFIndex length = __kCFBitmapSize / sizeof(UInt32);
            __CFCSetMakeBitmap(theSet);
            bitmap1 = (UInt32*)__CFCSetBitmapBits(theSet);
            while (length--) *bitmap1++ &= *bitmap2++;
            __CFCSetPutHasHashValue(theSet, false);
        }
        if (bitmapRep) { CFRelease(bitmapRep); }
    }
}

void CFCharacterSetInvert(CFMutableCharacterSetRef theSet) {

    CF_OBJC_FUNCDISPATCHV(_kCFRuntimeIDCFCharacterSet, void, (NSMutableCharacterSet *)theSet, invert);

    __CFCSetValidateTypeAndMutability(theSet, __PRETTY_FUNCTION__);
    
    if (__CFCSetIsBuiltin((CFCharacterSetRef)theSet) && !__CFCSetIsMutable((CFCharacterSetRef)theSet) && !__CFCSetIsInverted((CFCharacterSetRef)theSet)) {
        CFCharacterSetRef sharedSet = CFCharacterSetGetPredefined(__CFCSetBuiltinType((CFCharacterSetRef)theSet));
        if (sharedSet == theSet) { // We're trying to dealloc the builtin set
            CFAssert1(0, __kCFLogAssertion, "%s: Trying to mutable predefined set.", __PRETTY_FUNCTION__);
            return; // We don't mutate builtin set
        }
    }

    __CFCSetPutHasHashValue(theSet, false);

    if (__CFCSetClassType(theSet) == __kCFCharSetClassBitmap) {
        CFIndex idx;
        CFIndex count = __kCFBitmapSize / sizeof(UInt32);
        UInt32 *bitmap = (UInt32*) __CFCSetBitmapBits(theSet);

        if (NULL == bitmap) {
            bitmap =  (UInt32 *)CFAllocatorAllocate(CFGetAllocator(theSet), __kCFBitmapSize, 0);
            __CFCSetPutBitmapBits(theSet, (uint8_t *)bitmap);
            for (idx = 0;idx < count;idx++) bitmap[idx] = ((UInt32)0xFFFFFFFF);
        } else {
            for (idx = 0;idx < count;idx++) bitmap[idx] = ~(bitmap[idx]);
        }
        __CFCSetAllocateAnnexForPlane(theSet, 0); // We need to alloc annex to invert
    } else if (__CFCSetClassType(theSet) == __kCFCharSetClassCompactBitmap) {
        uint8_t *bitmap = __CFCSetCompactBitmapBits(theSet);
        int idx;
        int length = 0;
        uint8_t value;

        for (idx = 0;idx < __kCFCompactBitmapNumPages;idx++) {
            value = bitmap[idx];

            if (value == 0) {
                bitmap[idx] = UINT8_MAX;
            } else if (value == UINT8_MAX) {
                bitmap[idx] = 0;
            } else {
                length += __kCFCompactBitmapPageSize;
            }
        }
        bitmap += __kCFCompactBitmapNumPages;
        for (idx = 0;idx < length;idx++) bitmap[idx] = ~(bitmap[idx]);
        __CFCSetAllocateAnnexForPlane(theSet, 0); // We need to alloc annex to invert
    } else {
        __CFCSetPutIsInverted(theSet, !__CFCSetIsInverted(theSet));
    }
    __CFCSetAnnexSetIsInverted(theSet, !__CFCSetAnnexIsInverted(theSet));
}

void _CFCharacterSetCompact(CFMutableCharacterSetRef theSet) {
    if (__CFCSetIsBitmap(theSet) && __CFCSetBitmapBits(theSet)) __CFCSetMakeCompact(theSet);
    if (__CFCSetHasNonBMPPlane(theSet)) {
        CFMutableCharacterSetRef annex;
        int idx;

        for (idx = 1;idx <= MAX_ANNEX_PLANE;idx++) {
            if ((annex = (CFMutableCharacterSetRef)__CFCSetGetAnnexPlaneCharacterSetNoAlloc(theSet, idx)) && __CFCSetIsBitmap(annex) && __CFCSetBitmapBits(annex)) {
                __CFCSetMakeCompact(annex);
            }
        }
    }
}

void _CFCharacterSetFast(CFMutableCharacterSetRef theSet) {
    if (__CFCSetIsCompactBitmap(theSet) && __CFCSetCompactBitmapBits(theSet)) __CFCSetMakeBitmap(theSet);
    if (__CFCSetHasNonBMPPlane(theSet)) {
        CFMutableCharacterSetRef annex;
        int idx;

        for (idx = 1;idx <= MAX_ANNEX_PLANE;idx++) {
            if ((annex = (CFMutableCharacterSetRef)__CFCSetGetAnnexPlaneCharacterSetNoAlloc(theSet, idx)) && __CFCSetIsCompactBitmap(annex) && __CFCSetCompactBitmapBits(annex)) {
                __CFCSetMakeBitmap(annex);
            }
        }
    }
}

/* Keyed-coding support
*/
CFCharacterSetKeyedCodingType _CFCharacterSetGetKeyedCodingType(CFCharacterSetRef cset) {
    if (CF_IS_OBJC(_kCFRuntimeIDCFCharacterSet, cset)) return kCFCharacterSetKeyedCodingTypeBitmap;

    switch (__CFCSetClassType(cset)) {
        case __kCFCharSetClassBuiltin: return ((__CFCSetBuiltinType(cset) < kCFCharacterSetSymbol) ? kCFCharacterSetKeyedCodingTypeBuiltin : kCFCharacterSetKeyedCodingTypeBuiltinAndBitmap);
        case __kCFCharSetClassRange: return kCFCharacterSetKeyedCodingTypeRange;

        case __kCFCharSetClassString: // We have to check if we have non-BMP here
            if (!__CFCSetHasNonBMPPlane(cset) && !__CFCSetAnnexIsInverted(cset)) return kCFCharacterSetKeyedCodingTypeString; // BMP only. we can archive the string
        /* fallthrough */

        default:
            return kCFCharacterSetKeyedCodingTypeBitmap;
    }
}

CFCharacterSetPredefinedSet _CFCharacterSetGetKeyedCodingBuiltinType(CFCharacterSetRef cset) { return __CFCSetBuiltinType(cset); }
CFRange _CFCharacterSetGetKeyedCodingRange(CFCharacterSetRef cset) { return CFRangeMake(__CFCSetRangeFirstChar(cset), __CFCSetRangeLength(cset)); }
CFStringRef _CFCharacterSetCreateKeyedCodingString(CFCharacterSetRef cset) { return CFStringCreateWithCharacters(kCFAllocatorSystemDefault, __CFCSetStringBuffer(cset), __CFCSetStringLength(cset)); }

bool _CFCharacterSetIsInverted(CFCharacterSetRef cset) { return (__CFCSetIsInverted(cset) != 0); }
void _CFCharacterSetSetIsInverted(CFCharacterSetRef cset, bool flag) { __CFCSetPutIsInverted((CFMutableCharacterSetRef)cset, flag); }

/* Inline buffer support
*/
void CFCharacterSetInitInlineBuffer(CFCharacterSetRef cset, CFCharacterSetInlineBuffer *buffer) {
    memset(buffer, 0, sizeof(CFCharacterSetInlineBuffer));
    buffer->cset = cset;
    buffer->rangeLimit = 0x10000;

    if (CF_IS_OBJC(_kCFRuntimeIDCFCharacterSet, cset) || CF_IS_SWIFT(_kCFRuntimeIDCFCharacterSet, cset)) {
        CFCharacterSetRef expandedSet = __CFCharacterSetGetExpandedSetForNSCharacterSet(cset);

        if (NULL == expandedSet) {
            buffer->flags = kCFCharacterSetNoBitmapAvailable;
            buffer->rangeLimit = 0x110000;

            return;
        } else {
            cset = expandedSet;
        }
    }

    switch (__CFCSetClassType(cset)) {
        case __kCFCharSetClassBuiltin:
            buffer->bitmap = CFUniCharGetBitmapPtrForPlane(__CFCSetBuiltinType(cset), 0);
            buffer->rangeLimit = 0x110000;
            if (NULL == buffer->bitmap) {
                buffer->flags = kCFCharacterSetNoBitmapAvailable;
            } else {
                if (__CFCSetIsInverted(cset)) buffer->flags = kCFCharacterSetIsInverted;
            }
            break;
            
        case __kCFCharSetClassRange:
            buffer->rangeStart = __CFCSetRangeFirstChar(cset);
            buffer->rangeLimit = __CFCSetRangeFirstChar(cset) + __CFCSetRangeLength(cset);
            if (__CFCSetIsInverted(cset)) buffer->flags = kCFCharacterSetIsInverted;
            return;
            
        case __kCFCharSetClassString:
            buffer->flags = kCFCharacterSetNoBitmapAvailable;
            if (__CFCSetStringLength(cset) > 0) {
                buffer->rangeStart = *__CFCSetStringBuffer(cset);
                buffer->rangeLimit = *(__CFCSetStringBuffer(cset) + __CFCSetStringLength(cset) - 1) + 1;

                if (__CFCSetIsInverted(cset)) {
                    if (0 == buffer->rangeStart) {
                        buffer->rangeStart = buffer->rangeLimit;
                        buffer->rangeLimit = 0x10000;
                    } else if (0x10000 == buffer->rangeLimit) {
                        buffer->rangeLimit = buffer->rangeStart;
                        buffer->rangeStart = 0;
                    } else {
                        buffer->rangeStart = 0;
                        buffer->rangeLimit = 0x10000;
                    }
                }
            }
            break;
            
        case __kCFCharSetClassBitmap:
        case __kCFCharSetClassCompactBitmap:
            buffer->bitmap = __CFCSetCompactBitmapBits(cset);
            if (NULL == buffer->bitmap) {
                buffer->flags = kCFCharacterSetIsCompactBitmap;
                if (__CFCSetIsInverted(cset)) buffer->flags |= kCFCharacterSetIsInverted;
            } else {
                if (__kCFCharSetClassCompactBitmap == __CFCSetClassType(cset)) buffer->flags = kCFCharacterSetIsCompactBitmap;
            }
            break;
            
        default:
            CFAssert1(0, __kCFLogAssertion, "%s: Internal inconsistency error: unknown character set type", __PRETTY_FUNCTION__); // We should never come here
            return;
    }

    if (__CFCSetAnnexIsInverted(cset)) {
        buffer->rangeLimit = 0x110000;
    } else if (__CFCSetHasNonBMPPlane(cset)) {
        CFIndex index;

        for (index = MAX_ANNEX_PLANE;index > 0;index--) {
            if (NULL != __CFCSetGetAnnexPlaneCharacterSetNoAlloc(cset, index)) {
                buffer->rangeLimit = (index + 1) << 16;
                break;
            }
        }
    }
}


#if DEPLOYMENT_RUNTIME_SWIFT
CFIndex __CFCharDigitValue(UniChar ch) {
    return u_charDigitValue(ch);
}
#endif<|MERGE_RESOLUTION|>--- conflicted
+++ resolved
@@ -1341,13 +1341,8 @@
 
 CF_PRIVATE void __CFCharacterSetInitialize(void) {
     static dispatch_once_t initOnce;
-<<<<<<< HEAD
     dispatch_once(&initOnce, ^{
         const char *checkForExpandedSet = getenv("__CF_DEBUG_EXPANDED_SET");
-=======
-    DISPATCH_ONCE_BEGIN_BLOCK(initOnce)
-        const char *checkForExpandedSet = __CFgetenv("__CF_DEBUG_EXPANDED_SET");
->>>>>>> b17c01c2
         if (checkForExpandedSet && (*checkForExpandedSet == 'Y')) __CFCheckForExapendedSet = true;
     DISPATCH_ONCE_END_BLOCK(initOnce)
 }
