--- conflicted
+++ resolved
@@ -281,11 +281,7 @@
     }
     return __CFProcessNameString;
 }
-<<<<<<< HEAD
 #endif // !TARGET_OS_WASI
-=======
-#endif
->>>>>>> 77508767
 
 #if TARGET_OS_MAC || TARGET_OS_LINUX || TARGET_OS_BSD
 
@@ -775,18 +771,12 @@
 _Atomic(bool) __CFMainThreadHasExited = false;
 
 static void __CFTSDFinalize(void *arg) {
-<<<<<<< HEAD
 #if TARGET_OS_WASI
     __CFMainThreadHasExited = true;
 #else
-=======
-#if !TARGET_OS_WASI
->>>>>>> 77508767
     if (pthread_main_np() == 1) {
-#endif
         // Important: we need to be sure that the only time we set this flag to true is when we actually can guarentee we ARE the main thread. 
         __CFMainThreadHasExited = true;
-#if !TARGET_OS_WASI
     }
 #endif
     
@@ -1512,11 +1502,7 @@
         }
         _CF_put_thread_semaphore(dow.dow_sema);
     }
-<<<<<<< HEAD
 #endif // TARGET_OS_WASI
-=======
-#endif
->>>>>>> 77508767
 }
 
 #endif
