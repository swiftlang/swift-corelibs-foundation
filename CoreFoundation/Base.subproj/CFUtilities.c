/*	CFUtilities.c
	Copyright (c) 1998-2019, Apple Inc. and the Swift project authors
 
	Portions Copyright (c) 2014-2019, Apple Inc. and the Swift project authors
	Licensed under Apache License v2.0 with Runtime Library Exception
	See http://swift.org/LICENSE.txt for license information
	See http://swift.org/CONTRIBUTORS.txt for the list of Swift project authors
	Responsibility: Tony Parker
*/

#if __has_include(<xpc/xpc_transaction_deprecate.h>)
#import <xpc/xpc_transaction_deprecate.h>
#undef XPC_TRANSACTION_DEPRECATED
#define XPC_TRANSACTION_DEPRECATED
#endif

#include <CoreFoundation/CFBase.h>
#include <CoreFoundation/CFPriv.h>
#include "CFInternal.h"
#include "CFLocaleInternal.h"
#if !TARGET_OS_WASI
#include "CFBundle_Internal.h"
#endif
#include <CoreFoundation/CFPriv.h>
#if TARGET_OS_MAC || TARGET_OS_WIN32
#include <CoreFoundation/CFBundle.h>
#endif
#include <CoreFoundation/CFURLAccess.h>
#include <CoreFoundation/CFPropertyList.h>
#if TARGET_OS_WIN32
#include <process.h>
#endif
#if TARGET_OS_ANDROID
#include <android/log.h>
#endif
#include <math.h>
#include <string.h>
#include <stdio.h>
#include <stdlib.h>
#if TARGET_OS_MAC
#include <asl.h>
#else
#define ASL_LEVEL_EMERG 0
#define ASL_LEVEL_DEBUG 7
#endif


#if TARGET_OS_MAC
#include <unistd.h>
#include <sys/uio.h>
#include <mach/mach.h>
#include <mach-o/loader.h>
#include <mach-o/dyld.h>
#include <crt_externs.h>
#include <dlfcn.h>
#include <vproc.h>
#include <libproc.h>
#include <sys/sysctl.h>
#include <sys/stat.h>
#include <mach/mach.h>
#include <mach/mach_vm.h>
#include <sys/mman.h>
#include <stdio.h>
#include <sys/errno.h>
#include <mach/mach_time.h>
#include <Block.h>
#include <os/lock.h>
#endif

#if TARGET_OS_LINUX || TARGET_OS_BSD || TARGET_OS_WASI
#include <string.h>
#include <sys/mman.h>
#endif

#if __has_include(<unistd.h>)
#include <unistd.h>
#endif
#if _POSIX_THREADS
#include <pthread.h>
#endif

#if TARGET_OS_LINUX
#ifdef HAVE_SCHED_GETAFFINITY
#include <sched.h>
#endif
#endif


#if !defined(CF_HAVE_HW_CONFIG_COMMPAGE) && defined(_COMM_PAGE_LOGICAL_CPUS) && defined(_COMM_PAGE_PHYSICAL_CPUS) && defined(_COMM_PAGE_ACTIVE_CPUS) && !__has_feature(address_sanitizer)
#define CF_HAVE_HW_CONFIG_COMMPAGE 1
#else
#define CF_HAVE_HW_CONFIG_COMMPAGE 0
#endif

CF_PRIVATE os_log_t _CFOSLog(void) {
    static os_log_t logger = NULL;

    static dispatch_once_t onceToken;
    DISPATCH_ONCE_BEGIN_BLOCK(onceToken)
        logger = os_log_create("com.apple.foundation", "general");
    DISPATCH_ONCE_END_BLOCK(onceToken)
    return logger;
}

CF_PRIVATE os_log_t _CFMethodSignatureROMLog(void) {
    static os_log_t logger;
    static dispatch_once_t onceToken;
    dispatch_once(&onceToken, ^{
        logger = os_log_create("com.apple.foundation", "MethodSignatureROM");
    });
    return logger;
}

CF_PRIVATE os_log_t _CFRuntimeIssuesLog(void) {
    static os_log_t logger;
    static dispatch_once_t onceToken;
    dispatch_once(&onceToken, ^{
        logger = os_log_create(OS_LOG_SUBSYSTEM_RUNTIME_ISSUES, "CoreFoundation");
    });
    return logger;
}

CF_PRIVATE os_log_t _CFFoundationRuntimeIssuesLog(void) {
    static os_log_t logger;
    static dispatch_once_t onceToken;
    dispatch_once(&onceToken, ^{
        logger = os_log_create(OS_LOG_SUBSYSTEM_RUNTIME_ISSUES, "Foundation");
    });
    return logger;
}

/* Comparator is passed the address of the values. */
/* Binary searches a sorted-increasing array of some type.
   Return value is either 1) the index of the element desired,
   if the target value exists in the list, 2) greater than or
   equal to count, if the element is greater than all the values
   in the list, or 3) the index of the element greater than the
   target value.

   For example, a search in the list of integers:
	2 3 5 7 11 13 17

   For...		Will Return...
	2		    0
   	5		    2
	23		    7
	1		    0
	9		    4

   For instance, if you just care about found/not found:
   index = CFBSearch(list, count, elem);
   if (count <= index || list[index] != elem) {
   	* Not found *
   } else {
   	* Found *
   }
   
*/
CF_PRIVATE CFIndex CFBSearch(const void *element, CFIndex elementSize, const void *list, CFIndex count, CFComparatorFunction comparator, void *context) {
    const char *ptr = (const char *)list;
    while (0 < count) {
        CFIndex half = count / 2;
        const char *probe = ptr + elementSize * half;
        CFComparisonResult cr = comparator(element, probe, context);
	if (0 == cr) return (probe - (const char *)list) / elementSize;
        ptr = (cr < 0) ? ptr : probe + elementSize;
        count = (cr < 0) ? half : (half + (count & 1) - 1);
    }
    return (ptr - (const char *)list) / elementSize;
}


#define ELF_STEP(B) T1 = (H << 4) + B; T2 = T1 & 0xF0000000; if (T2) T1 ^= (T2 >> 24); T1 &= (~T2); H = T1;

CFHashCode CFHashBytes(uint8_t *bytes, CFIndex length) {
    /* The ELF hash algorithm, used in the ELF object file format */
    UInt32 H = 0, T1, T2;
    SInt32 rem = length;
    while (3 < rem) {
	ELF_STEP(bytes[length - rem]);
	ELF_STEP(bytes[length - rem + 1]);
	ELF_STEP(bytes[length - rem + 2]);
	ELF_STEP(bytes[length - rem + 3]);
	rem -= 4;
    }
    switch (rem) {
    case 3:  ELF_STEP(bytes[length - 3]);
    case 2:  ELF_STEP(bytes[length - 2]);
    case 1:  ELF_STEP(bytes[length - 1]);
    case 0:  ;
    }
    return H;
}

#undef ELF_STEP


#if TARGET_OS_MAC
CF_PRIVATE uintptr_t __CFFindPointer(uintptr_t ptr, uintptr_t start) {
    vm_map_t task = mach_task_self();
    mach_vm_address_t address = start;
    for (;;) {
	mach_vm_size_t size = 0;
	vm_region_basic_info_data_64_t info;
        mach_msg_type_number_t count = VM_REGION_BASIC_INFO_COUNT_64;
	mach_port_t object_name;
        kern_return_t ret = mach_vm_region(task, &address, &size, VM_REGION_BASIC_INFO_64, (vm_region_info_t)&info, &count, &object_name);
        if (KERN_SUCCESS != ret) break;
	boolean_t scan = (info.protection & VM_PROT_WRITE) ? 1 : 0;
	if (scan) {
	    uintptr_t *addr = (uintptr_t *)((uintptr_t)address);
	    uintptr_t *end = (uintptr_t *)((uintptr_t)address + (uintptr_t)size);
	    while (addr < end) {
	        if ((uintptr_t *)start <= addr && *addr == ptr) {
		    return (uintptr_t)addr;
	        }
	        addr++;
	    }
	}
        address += size;
    }
    return 0;
}

CF_PRIVATE void __CFDumpAllPointerLocations(uintptr_t ptr) {
    uintptr_t addr = 0;
    do {
        addr = __CFFindPointer(ptr, sizeof(void *) + addr);
        printf("%p\n", (void *)addr);
    } while (addr != 0);
}
#endif

CF_PRIVATE CFDataRef _CFDataCreateFromURL(CFURLRef resourceURL, CFErrorRef *error) {
    CFDataRef result = NULL;
#pragma GCC diagnostic push
#pragma GCC diagnostic ignored "-Wdeprecated"
    SInt32 errorCode = 0;
    if (!CFURLCreateDataAndPropertiesFromResource(kCFAllocatorSystemDefault, resourceURL, &result, NULL, NULL, &errorCode)) {
        if (error) {
            // This error domain is not quite right, but it's better than Cocoa
            *error = CFErrorCreate(kCFAllocatorSystemDefault, kCFErrorDomainOSStatus, errorCode, NULL);
            return NULL;
        }
    }
#pragma GCC diagnostic pop
    return result;
}

static CFStringRef copySystemVersionPath(CFStringRef suffix) {
#if TARGET_IPHONE_SIMULATOR
    const char *simulatorRoot = getenv("IPHONE_SIMULATOR_ROOT");
    if (!simulatorRoot) simulatorRoot = getenv("CFFIXED_USER_HOME");
    if (!simulatorRoot) simulatorRoot = "/";
    return CFStringCreateWithFormat(kCFAllocatorSystemDefault, NULL, CFSTR("%s%@"), simulatorRoot, suffix);
#else
    return CFStringCreateCopy(kCFAllocatorSystemDefault, suffix);
#endif
}

// Looks for localized version of "nonLocalized" in the SystemVersion bundle
// If not found, and returnNonLocalizedFlag == true, will return the non localized string (retained of course), otherwise NULL
// If bundlePtr != NULL, will use *bundlePtr and will return the bundle in there; otherwise bundle is created and released
#if TARGET_OS_MAC
static CFStringRef _CFCopyLocalizedVersionKey(CFBundleRef *bundlePtr, CFStringRef nonLocalized) {
    CFStringRef localized = NULL;
    CFBundleRef locBundle = bundlePtr ? *bundlePtr : NULL;
    if (!locBundle) {
        CFStringRef path = copySystemVersionPath(CFSTR("/System/Library/CoreServices/SystemVersion.bundle"));
        CFURLRef url = CFURLCreateWithFileSystemPath(kCFAllocatorSystemDefault, path, kCFURLPOSIXPathStyle, false);
        CFRelease(path);
        if (url) {
            locBundle = CFBundleCreate(kCFAllocatorSystemDefault, url);
            CFRelease(url);
        }
    }
    if (locBundle) {
	localized = CFBundleCopyLocalizedString(locBundle, nonLocalized, nonLocalized, CFSTR("SystemVersion"));
	if (bundlePtr) *bundlePtr = locBundle; else CFRelease(locBundle);
    }
    return localized ? localized : (CFStringRef)CFRetain(nonLocalized);
}
#endif

#if TARGET_OS_WIN32
static BOOL _CFGetWindowsSystemVersion(OSVERSIONINFOEX *osvi) {
    ZeroMemory(osvi, sizeof(OSVERSIONINFOEX));
    osvi->dwOSVersionInfoSize = sizeof(OSVERSIONINFOEX);
    return GetVersionEx((OSVERSIONINFO *)osvi);
}
#endif

static CFDictionaryRef _CFCopyVersionDictionary(CFStringRef path) {
    CFPropertyListRef plist = NULL;
    
#if TARGET_OS_MAC
    CFDataRef data;
    CFURLRef url;
    
    url = CFURLCreateWithFileSystemPath(kCFAllocatorSystemDefault, path, kCFURLPOSIXPathStyle, false);
#pragma GCC diagnostic push
#pragma GCC diagnostic ignored "-Wdeprecated"
    if (url && CFURLCreateDataAndPropertiesFromResource(kCFAllocatorSystemDefault, url, &data, NULL, NULL, NULL)) {
#pragma GCC diagnostic pop
        plist = CFPropertyListCreateWithData(kCFAllocatorSystemDefault, data, kCFPropertyListMutableContainers, NULL, NULL);
	CFRelease(data);
    }
    if (url) CFRelease(url);

    if (plist) {
	CFBundleRef locBundle = NULL;
	CFStringRef fullVersion, vers, versExtra, build;
	CFStringRef versionString = _CFCopyLocalizedVersionKey(&locBundle, _kCFSystemVersionProductVersionStringKey);
	CFStringRef buildString = _CFCopyLocalizedVersionKey(&locBundle, _kCFSystemVersionBuildStringKey);
	CFStringRef fullVersionString = _CFCopyLocalizedVersionKey(&locBundle, CFSTR("FullVersionString"));
	if (locBundle) CFRelease(locBundle);

        // Now build the full version string
        if (CFEqual(fullVersionString, CFSTR("FullVersionString"))) {
            CFRelease(fullVersionString);
            fullVersionString = CFStringCreateWithFormat(kCFAllocatorSystemDefault, NULL, CFSTR("%@ %%@ (%@ %%@)"), versionString, buildString);
        }
        vers = (CFStringRef)CFDictionaryGetValue((CFDictionaryRef)plist, _kCFSystemVersionProductVersionKey);
        versExtra = (CFStringRef)CFDictionaryGetValue((CFDictionaryRef)plist, _kCFSystemVersionProductVersionExtraKey);
        if (vers && versExtra) vers = CFStringCreateWithFormat(kCFAllocatorSystemDefault, NULL, CFSTR("%@ %@"), vers, versExtra);
        build = (CFStringRef)CFDictionaryGetValue((CFDictionaryRef)plist, _kCFSystemVersionBuildVersionKey);
        fullVersion = CFStringCreateWithFormat(kCFAllocatorSystemDefault, NULL, fullVersionString, (vers ? vers : CFSTR("?")), build ? build : CFSTR("?"));
        if (vers && versExtra) CFRelease(vers);
        
	CFDictionarySetValue((CFMutableDictionaryRef)plist, _kCFSystemVersionProductVersionStringKey, versionString);
	CFDictionarySetValue((CFMutableDictionaryRef)plist, _kCFSystemVersionBuildStringKey, buildString);
	CFDictionarySetValue((CFMutableDictionaryRef)plist, CFSTR("FullVersionString"), fullVersion);
 	CFRelease(versionString);
	CFRelease(buildString);
	CFRelease(fullVersionString);
        CFRelease(fullVersion);
    }
#elif TARGET_OS_WIN32
    OSVERSIONINFOEX osvi;
    if (!_CFGetWindowsSystemVersion(&osvi)) return NULL;

    plist = CFDictionaryCreateMutable(kCFAllocatorSystemDefault, 10, &kCFTypeDictionaryKeyCallBacks, &kCFTypeDictionaryValueCallBacks);
    
    // e.g. 10.7
    CFStringRef versionString = CFStringCreateWithFormat(kCFAllocatorSystemDefault, NULL, CFSTR("%ld.%ld(%ld,%ld)"), osvi.dwMajorVersion, osvi.dwMinorVersion, osvi.wServicePackMajor, osvi.wServicePackMinor);
    
    // e.g. 11A508
    CFStringRef buildString = CFStringCreateWithFormat(kCFAllocatorSystemDefault, NULL, CFSTR("%ld"), osvi.dwBuildNumber);
        
    CFDictionarySetValue((CFMutableDictionaryRef)plist, _kCFSystemVersionProductVersionKey, versionString);
    CFDictionarySetValue((CFMutableDictionaryRef)plist, _kCFSystemVersionBuildVersionKey, buildString);    
    CFDictionarySetValue((CFMutableDictionaryRef)plist, _kCFSystemVersionProductNameKey, CFSTR("Windows")); // hard coded for now
    
    CFRelease(versionString);
    CFRelease(buildString);
#endif
    return (CFDictionaryRef)plist;
}

<<<<<<< HEAD
CFStringRef _CFCopySystemVersionDictionaryValue(CFStringRef key) {
=======
#if !TARGET_OS_WASI
CFStringRef CFCopySystemVersionString(void) {
>>>>>>> b17c01c2
    CFStringRef versionString;
    CFDictionaryRef dict = _CFCopyServerVersionDictionary();
    if (!dict) dict = _CFCopySystemVersionDictionary();
    if (!dict) return NULL;
    versionString = (CFStringRef)CFDictionaryGetValue(dict, key);
    if (versionString) CFRetain(versionString);
    CFRelease(dict);
    return versionString;
}

CFStringRef CFCopySystemVersionString(void) {
    return _CFCopySystemVersionDictionaryValue(CFSTR("FullVersionString"));
}

CFDictionaryRef _CFCopySystemVersionDictionary(void) {
    static dispatch_once_t onceToken;
    static CFDictionaryRef result = NULL;
    dispatch_once(&onceToken, ^{
        // TODO: Populate this dictionary differently on non-Darwin platforms
        CFStringRef path = copySystemVersionPath(CFSTR("/System/Library/CoreServices/SystemVersion.plist"));
        CFPropertyListRef plist = _CFCopyVersionDictionary(path);
        CFRelease(path);
        result = (CFDictionaryRef)plist;
    });
    if (result) {
        return CFRetain(result);
    } else {
        return NULL;
    }
}

CFDictionaryRef _CFCopyServerVersionDictionary(void) {
    static dispatch_once_t onceToken;
    static CFDictionaryRef result = NULL;
    dispatch_once(&onceToken, ^{
        CFStringRef path = copySystemVersionPath(CFSTR("/System/Library/CoreServices/ServerVersion.plist"));
        CFPropertyListRef plist = _CFCopyVersionDictionary(path);
        CFRelease(path);
        result = (CFDictionaryRef)plist;
    });
    if (result) {
        return CFRetain(result);
    } else {
        return NULL;
    }
}

static CFOperatingSystemVersion _CFCalculateOSVersion(void) {
    CFOperatingSystemVersion versionStruct = {-1, 0, 0};
#if TARGET_OS_WIN32
    OSVERSIONINFOEX windowsVersion;
    if (_CFGetWindowsSystemVersion(&windowsVersion)) {
        versionStruct.majorVersion = windowsVersion.dwMajorVersion;
        versionStruct.minorVersion = windowsVersion.dwMinorVersion;
        versionStruct.patchVersion = windowsVersion.dwBuildNumber;
    }
#else
    CFStringRef productVersion = _CFCopySystemVersionDictionaryValue(_kCFSystemVersionProductVersionKey);
    if (productVersion) {
        CFArrayRef components = CFStringCreateArrayBySeparatingStrings(kCFAllocatorDefault, productVersion, CFSTR("."));
        if (components) {
            const CFIndex cnt = CFArrayGetCount(components);
            if (0 < cnt) {
                versionStruct.majorVersion = CFStringGetIntValue(CFArrayGetValueAtIndex(components, 0));
                if (1 < cnt) {
                    versionStruct.minorVersion = CFStringGetIntValue(CFArrayGetValueAtIndex(components, 1));
                    if (2 < cnt) {
                        versionStruct.patchVersion = CFStringGetIntValue(CFArrayGetValueAtIndex(components, 2));
                    }
                }
            }
            CFRelease(components);
        }
        CFRelease(productVersion);
    }
#endif
    return versionStruct;
}

CFOperatingSystemVersion _CFOperatingSystemVersionGetCurrent(void) {
    static CFOperatingSystemVersion version;
    static dispatch_once_t onceToken;
    dispatch_once(&onceToken, ^{
        version = _CFCalculateOSVersion();
    });
    return version;
}

Boolean _CFOperatingSystemVersionIsAtLeastVersion(CFOperatingSystemVersion version) {
    const CFOperatingSystemVersion ourVersion = _CFOperatingSystemVersionGetCurrent();
    if (ourVersion.majorVersion < version.majorVersion) return false;
    if (ourVersion.majorVersion > version.majorVersion) return true;
    if (ourVersion.minorVersion < version.minorVersion) return false;
    if (ourVersion.minorVersion > version.minorVersion) return true;
    if (ourVersion.patchVersion < version.patchVersion) return false;
    if (ourVersion.patchVersion > version.patchVersion) return true;
    return true;
}

CONST_STRING_DECL(_kCFSystemVersionProductNameKey, "ProductName")
CONST_STRING_DECL(_kCFSystemVersionProductCopyrightKey, "ProductCopyright")
CONST_STRING_DECL(_kCFSystemVersionProductVersionKey, "ProductVersion")
CONST_STRING_DECL(_kCFSystemVersionProductVersionExtraKey, "ProductVersionExtra")
CONST_STRING_DECL(_kCFSystemVersionProductUserVisibleVersionKey, "ProductUserVisibleVersion")
CONST_STRING_DECL(_kCFSystemVersionBuildVersionKey, "ProductBuildVersion")
CONST_STRING_DECL(_kCFSystemVersionProductVersionStringKey, "Version")
CONST_STRING_DECL(_kCFSystemVersionBuildStringKey, "Build")


CF_EXPORT Boolean _CFExecutableLinkedOnOrAfter(CFSystemVersion version) {
    return true;
}
#endif

#if TARGET_OS_OSX
CF_PRIVATE void *__CFLookupCarbonCoreFunction(const char *name) {
    static void *image = NULL;
    static dispatch_once_t onceToken;
    dispatch_once(&onceToken, ^{
        image = dlopen("/System/Library/Frameworks/CoreServices.framework/Versions/A/Frameworks/CarbonCore.framework/Versions/A/CarbonCore", RTLD_LAZY | RTLD_LOCAL);
    });
    void *dyfunc = NULL;
    if (image) {
	dyfunc = dlsym(image, name);
    }
    return dyfunc;
}
#endif

#if TARGET_OS_MAC
CF_PRIVATE void *__CFLookupCoreServicesInternalFunction(const char *name) {
    static void *image = NULL;
    static dispatch_once_t onceToken;
    dispatch_once(&onceToken, ^{
        image = dlopen("/System/Library/PrivateFrameworks/CoreServicesInternal.framework/CoreServicesInternal", RTLD_LAZY | RTLD_LOCAL);
    });
    void *dyfunc = NULL;
    if (image) {
        dyfunc = dlsym(image, name);
    }
    return dyfunc;
}

CF_PRIVATE void *__CFLookupCFNetworkFunction(const char *name) {
    static void *image = NULL;
    static dispatch_once_t onceToken;
    dispatch_once(&onceToken, ^{
        const char *path = __CFgetenvIfNotRestricted("CFNETWORK_LIBRARY_PATH");
        if (!path) {
            path = "/System/Library/Frameworks/CFNetwork.framework/CFNetwork";
        }
        image = dlopen(path, RTLD_LAZY | RTLD_LOCAL);
    });
    void *dyfunc = NULL;
    if (image) {
	dyfunc = dlsym(image, name);
    }
    return dyfunc;
}
#endif

// TSAN does not know about the commpage: [39153032]
__attribute__((no_sanitize_thread))
CF_PRIVATE CFIndex __CFActiveProcessorCount(void) {
#if CF_HAVE_HW_CONFIG_COMMPAGE
    static const uintptr_t p = _COMM_PAGE_ACTIVE_CPUS;
    return (CFIndex)(*(uint8_t*)p);
#else
    
    int32_t pcnt;
#if TARGET_OS_WIN32
    SYSTEM_INFO sysInfo;
    GetSystemInfo(&sysInfo);
    DWORD_PTR activeProcessorMask = sysInfo.dwActiveProcessorMask;
    // assumes sizeof(DWORD_PTR) is 64 bits or less
    uint64_t v = activeProcessorMask;
    v = v - ((v >> 1) & 0x5555555555555555ULL);
    v = (v & 0x3333333333333333ULL) + ((v >> 2) & 0x3333333333333333ULL);
    v = (v + (v >> 4)) & 0xf0f0f0f0f0f0f0fULL;
    pcnt = (v * 0x0101010101010101ULL) >> ((sizeof(v) - 1) * 8);
#elif TARGET_OS_MAC
    int32_t mib[] = {CTL_HW, HW_AVAILCPU};
    size_t len = sizeof(pcnt);
    int32_t result = sysctl(mib, sizeof(mib) / sizeof(int32_t), &pcnt, &len, NULL, 0);
    if (result != 0) {
        pcnt = 0;
    }
#elif TARGET_OS_LINUX

#ifdef HAVE_SCHED_GETAFFINITY
    cpu_set_t set;
    if (sched_getaffinity (getpid(), sizeof(set), &set) == 0) {
        return CPU_COUNT (&set);
    }
#endif

    pcnt = sysconf(_SC_NPROCESSORS_ONLN);
#else
    // Assume the worst
    pcnt = 1;
#endif
    return pcnt;
#endif
}

CF_PRIVATE CFIndex __CFProcessorCount() {
    int32_t pcnt;
#if TARGET_OS_MAC
    int32_t mib[] = {CTL_HW, HW_NCPU};
    size_t len = sizeof(pcnt);
    int32_t result = sysctl(mib, sizeof(mib) / sizeof(int32_t), &pcnt, &len, NULL, 0);
    if (result != 0) {
        pcnt = 0;
    }
#elif TARGET_OS_LINUX
    pcnt = sysconf(_SC_NPROCESSORS_CONF);
#else
    // Assume the worst
    pcnt = 1;
#endif
    return pcnt;
}

CF_PRIVATE uint64_t __CFMemorySize() {
    uint64_t memsize = 0;
#if TARGET_OS_MAC
    int32_t mib[] = {CTL_HW, HW_NCPU};
    size_t len = sizeof(memsize);
    int32_t result = sysctl(mib, sizeof(mib) / sizeof(int32_t), &memsize, &len, NULL, 0);
    if (result != 0) {
        memsize = 0;
    }
#elif TARGET_OS_LINUX
    memsize = sysconf(_SC_PHYS_PAGES);
    memsize *= sysconf(_SC_PAGESIZE);
#endif
    return memsize;
}

#if TARGET_OS_MAC
static uid_t _CFGetSVUID(BOOL *successful) {
    uid_t uid = -1;
    struct kinfo_proc kinfo;
    u_int miblen = 4;
    size_t  len;
    int mib[miblen];
    int ret;
    mib[0] = CTL_KERN;
    mib[1] = KERN_PROC;
    mib[2] = KERN_PROC_PID;
    mib[3] = getpid();
    len = sizeof(struct kinfo_proc);
    ret = sysctl(mib, miblen, &kinfo, &len, NULL, 0);
    if (ret != 0) {
        uid = -1;
        *successful = NO;
    } else {
        uid = kinfo.kp_eproc.e_pcred.p_svuid;
        *successful = YES;
    }
    return uid;
}
#endif

CF_INLINE BOOL _CFCanChangeEUIDs(void) {
#if TARGET_OS_MAC
    static BOOL canChangeEUIDs;
    static dispatch_once_t onceToken;
    dispatch_once(&onceToken, ^{
        uid_t euid = geteuid();
        uid_t uid = getuid();
        BOOL gotSVUID = NO;
        uid_t svuid = _CFGetSVUID(&gotSVUID);
        canChangeEUIDs = (uid == 0 || uid != euid || svuid != euid || !gotSVUID);
    });
    return canChangeEUIDs;
#else
    return true;
#endif
}

#if !TARGET_OS_WASI
typedef struct _ugids {
    uid_t _euid;
    uid_t _egid;
} ugids;

// work around 33477678 by making these file-level globals
static ugids __CFGetUGIDs_cachedUGIDs = { -1, -1 };
static dispatch_once_t __CFGetUGIDs_onceToken;

CF_PRIVATE void __CFGetUGIDs(uid_t *euid, gid_t *egid) {
    ugids(^lookup)(void) = ^{
        ugids ids;
#if 1 && TARGET_OS_MAC
        if (0 != pthread_getugid_np(&ids._euid, &ids._egid))
#endif
        {
            ids._euid = geteuid();
            ids._egid = getegid();
        }
        return ids;
    };
    
    ugids ids;
    
    if (_CFCanChangeEUIDs()) {
        ids = lookup();
    } else {
        dispatch_once(&__CFGetUGIDs_onceToken, ^{
            __CFGetUGIDs_cachedUGIDs = lookup();
        });
        ids = __CFGetUGIDs_cachedUGIDs;
    }
    
    if (euid) *euid = ids._euid;
    if (egid) *egid = ids._egid;
}
    
CF_EXPORT void _CFGetUGIDs(uid_t *euid, gid_t *egid) {
    __CFGetUGIDs(euid, egid);
}
    
CF_EXPORT uid_t _CFGetEUID(void) {
    uid_t euid;
    __CFGetUGIDs(&euid, NULL);
    return euid;
}

CF_EXPORT uid_t _CFGetEGID(void) {
    uid_t egid;
    __CFGetUGIDs(NULL, &egid);
    return egid;
}
#endif

const char *_CFPrintForDebugger(const void *obj) {
	static char *result = NULL;
	CFStringRef str;
	CFIndex cnt = 0;

	free(result);	// Let go of result from previous call.
	result = NULL;
	if (obj) {
		if (CFGetTypeID(obj) == CFStringGetTypeID()) {
			// Makes Ali marginally happier
			str = __CFCopyFormattingDescription(obj, NULL);
			if (!str) str = CFCopyDescription(obj);
		} else {
			str = CFCopyDescription(obj);
		}
	} else {
		str = (CFStringRef)CFRetain(CFSTR("(null)"));
	}
	
	if (str != NULL) {
		CFStringGetBytes(str, CFRangeMake(0, CFStringGetLength(str)), kCFStringEncodingUTF8, 0, FALSE, NULL, 0, &cnt);
	}
	result = (char *) malloc(cnt + 2);	// 1 for '\0', 1 for an optional '\n'
	if (str != NULL) {
		CFStringGetBytes(str, CFRangeMake(0, CFStringGetLength(str)), kCFStringEncodingUTF8, 0, FALSE, (UInt8 *) result, cnt, &cnt);
	}
	result[cnt] = '\0';

	if (str) CFRelease(str);
	return result;
}

static void _CFShowToFile(FILE *file, Boolean flush, const void *obj) {
     CFStringRef str;
     CFIndex idx, cnt;
     CFStringInlineBuffer buffer;
     bool lastNL = false;

     if (obj) {
	if (CFGetTypeID(obj) == CFStringGetTypeID()) {
	    // Makes Ali marginally happier
	    str = __CFCopyFormattingDescription(obj, NULL);
	    if (!str) str = CFCopyDescription(obj);
	} else {
	    str = CFCopyDescription(obj);
	}
     } else {
	str = (CFStringRef)CFRetain(CFSTR("(null)"));
     }
     cnt = CFStringGetLength(str);

#if TARGET_OS_WIN32
    UniChar *ptr = (UniChar *)CFStringGetCharactersPtr(str);
    BOOL freePtr = false;
    if (!ptr) {
	CFIndex strLen = CFStringGetLength(str);
	// +2, 1 for newline, 1 for null
	CFIndex bufSize = sizeof(UniChar *) * (CFStringGetMaximumSizeForEncoding(strLen, kCFStringEncodingUnicode) + 2);
	CFIndex bytesUsed = 0;
	ptr = (UniChar *)malloc(bufSize);
	CFStringGetCharacters(str, CFRangeMake(0, strLen), ptr);
	ptr[strLen] = L'\n';
	ptr[strLen+1] = 0;
	freePtr = true;
    }
    OutputDebugStringW((wchar_t *)ptr);
    if (freePtr) free(ptr);
#else
     CFStringInitInlineBuffer(str, &buffer, CFRangeMake(0, cnt));
     for (idx = 0; idx < cnt; idx++) {
         UniChar ch = __CFStringGetCharacterFromInlineBufferQuick(&buffer, idx);
         if (ch < 128) {
             fprintf_l(file, NULL, "%c", ch);
             lastNL = (ch == '\n');
         } else {
             fprintf_l(file, NULL, "\\u%04x", ch);
         }
     }
     if (!lastNL) {
#if TARGET_OS_MAC
         fprintf_l(file, NULL, "\n");
#else
         fprintf(file, "\n");
#endif
         if (flush) fflush(file);
     }
#endif

     if (str) CFRelease(str);
}

void CFShow(const void *obj) {
     _CFShowToFile(stderr, true, obj);
}


// message must be a UTF8-encoded, null-terminated, byte buffer with at least length bytes
typedef void (*CFLogFunc)(int32_t lev, const char *message, size_t length, char withBanner);

#if TARGET_OS_MAC
static Boolean debugger_attached() {
    BOOL debuggerAttached = NO;
    struct proc_bsdshortinfo info;
    const int size = proc_pidinfo(getpid(), PROC_PIDT_SHORTBSDINFO, 0, &info, sizeof(info));
    if (size == PROC_PIDT_SHORTBSDINFO_SIZE) {
        debuggerAttached = (info.pbsi_flags & PROC_FLAG_TRACED);
    }
    return debuggerAttached;
}
#endif

// We need to support both the 'modern' os_log focused approach to logging and the previous implementation. This enumeration gives us a way to distinguish between the two more verbosely than a boolean.
typedef enum {
    _cf_logging_style_os_log,
    _cf_logging_style_legacy
} _cf_logging_style;

static bool also_do_stderr(const _cf_logging_style style) {
    bool result = false;
#if TARGET_OS_LINUX || TARGET_OS_WIN32
    // just log to stderr, other logging facilities are out
    result = true;
#elif TARGET_OS_MAC
    if (style == _cf_logging_style_os_log) {
        //
        // This might seem a bit odd, so an explanation is in order:
        //
        // If a debugger is attached we defer to os_log to do all logging for us. This
        // happens many frames up/sideways from here.
        //
        // Otherwise, we check for the force flag as we always have.
        //
        // That failing, we'll stat STDERR and see if its sxomething we like.
        //
        // NOTE: As nice as it would be to dispatch_once this, all of these things
        // can and do change at runtime under certain circumstances, so we need to
        // keep it dynamic.
        //
        if (debugger_attached() || __CFgetenv("OS_ACTIVITY_DT_MODE")) {
            return false;
        }

        if (!__CFProcessIsRestricted() && __CFgetenv("CFLOG_FORCE_STDERR")) {
            return true;
        }

        struct stat sb;
        int ret = fstat(STDERR_FILENO, &sb);
        if (ret < 0) {
            return false;
        }

        const mode_t m = sb.st_mode & S_IFMT;
        if (S_IFCHR == m || S_IFREG == m || S_IFIFO == m ||  S_IFSOCK == m) {
            return true;
        }
        // NOTE: we return false now, as the expectation is that os_log path owns all logging
        result = false;
    } else if (style == _cf_logging_style_legacy) {
        // compatibility path
        if (!issetugid() && __CFgetenv("CFLOG_FORCE_STDERR")) {
            return true;
        }
        struct stat sb;
        int ret = fstat(STDERR_FILENO, &sb);
        if (ret < 0) return false;
        mode_t m = sb.st_mode & S_IFMT;
        if (S_IFREG == m || S_IFSOCK == m) return true;
        if (!(S_IFIFO == m || S_IFCHR == m)) return false; // disallow any whacky stuff
        result = true;
    }
#else
    // just log to stderr, other logging facilities are out
    result = true;
#endif
    return result;
}

#if TARGET_OS_WIN32
static struct tm *localtime_r(time_t *tv, struct tm *result) {
  struct tm *tm = localtime(tv);
  if (tm) {
    *result = *tm;
  }
  return tm;
}
#endif

static void _populateBanner(char **banner, char **time, char **thread, int *bannerLen) {
    double dummy;
    CFAbsoluteTime at = CFAbsoluteTimeGetCurrent();
    time_t tv = (time_t)floor(at + kCFAbsoluteTimeIntervalSince1970);
    struct tm mine;
    localtime_r(&tv, &mine);
    int32_t year = mine.tm_year + 1900;
    int32_t month = mine.tm_mon + 1;
    int32_t day = mine.tm_mday;
    int32_t hour = mine.tm_hour;
    int32_t minute = mine.tm_min;
    int32_t second = mine.tm_sec;
    int32_t ms = (int32_t)floor(1000.0 * modf(at, &dummy));
#if TARGET_OS_MAC
    uint64_t tid = 0;
    if (0 != pthread_threadid_np(NULL, &tid)) tid = pthread_mach_thread_np(pthread_self());
    asprintf(banner, "%04d-%02d-%02d %02d:%02d:%02d.%03d %s[%d:%llu] ", year, month, day, hour, minute, second, ms, *_CFGetProgname(), getpid(), tid);
    asprintf(thread, "%x", pthread_mach_thread_np(pthread_self()));
#elif TARGET_OS_WIN32
    bannerLen = asprintf(banner, "%04d-%02d-%02d %02d:%02d:%02d.%03d %s[%d:%lx] ", year, month, day, hour, minute, second, ms, *_CFGetProgname(), getpid(), GetCurrentThreadId());
    asprintf(thread, "%lx", GetCurrentThreadId());
#else
    bannerLen = asprintf(banner, "%04d-%02d-%02d %02d:%02d:%02d.%03d %s[%d:%x] ", year, month, day, hour, minute, second, ms, *_CFGetProgname(), getpid(), (unsigned int)pthread_self());
    asprintf(thread, "%lx", pthread_self());
#endif
    asprintf(time, "%04d-%02d-%02d %02d:%02d:%02d.%03d", year, month, day, hour, minute, second, ms);
}

static void _logToStderr(char *banner, const char *message, size_t length) {
#if TARGET_OS_MAC
    struct iovec v[3];
    v[0].iov_base = banner;
    v[0].iov_len = banner ? strlen(banner) : 0;
    v[1].iov_base = (char *)message;
    v[1].iov_len = length;
    v[2].iov_base = "\n";
    v[2].iov_len = (message[length - 1] != '\n') ? 1 : 0;
    int nv = (v[0].iov_base ? 1 : 0) + 1 + (v[2].iov_len ? 1 : 0);
    static os_unfair_lock lock = OS_UNFAIR_LOCK_INIT;
    os_unfair_lock_lock(&lock);
    writev(STDERR_FILENO, v[0].iov_base ? v : v + 1, nv);
    os_unfair_lock_unlock(&lock);
#elif TARGET_OS_WIN32
    size_t bannerLen = strlen(banner);
    size_t bufLen = bannerLen + length + 1;
    char *buf = (char *)malloc(sizeof(char) * bufLen);
    if (banner) {
        // Copy the banner into the debug string
        memmove_s(buf, bufLen, banner, bannerLen);
        
        // Copy the message into the debug string
        strcpy_s(buf + bannerLen, bufLen - bannerLen, message);
    } else {
        strcpy_s(buf, bufLen, message);
    }
    buf[bufLen - 1] = '\0';
    fprintf_s(stderr, "%s\n", buf);
    // This Win32 API call only prints when a debugger is active
    // OutputDebugStringA(buf);
    free(buf);
#else
    size_t bannerLen = strlen(banner);
    size_t bufLen = bannerLen + length + 1;
    char *buf = (char *)malloc(sizeof(char) * bufLen);
    if (banner) {
        // Copy the banner into the debug string
        memmove(buf, banner, bannerLen);
        
        // Copy the message into the debug string
        strncpy(buf + bannerLen, message, bufLen - bannerLen);
    } else {
        strncpy(buf, message, bufLen);
    }
    buf[bufLen - 1] = '\0';
    fprintf(stderr, "%s\n", buf);
    free(buf);
#endif
}

static void __CFLogCString(int32_t lev, const char *message, size_t length, char withBanner) {
    char *banner = NULL;
    char *time = NULL;
    char *thread = NULL;
    int bannerLen;
    bannerLen = 0;

    // The banner path may use CF functions, but the rest of this function should not. It may be called at times when CF is not fully setup or torn down.
    if (withBanner) {
        _populateBanner(&banner, &time, &thread, &bannerLen);
    }
    
    _logToStderr(banner, message, length);

    if (thread) free(thread);
    if (time) free(time);
    if (banner) free(banner);
}

static void __CFLogCStringLegacy(int32_t lev, const char *message, size_t length, char withBanner) {
    char *banner = NULL;
    char *time = NULL;
    char *uid = NULL;
    char *thread = NULL;
    int bannerLen;
    bannerLen = 0;
    
    // The banner path may use CF functions, but the rest of this function should not. It may be called at times when CF is not fully setup or torn down.
    if (withBanner) {
        _populateBanner(&banner, &time, &thread, &bannerLen);
    }
    
#if TARGET_OS_MAC
#pragma GCC diagnostic push
#pragma GCC diagnostic ignored "-Wdeprecated"
    uid_t euid;
    __CFGetUGIDs(&euid, NULL);
    asprintf(&uid, "%d", euid);
    aslclient asl = asl_open(NULL, (__CFBundleMainID && __CFBundleMainID[0]) ? __CFBundleMainID : "com.apple.console", ASL_OPT_NO_DELAY);
    aslmsg msg = asl_new(ASL_TYPE_MSG);
    asl_set(msg, "CFLog Local Time", time); // not to be documented, not public API
    asl_set(msg, "CFLog Thread", thread);   // not to be documented, not public API
    asl_set(msg, "ReadUID", uid);
    static const char * const levstr[] = {"0", "1", "2", "3", "4", "5", "6", "7"};
    asl_set(msg, ASL_KEY_LEVEL, levstr[lev]);
    asl_set(msg, ASL_KEY_MSG, message);
    asl_send(asl, msg);
    asl_free(msg);
    asl_close(asl);
#pragma GCC diagnostic pop
#endif // DEPLOYMENT_TARGET
    
    if (also_do_stderr(_cf_logging_style_legacy)) {
        _logToStderr(banner, message, length);
    }
    
    if (thread) free(thread);
    if (time) free(time);
    if (banner) free(banner);
    if (uid) free(uid);
}


static void _CFLogvEx2Predicate(CFLogFunc logit, CFStringRef (*copyDescFunc)(void *, const void *), CFStringRef (*contextDescFunc)(void *, const void *, const void *, bool, bool *), CFDictionaryRef formatOptions, int32_t lev, CFStringRef format, va_list args, _cf_logging_style loggingStyle) {
#if TARGET_OS_MAC
    uintptr_t val = (uintptr_t)_CFGetTSD(__CFTSDKeyIsInCFLog);
    if (3 < val) return; // allow up to 4 nested invocations
    _CFSetTSD(__CFTSDKeyIsInCFLog, (void *)(val + 1), NULL);
#endif
    CFStringRef str = format ? _CFStringCreateWithFormatAndArgumentsAux2(kCFAllocatorSystemDefault, copyDescFunc, contextDescFunc, formatOptions, (CFStringRef)format, args) : 0;
    CFIndex blen = str ? CFStringGetMaximumSizeForEncoding(CFStringGetLength(str), kCFStringEncodingUTF8) + 1 : 0;
    char *buf = str ? (char *)malloc(blen) : 0;
    if (str && buf) {
	Boolean converted = CFStringGetCString(str, buf, blen, kCFStringEncodingUTF8);
	size_t len = strlen(buf);
	// silently ignore 0-length or really large messages, and levels outside the valid range
	if (converted && !(len <= 0 || (1 << 24) < len) && !(lev < ASL_LEVEL_EMERG || ASL_LEVEL_DEBUG < lev)) {
            if (logit) {
                logit(lev, buf, len, 1);
            }
            else if (loggingStyle == _cf_logging_style_os_log) {
                __CFLogCString(lev, buf, len, 1);
            }
            else if (loggingStyle == _cf_logging_style_legacy) {
                __CFLogCStringLegacy(lev, buf, len, 1);
            }
	}
    }
    if (buf) free(buf);
    if (str) CFRelease(str);
#if TARGET_OS_MAC
    _CFSetTSD(__CFTSDKeyIsInCFLog, (void *)val, NULL);
#endif
}
    
CF_EXPORT void _CFLogvEx2(CFLogFunc logit, CFStringRef (*copyDescFunc)(void *, const void *), CFStringRef (*contextDescFunc)(void *, const void *, const void *, bool, bool *), CFDictionaryRef formatOptions, int32_t lev, CFStringRef format, va_list args) {
    _CFLogvEx2Predicate(logit, copyDescFunc, contextDescFunc, formatOptions, lev, format, args, _cf_logging_style_legacy);
}
    
CF_EXPORT void _CFLogvEx3(CFLogFunc logit, CFStringRef (*copyDescFunc)(void *, const void *), CFStringRef (*contextDescFunc)(void *, const void *, const void *, bool, bool *), CFDictionaryRef formatOptions, int32_t lev, CFStringRef format, va_list args, void *addr) {
    _CFLogvEx2Predicate(logit, copyDescFunc, contextDescFunc, formatOptions, lev, format, args, _cf_logging_style_legacy);
    
}

CF_EXPORT void _CFLogvEx(CFLogFunc logit, CFStringRef (*copyDescFunc)(void *, const void *), CFDictionaryRef formatOptions, int32_t lev, CFStringRef format, va_list args) {
    _CFLogvEx2(logit, copyDescFunc, NULL, formatOptions, lev, format, args);
}

// This CF-only log function uses no CF functionality, so it may be called anywhere within CF - including thread teardown or prior to full CF setup
CF_PRIVATE void _CFLogSimple(int32_t lev, char *format, ...) {
    va_list args;
    va_start(args, format);
    char formattedMessage[1024];
    int length = vsnprintf(formattedMessage, 1024, format, args);
    if (length > 0) {
        __CFLogCStringLegacy(lev, formattedMessage, length, 0);
    }
    va_end(args);
}

void CFLog(int32_t lev, CFStringRef format, ...) {
    va_list args;
    va_start(args, format); 
    
    #if !TARGET_OS_WASI
    _CFLogvEx3(NULL, NULL, NULL, NULL, lev, format, args, __builtin_return_address(0));
    #else
    _CFLogvEx3(NULL, NULL, NULL, NULL, lev, format, args, NULL);
    #endif
    va_end(args);
}
    
#if DEPLOYMENT_RUNTIME_SWIFT
// Temporary as Swift cannot import varag C functions
void CFLog1(CFLogLevel lev, CFStringRef message) {
#if TARGET_OS_ANDROID
    android_LogPriority priority = ANDROID_LOG_UNKNOWN;
    switch (lev) {
        case kCFLogLevelEmergency: priority = ANDROID_LOG_FATAL; break;
        case kCFLogLevelAlert:     priority = ANDROID_LOG_ERROR; break;
        case kCFLogLevelCritical:  priority = ANDROID_LOG_ERROR; break;
        case kCFLogLevelError:     priority = ANDROID_LOG_ERROR; break;
        case kCFLogLevelWarning:   priority = ANDROID_LOG_WARN;  break;
        case kCFLogLevelNotice:    priority = ANDROID_LOG_WARN;  break;
        case kCFLogLevelInfo:      priority = ANDROID_LOG_INFO;  break;
        case kCFLogLevelDebug:     priority = ANDROID_LOG_DEBUG; break;
    }
    
    if (message == NULL) message = CFSTR("NULL");
    
    char stack_buffer[1024] = { 0 };
    char *buffer = &stack_buffer[0];
    CFStringEncoding encoding = kCFStringEncodingUTF8;
    CFIndex maxLength = CFStringGetMaximumSizeForEncoding(CFStringGetLength(message), encoding) + 1;
    const char *tag = "Swift"; // process name not available from NDK
    
    if (maxLength > sizeof(stack_buffer) / sizeof(stack_buffer[0])) {
        buffer = calloc(sizeof(char), maxLength);
        if (!buffer) {
            maxLength = sizeof(stack_buffer) / sizeof(stack_buffer[0]);
            buffer = &stack_buffer[0];
            buffer[maxLength-1] = '\000';
        }
    }
    
    if (maxLength == 1) {
        // was crashing with zero length strings
        // https://bugs.swift.org/browse/SR-2666
        strcpy(buffer, " "); // log empty string
    }
    else
        CFStringGetCString(message, buffer, maxLength, encoding);
    
    __android_log_print(priority, tag, "%s", buffer);
    fprintf(stderr, "%s\n", buffer);
    
    if (buffer != &stack_buffer[0]) free(buffer);
#else
    CFLog(lev, CFSTR("%@"), message);
#endif
}
#endif



#if TARGET_OS_MAC

kern_return_t _CFDiscorporateMemoryAllocate(CFDiscorporateMemory *hm, size_t size, bool purgeable) {
    kern_return_t ret = KERN_SUCCESS;
    size = round_page(size);
    if (0 == size) size = vm_page_size;
    memset(hm, 0, sizeof(CFDiscorporateMemory));

    ret = mach_vm_allocate(mach_task_self(), &hm->map_address, size, VM_FLAGS_ANYWHERE | VM_MAKE_TAG(VM_MEMORY_FOUNDATION) |  (purgeable ? VM_FLAGS_PURGABLE : 0));
    if (KERN_SUCCESS != ret) {
        hm->map_address = 0;
        return ret;
    }

    hm->address = hm->map_address;
    hm->size = (mach_vm_size_t)size;
    hm->purgeable = purgeable;
    return ret;
}

kern_return_t _CFDiscorporateMemoryDeallocate(CFDiscorporateMemory *hm) {
    kern_return_t ret = KERN_SUCCESS;
    if (hm->map_address != 0) ret = mach_vm_deallocate(mach_task_self(), hm->map_address, hm->size);
    if (KERN_SUCCESS != ret)
        CFLog(kCFLogLevelError, CFSTR("CFDiscorporateMemoryDeallocate: mach_vm_deallocate returned %s"), mach_error_string(ret));
    hm->address = 0;
    hm->size = 0;
    hm->map_address = 0;
    hm->purgeable = false;
    return ret;
}

kern_return_t _CFDiscorporateMemoryDematerialize(CFDiscorporateMemory *hm) {
    kern_return_t ret = KERN_SUCCESS;
    if (hm->address == 0) ret = KERN_INVALID_MEMORY_CONTROL;
    int state = VM_PURGABLE_VOLATILE;
    if (KERN_SUCCESS == ret) vm_purgable_control(mach_task_self(), (vm_address_t)hm->address, VM_PURGABLE_SET_STATE, &state);
    if (KERN_SUCCESS == ret) hm->address = 0;
    return ret;
}

kern_return_t _CFDiscorporateMemoryMaterialize(CFDiscorporateMemory *hm) {
    kern_return_t ret = KERN_SUCCESS;
    if (hm->address != 0) ret = KERN_INVALID_MEMORY_CONTROL;
    int state = VM_PURGABLE_NONVOLATILE;
    if (KERN_SUCCESS == ret) ret = vm_purgable_control(mach_task_self(), (vm_address_t)hm->map_address, VM_PURGABLE_SET_STATE, &state);
    if (KERN_SUCCESS == ret) hm->address = hm->map_address;
    if (KERN_SUCCESS == ret) if (VM_PURGABLE_EMPTY == state) ret = KERN_PROTECTION_FAILURE; // same as VM_PURGABLE_EMPTY
    return ret;
}

#endif

#if TARGET_OS_OSX
static os_unfair_lock __CFProcessKillingLock = OS_UNFAIR_LOCK_INIT;
static CFIndex __CFProcessKillingDisablingCount = 1;
static Boolean __CFProcessKillingWasTurnedOn = false;
#endif

void _CFSuddenTerminationDisable(void) {
#if TARGET_OS_OSX
    os_unfair_lock_lock(&__CFProcessKillingLock);
    __CFProcessKillingDisablingCount++;
    os_unfair_lock_unlock(&__CFProcessKillingLock);
#else
    // Do nothing
#endif
}

void _CFSuddenTerminationEnable(void) {
#if TARGET_OS_OSX
    // In our model the first call of _CFSuddenTerminationEnable() that does not balance a previous call of _CFSuddenTerminationDisable() actually enables sudden termination so we have to keep a count that's almost redundant with vproc's.
    os_unfair_lock_lock(&__CFProcessKillingLock);
    __CFProcessKillingDisablingCount--;
    if (__CFProcessKillingDisablingCount==0 && !__CFProcessKillingWasTurnedOn) {
	__CFProcessKillingWasTurnedOn = true;
    } else {
    }
    os_unfair_lock_unlock(&__CFProcessKillingLock);
#else
    // Do nothing
#endif
}

void _CFSuddenTerminationExitIfTerminationEnabled(int exitStatus) {
#if TARGET_OS_OSX
    // This is for when the caller wants to try to exit quickly if possible but not automatically exit the process when it next becomes clean, because quitting might still be cancelled by the user.
    os_unfair_lock_lock(&__CFProcessKillingLock);
    os_unfair_lock_unlock(&__CFProcessKillingLock);
#else
    // Elsewhere, sudden termination is always disabled
#endif
}

void _CFSuddenTerminationExitWhenTerminationEnabled(int exitStatus) {
#if TARGET_OS_OSX
    // The user has had their final opportunity to cancel quitting. Exit as soon as the process is clean. Same carefulness as in _CFSuddenTerminationExitIfTerminationEnabled().
    os_unfair_lock_lock(&__CFProcessKillingLock);
    if (__CFProcessKillingWasTurnedOn) {
    }
    os_unfair_lock_unlock(&__CFProcessKillingLock);
#else
    // Elsewhere, sudden termination is always disabled
#endif
}

size_t _CFSuddenTerminationDisablingCount(void) {
#if TARGET_OS_OSX
    return (__CFProcessKillingWasTurnedOn ? 0 : 1);
#else
    // Elsewhere, sudden termination is always disabled
    return 1;
#endif
}

#pragma mark File Reading
    
#include <sys/stat.h>
#include <fcntl.h>
#include <errno.h>
#if TARGET_OS_WIN32
#include <io.h>
#include <direct.h>
#define close _close
#define write _write
#define read _read
#define open _NS_open
#define stat _NS_stat
#define fstat _fstat
#define statinfo _stat
    
#define mach_task_self() 0

#else
#define statinfo stat
#endif
    
static CFErrorRef _CFErrorWithFilePathCodeDomain(CFStringRef domain, CFIndex code, CFStringRef path) {
    CFStringRef key = CFSTR("NSFilePath");
    CFDictionaryRef userInfo = CFDictionaryCreate(kCFAllocatorSystemDefault, (const void **)&key, (const void **)&path, 1, &kCFTypeDictionaryKeyCallBacks, &kCFTypeDictionaryValueCallBacks);
    CFErrorRef result = CFErrorCreate(kCFAllocatorSystemDefault, domain, code, userInfo);
    CFRelease(userInfo);
    return result;
}

// Caller is responsible for freeing memory. munmap() if map == true, else malloc().
CF_PRIVATE Boolean _CFReadMappedFromFile(CFStringRef path, Boolean map, Boolean uncached, void **outBytes, CFIndex *outLength, CFErrorRef *errorPtr) {
    void *bytes = NULL;
    unsigned long length;
    char cpath[CFMaxPathSize];
    if (!CFStringGetFileSystemRepresentation(path, cpath, CFMaxPathSize)) {
        // TODO: real error codes
        if (errorPtr) *errorPtr = _CFErrorWithFilePathCodeDomain(kCFErrorDomainCocoa, -1, path);
	return false;
    }

    struct statinfo statBuf;
    int32_t fd = -1;

    fd = open(cpath, O_RDONLY|CF_OPENFLGS, 0666);
    if (fd < 0) {
        if (errorPtr) *errorPtr = _CFErrorWithFilePathCodeDomain(kCFErrorDomainPOSIX, errno, path);
        return false;
    }
#if TARGET_OS_MAC
    if (uncached) (void)fcntl(fd, F_NOCACHE, 1);  // Non-zero arg turns off caching; we ignore error as uncached is just a hint
#endif
    if (fstat(fd, &statBuf) < 0) {
        int32_t savederrno = errno;
        close(fd);
        if (errorPtr) *errorPtr = _CFErrorWithFilePathCodeDomain(kCFErrorDomainPOSIX, savederrno, path);
        return false;
    }
    if ((statBuf.st_mode & S_IFMT) != S_IFREG) {
        close(fd);
        if (errorPtr) *errorPtr = _CFErrorWithFilePathCodeDomain(kCFErrorDomainPOSIX, EACCES, path);
        return false;
    }
    if (statBuf.st_size < 0LL) {	// too small
        close(fd);
        if (errorPtr) *errorPtr = _CFErrorWithFilePathCodeDomain(kCFErrorDomainPOSIX, ENOMEM, path);
        return false;
    }
#if TARGET_RT_64_BIT
#else
    if (statBuf.st_size > (1ull << 31)) {	// refuse to do more than 2GB
        close(fd);
        if (errorPtr) *errorPtr = _CFErrorWithFilePathCodeDomain(kCFErrorDomainPOSIX, EFBIG, path);
        return false;
    }
#endif

    if (0LL == statBuf.st_size) {
        bytes = malloc(8); // don't return constant string -- it's freed!
	length = 0;
#if TARGET_OS_MAC || TARGET_OS_LINUX || TARGET_OS_BSD || TARGET_OS_WASI
    } else if (map) {
        if((void *)-1 == (bytes = mmap(0, (size_t)statBuf.st_size, PROT_READ, MAP_PRIVATE, fd, 0))) {
	    int32_t savederrno = errno;
	    close(fd);
            if (errorPtr) *errorPtr = _CFErrorWithFilePathCodeDomain(kCFErrorDomainPOSIX, savederrno, path);
	    return false;
	}
	length = (unsigned long)statBuf.st_size;
    } else {
        bytes = malloc(statBuf.st_size);
        if (bytes == NULL) {
            close(fd);
            if (errorPtr) *errorPtr = _CFErrorWithFilePathCodeDomain(kCFErrorDomainPOSIX, ENOMEM, path);
            return false;
        }
	size_t numBytesRemaining = (size_t)statBuf.st_size;
	void *readLocation = bytes;
	while (numBytesRemaining > 0) {
	    size_t numBytesRequested = (numBytesRemaining < (1LL << 31)) ? numBytesRemaining : ((1LL << 31) - 1);	// This loop is basically a workaround for 4870206 
	    ssize_t numBytesRead = read(fd, readLocation, numBytesRequested);
	    if (numBytesRead <= 0) {
		if (numBytesRead < 0) {
		    int32_t savederrno = errno;
                    free(bytes);
		    close(fd);
                    if (errorPtr) *errorPtr = _CFErrorWithFilePathCodeDomain(kCFErrorDomainPOSIX, savederrno, path);
		    bytes = NULL;
		    return false;
		} else {
		    // This is a bizarre case; 0 bytes read. Might indicate end-of-file?
		    break;
		}
	    } else {
		readLocation += numBytesRead;
		numBytesRemaining -= numBytesRead;
	    }
	}
	length = (unsigned long)statBuf.st_size - numBytesRemaining;
    }
#elif TARGET_OS_WIN32
    } else {
        bytes = malloc(statBuf.st_size);
        DWORD numBytesRead;
        if (!ReadFile((HANDLE)_get_osfhandle(fd), bytes, statBuf.st_size, &numBytesRead, NULL)) {
            DWORD lastError = GetLastError();
            if (errorPtr) *errorPtr = _CFErrorWithFilePathCodeDomain(kCFErrorDomainPOSIX, lastError, path);
	    free(bytes);
	    close(fd);
	    errno = lastError;
	    bytes = NULL;
	    return false;
        }
	length = numBytesRead;
    }
#endif
    close(fd);
    *outBytes = bytes;
    *outLength = length;
    return true;
}

/* __CFStringGetCharacterFromInlineBufferQuickReverse is the same as __CFStringGetCharacterFromInlineBufferQuick(), but expects idx to be decremented
 */
CF_INLINE UniChar __CFStringGetCharacterFromInlineBufferQuickReverse(CFStringInlineBuffer *buf, CFIndex idx) {
    if (buf->directUniCharBuffer) return buf->directUniCharBuffer[idx + buf->rangeToBuffer.location];
    if (buf->directCStringBuffer) return (UniChar)(buf->directCStringBuffer[idx + buf->rangeToBuffer.location]);
    if (idx >= buf->bufferedRangeEnd || idx < buf->bufferedRangeStart) {
        if ((buf->bufferedRangeStart = idx - __kCFStringInlineBufferLength + 1) < 0) buf->bufferedRangeStart = 0;
        buf->bufferedRangeEnd = buf->bufferedRangeStart + __kCFStringInlineBufferLength;
        if (buf->bufferedRangeEnd > buf->rangeToBuffer.length) buf->bufferedRangeEnd = buf->rangeToBuffer.length;
        CFStringGetCharacters(buf->theString, CFRangeMake(buf->rangeToBuffer.location + buf->bufferedRangeStart, buf->bufferedRangeEnd - buf->bufferedRangeStart), buf->buffer);
    }
    return buf->buffer[idx - buf->bufferedRangeStart];
}

/* UniCharInitInlineBuffer initializes an in-line buffer to use an array of UniChar with CFStringGetCharacterFromInlineBuffer (and related SPI that use CFStringInlineBuffer).
 */
CF_INLINE void UniCharInitInlineBuffer(const UniChar *uchars, CFIndex ucharsLength, CFStringInlineBuffer *buf) {
    buf->theString = NULL;
    buf->rangeToBuffer = CFRangeMake(0, ucharsLength);
    buf->directUniCharBuffer = uchars;
    buf->directCStringBuffer = NULL;
    buf->bufferedRangeStart = buf->bufferedRangeEnd = 0;
}

// __IsInvalidExtensionCharacter returns true if C is a space, a path separator, or a unicode directional control character
CF_INLINE Boolean __IsInvalidExtensionCharacter(UniChar c)
{
    // Unicode directional control characters
    enum {
        UNICHAR_ARABIC_LETTER_MARK          = 0x061c,
        UNICHAR_LEFT_TO_RIGHT_MARK          = 0x200e,
        UNICHAR_RIGHT_TO_LEFT_MARK          = 0x200f,
        UNICHAR_LEFT_TO_RIGHT_EMBEDDING     = 0x202a,
        UNICHAR_RIGHT_TO_LEFT_EMBEDDING     = 0x202b,
        UNICHAR_POP_DIRECTIONAL_FORMATTING  = 0x202c,
        UNICHAR_LEFT_TO_RIGHT_OVERRIDE      = 0x202d,
        UNICHAR_RIGHT_TO_LEFT_OVERRIDE      = 0x202e,
        UNICHAR_LEFT_TO_RIGHT_ISOLATE       = 0x2066,
        UNICHAR_RIGHT_TO_LEFT_ISOLATE       = 0x2067,
        UNICHAR_FIRST_STRONG_ISOLATE        = 0x2068,
        UNICHAR_POP_DIRECTIONAL_ISOLATE     = 0x2069,
    };
    
    Boolean result;
    switch ( c ) {
        case (UniChar)' ':
        case (UniChar)'/':
        case UNICHAR_ARABIC_LETTER_MARK:
        case UNICHAR_LEFT_TO_RIGHT_MARK:
        case UNICHAR_RIGHT_TO_LEFT_MARK:
        case UNICHAR_LEFT_TO_RIGHT_EMBEDDING:
        case UNICHAR_RIGHT_TO_LEFT_EMBEDDING:
        case UNICHAR_POP_DIRECTIONAL_FORMATTING:
        case UNICHAR_LEFT_TO_RIGHT_OVERRIDE:
        case UNICHAR_RIGHT_TO_LEFT_OVERRIDE:
        case UNICHAR_LEFT_TO_RIGHT_ISOLATE:
        case UNICHAR_RIGHT_TO_LEFT_ISOLATE:
        case UNICHAR_FIRST_STRONG_ISOLATE:
        case UNICHAR_POP_DIRECTIONAL_ISOLATE:
            result = true;
            break;
            
        default:
            result = false;
            break;
    }
    return ( result );
}

/*  __GetPathExtensionRangesFromPathComponentBuffer finds the range of the primary path extension (if any) for the given path component. If requested, __GetPathExtensionRangesFromPathComponentBuffer also finds the secondary path extension (if any) for the given path component.
 */
CF_INLINE void __GetPathExtensionRangesFromPathComponentBuffer(CFStringInlineBuffer *buffer, CFRange *outPrimaryExtRange, CFRange *outSecondaryExtRange) {
    CFRange primaryExtRange = CFRangeMake(kCFNotFound, 0);
    CFRange secondaryExtRange = CFRangeMake(kCFNotFound, 0);
    
    if ( buffer && (outPrimaryExtRange || outSecondaryExtRange) ) {
        //
        // Look backwards for a period. The period may not be the first or last character of the path component,
        // but otherwise the extension may be of any length and contain any characters
        // except space, a path separator, or any unicode directional control character.
        //
        // The secondary extension is the "apparent" extension the user would see if
        // the primary extension is hidden. Since this is a security concern, the
        // rules for the secondary extension are looser. Leading and trailing spaces
        // are ignored, since the user might think "foo.txt .app" is a text file if
        // ".app" is hidden.
        
        CFIndex nameLen = buffer->rangeToBuffer.length;
        
        for ( CFIndex i = nameLen - 1; i > 0; i-- ) {
            UniChar c = __CFStringGetCharacterFromInlineBufferQuickReverse(buffer, i);
            if ( (UniChar)'.' == c ) {
                // Found a dot
                CFIndex e2i = 0;
                if ( i == (nameLen - 1) ) {
                    // Last char disqualified
                    break;
                }
                
                primaryExtRange = CFRangeMake(i + 1, nameLen - (i + 1));
                
                if ( outSecondaryExtRange == NULL ) {
                    break;
                }
                
                // Look for an "apparent" secondary extension, using modified rules.
                CFIndex e2len = 0;
                
                // Skip trailing space (one-liner):
                for ( --i; (i > 0) && (__CFStringGetCharacterFromInlineBufferQuickReverse(buffer, i) == (UniChar)' '); i-- );
                
                // Scan apparent extension text
                for ( ; i > 0; i-- ) {
                    c = __CFStringGetCharacterFromInlineBufferQuickReverse(buffer, i);
                    if ( ((UniChar)'.' == c) || ((UniChar)' ' == c) ) {
                        break;
                    }
                    e2len++;
                }
                
                e2i = i + 1;
                
                // Skip leading space (one-liner):
                for ( ; (i > 0) && (__CFStringGetCharacterFromInlineBufferQuickReverse(buffer, i) == (UniChar)' '); i-- );
                
                if ( (i > 0) && (__CFStringGetCharacterFromInlineBufferQuickReverse(buffer, i) == (UniChar)'.') && (e2len > 0) ) {
                    secondaryExtRange = CFRangeMake( e2i, e2len );
                }
                
                break;
            }
            else if ( __IsInvalidExtensionCharacter(c) ) {
                // Found a space, a path separator, or a unicode directional control character -- terminate the loop
                break;
            }
        }
    }
    
    if ( outPrimaryExtRange ) {
        *outPrimaryExtRange = primaryExtRange;
    }
    
    if ( outSecondaryExtRange ) {
        *outSecondaryExtRange = secondaryExtRange;
    }
}

/*  __ExtensionIsValidToAppend determines if the characters in extension are valid to be appended as an extension.
 */
CF_INLINE Boolean __ExtensionIsValidToAppend(CFStringInlineBuffer *buffer) {
    Boolean result;
    
    if ( buffer && buffer->rangeToBuffer.length ) {
        //
        // Look backwards for a period. If a period is found, it must not be the
        // last character and any characters after the period must be valid in an
        // extension, and all characters before the period are considered valid
        // except for the path separator character '/' (this allow strings like
        // "tar.gz" to be appended as an extension). The path separator
        // character '/' isn't allowed anywhere in the extension. If there's no
        // period, the entire string must be characters valid in an extension.
        // The extension may be of any length.
        
        CFIndex nameLen = buffer->rangeToBuffer.length;
        if ( nameLen ) {
            result = true;  // assume the best
            
            for ( CFIndex i = nameLen - 1; i >= 0; i-- ) {
                UniChar c = __CFStringGetCharacterFromInlineBufferQuickReverse(buffer, i);
                if ( (UniChar)'.' == c ) {
                    // Found a period. If it's  the last character, then return false; otherwise true
                    result = i < nameLen - 1;
                    if ( result ) {
                        // check the rest of the string before the period for '/'
                        for ( CFIndex j = i - 1; j >= 0; j-- ) {
                            c = __CFStringGetCharacterFromInlineBufferQuickReverse(buffer, j);
                            if ( c == (UniChar)'/'){
                                result = false;
                                break;
                            }
                        }
                    }
                    break;
                }
                else if ( __IsInvalidExtensionCharacter(c) ) {
                    // Found an invalid extension character. Return false.
                    result = false;
                    break;
                }
            }
        }
        else {
            // NOTE: The implementation before we switched to _CFGetPathExtensionRangesFromPathComponent
            // allowed an empty string to be appended as an extension. That is not a valid extension.
            result = false;
        }
    }
    else {
        // no buffer or no extension
        result = false;
    }
    return ( result );
}

/*  _CFGetExtensionInfoFromPathComponent/_CFGetPathExtensionRangesFromPathComponentUniChars finds the range of the primary path extension (if any) for the given path component. If requested, _CFGetExtensionInfoFromPathComponent/_CFGetPathExtensionRangesFromPathComponentUniChars also finds the secondary path extension (if any) for the given path component.
 */
CF_EXPORT void _CFGetPathExtensionRangesFromPathComponentUniChars(const UniChar *uchars, CFIndex ucharsLength, CFRange *outPrimaryExtRange, CFRange *outSecondaryExtRange) {
    CFStringInlineBuffer buffer;
    UniCharInitInlineBuffer(uchars, ucharsLength, &buffer);
    __GetPathExtensionRangesFromPathComponentBuffer(&buffer, outPrimaryExtRange, outSecondaryExtRange);
}

CF_EXPORT void _CFGetPathExtensionRangesFromPathComponent(CFStringRef inName, CFRange *outPrimaryExtRange, CFRange *outSecondaryExtRange) {
    CFStringInlineBuffer buffer;
    CFStringInitInlineBuffer(inName, &buffer, CFRangeMake(0, CFStringGetLength(inName)));
    __GetPathExtensionRangesFromPathComponentBuffer(&buffer, outPrimaryExtRange, outSecondaryExtRange);
}

/*  _CFPathExtensionIsValid/_CFExtensionUniCharsIsValidToAppend determines if the characters in extension are valid to be appended as an extension.
 */
CF_EXPORT Boolean _CFExtensionUniCharsIsValidToAppend(const UniChar *uchars, CFIndex ucharsLength) {
    CFStringInlineBuffer buffer;
    UniCharInitInlineBuffer(uchars, ucharsLength, &buffer);
    return ( __ExtensionIsValidToAppend(&buffer) );
}

CF_EXPORT Boolean _CFExtensionIsValidToAppend(CFStringRef extension) {
    CFStringInlineBuffer buffer;
    CFStringInitInlineBuffer(extension, &buffer, CFRangeMake(0, CFStringGetLength(extension)));
    return ( __ExtensionIsValidToAppend(&buffer) );
}


#if DEPLOYMENT_RUNTIME_SWIFT && !TARGET_OS_WASI

CFDictionaryRef __CFGetEnvironment() {
    static dispatch_once_t once = 0L;
    static CFMutableDictionaryRef envDict = NULL;
    dispatch_once(&once, ^{
#if TARGET_OS_MAC
        extern char ***_NSGetEnviron(void);
        char **envp = *_NSGetEnviron();
#elif TARGET_OS_BSD || TARGET_OS_CYGWIN || TARGET_OS_WASI
        extern char **environ;
        char **envp = environ;
#elif TARGET_OS_LINUX
#if !defined(environ) && !TARGET_OS_ANDROID
#define environ __environ
#endif
        char **envp = environ;
#elif TARGET_OS_WIN32
        char **envp = _environ;
#endif
        envDict = CFDictionaryCreateMutable(kCFAllocatorSystemDefault, 0, &kCFCopyStringDictionaryKeyCallBacks, &kCFTypeDictionaryValueCallBacks);
        for (; *envp; ++envp) {
            char *eqp = *envp;	// '=' pointer
            while (*eqp && *eqp != '=') ++eqp;
            
            char *endp = eqp;
            while (*endp) ++endp;
            
            if (endp == eqp) {	// oops, badly formed value
                continue;
            }
            CFStringRef key = CFStringCreateWithBytes(kCFAllocatorSystemDefault, (const uint8_t *)*envp, (eqp - *envp), kCFStringEncodingUTF8, false);
            if (key == NULL) {
                key = CFStringCreateWithBytes(kCFAllocatorSystemDefault, (const uint8_t *)*envp, (eqp - *envp), CFStringGetSystemEncoding(), false);
            }
            CFStringRef value = CFStringCreateWithBytes(kCFAllocatorSystemDefault, (const uint8_t *)(eqp + 1), (endp - (eqp + 1)), kCFStringEncodingUTF8, false);
            if (key == NULL) {
                key = CFStringCreateWithBytes(kCFAllocatorSystemDefault, (const uint8_t *)(eqp + 1), (endp - (eqp + 1)), CFStringGetSystemEncoding(), false);
            }
            if (NULL == key || NULL == value) {
                if (key != NULL) CFRelease(key);
                if (value != NULL) CFRelease(value);
                continue;
            }
            CFStringRef existingValue = CFDictionaryGetValue(envDict, key);
            if (existingValue == NULL) {
                CFDictionarySetValue(envDict, key, value);
            } else if (CFEqual(existingValue, value)){
                CFLog(kCFLogLevelWarning, CFSTR("Warning: duplicate definition for key '%@' found in environment -- subsequent definitions are ignored.  The first definition was '%@', the ignored definition is '%@'."), key, existingValue, value);
            }
            CFRelease(key);
            CFRelease(value);
        }
    });
    return envDict;
}

int32_t __CFGetPid() {
    return getpid();
}

#endif<|MERGE_RESOLUTION|>--- conflicted
+++ resolved
@@ -357,12 +357,8 @@
     return (CFDictionaryRef)plist;
 }
 
-<<<<<<< HEAD
+#if !TARGET_OS_WASI
 CFStringRef _CFCopySystemVersionDictionaryValue(CFStringRef key) {
-=======
-#if !TARGET_OS_WASI
-CFStringRef CFCopySystemVersionString(void) {
->>>>>>> b17c01c2
     CFStringRef versionString;
     CFDictionaryRef dict = _CFCopyServerVersionDictionary();
     if (!dict) dict = _CFCopySystemVersionDictionary();
