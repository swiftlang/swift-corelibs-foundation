--- conflicted
+++ resolved
@@ -43,10 +43,6 @@
 option(BUILD_TOOLS "build tools" ON)
 option(NS_CURL_ASSUME_FEATURES_MISSING "Assume that optional libcurl features are missing rather than test the library's version, for build debugging" NO)
 
-<<<<<<< HEAD
-
-=======
->>>>>>> 5e7281b9
 if(HAS_LIBDISPATCH_API)
   find_package(dispatch CONFIG REQUIRED)
 endif()
