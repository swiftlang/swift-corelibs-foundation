// This source file is part of the Swift.org open source project
//
// Copyright (c) 2014 - 2016 Apple Inc. and the Swift project authors
// Licensed under Apache License v2.0 with Runtime Library Exception
//
// See http://swift.org/LICENSE.txt for license information
// See http://swift.org/CONTRIBUTORS.txt for the list of Swift project authors
//

//import libxml2
#if os(macOS) || os(iOS) || os(watchOS) || os(tvOS)
import SwiftFoundation
#else
import Foundation
#endif
import CoreFoundation
import CFXMLInterface

// initWithKind options
//  NSXMLNodeOptionsNone
//  NSXMLNodePreserveAll
//  NSXMLNodePreserveNamespaceOrder
//  NSXMLNodePreserveAttributeOrder
//  NSXMLNodePreserveEntities
//  NSXMLNodePreservePrefixes
//  NSXMLNodeIsCDATA
//  NSXMLNodeExpandEmptyElement
//  NSXMLNodeCompactEmptyElement
//  NSXMLNodeUseSingleQuotes
//  NSXMLNodeUseDoubleQuotes

// Output options
//  NSXMLNodePrettyPrint


/*!
 @class NSXMLNode
 @abstract The basic unit of an XML document.
 */
open class XMLNode: NSObject, NSCopying {
    
    public enum Kind : UInt {
        case invalid
        case document
        case element
        case attribute
        case namespace
        case processingInstruction
        case comment
        case text
        case DTDKind
        case entityDeclaration
        case attributeDeclaration
        case elementDeclaration
        case notationDeclaration
    }
    
    public struct Options : OptionSet {
        public let rawValue : UInt
        public init(rawValue: UInt) { self.rawValue = rawValue }
        
        public static let nodeIsCDATA = Options(rawValue: 1 << 0)
        public static let nodeExpandEmptyElement = Options(rawValue: 1 << 1)
        public static let nodeCompactEmptyElement = Options(rawValue: 1 << 2)
        public static let nodeUseSingleQuotes = Options(rawValue: 1 << 3)
        public static let nodeUseDoubleQuotes = Options(rawValue: 1 << 4)
        public static let nodeNeverEscapeContents = Options(rawValue: 1 << 5)
        
        public static let documentTidyHTML = Options(rawValue: 1 << 9)
        public static let documentTidyXML = Options(rawValue: 1 << 10)
        public static let documentValidate = Options(rawValue: 1 << 13)
        
        public static let nodeLoadExternalEntitiesAlways = Options(rawValue: 1 << 14)
        public static let nodeLoadExternalEntitiesSameOriginOnly = Options(rawValue: 1 << 15)
        public static let nodeLoadExternalEntitiesNever = Options(rawValue: 1 << 19)
        
        public static let documentXInclude = Options(rawValue: 1 << 16)
        public static let nodePrettyPrint = Options(rawValue: 1 << 17)
        public static let documentIncludeContentTypeDeclaration = Options(rawValue: 1 << 18)
        
        public static let nodePreserveNamespaceOrder = Options(rawValue: 1 << 20)
        public static let nodePreserveAttributeOrder = Options(rawValue: 1 << 21)
        public static let nodePreserveEntities = Options(rawValue: 1 << 22)
        public static let nodePreservePrefixes = Options(rawValue: 1 << 23)
        public static let nodePreserveCDATA = Options(rawValue: 1 << 24)
        public static let nodePreserveWhitespace = Options(rawValue: 1 << 25)
        public static let nodePreserveDTD = Options(rawValue: 1 << 26)
        public static let nodePreserveCharacterReferences = Options(rawValue: 1 << 27)
        public static let nodePromoteSignificantWhitespace = Options(rawValue: 1 << 28)
        public static let nodePreserveEmptyElements = Options([.nodeExpandEmptyElement, .nodeCompactEmptyElement])
        public static let nodePreserveQuotes = Options([.nodeUseSingleQuotes, .nodeUseDoubleQuotes])
        public static let nodePreserveAll = Options(rawValue: 0xFFF00000).union([.nodePreserveNamespaceOrder, .nodePreserveAttributeOrder, .nodePreserveEntities, .nodePreservePrefixes, .nodePreserveCDATA, .nodePreserveEmptyElements, .nodePreserveQuotes, .nodePreserveWhitespace, .nodePreserveDTD, .nodePreserveCharacterReferences])
    }
    
    open override func copy() -> Any {
        return copy(with: nil)
    }
    
    internal let _xmlNode: _CFXMLNodePtr
    internal var _xmlDocument: XMLDocument?
    
    open func copy(with zone: NSZone? = nil) -> Any {
        let newNode = _CFXMLCopyNode(_xmlNode, true)
        return XMLNode._objectNodeForNode(newNode)
    }
    
    /*!
     @method initWithKind:
     @abstract Invokes @link initWithKind:options: @/link with options set to NSXMLNodeOptionsNone
     */
    public convenience init(kind: XMLNode.Kind) {
        self.init(kind: kind, options: [])
    }
    
    /*!
     @method initWithKind:options:
     @abstract Inits a node with fidelity options as description NSXMLNodeOptions.h
     */
    public init(kind: XMLNode.Kind, options: XMLNode.Options = []) {
        setupXMLParsing()

        switch kind {
        case .document:
            let docPtr = _CFXMLNewDoc("1.0")
            _CFXMLDocSetStandalone(docPtr, false) // same default as on Darwin
            _xmlNode = _CFXMLNodePtr(docPtr)
            
        case .element:
            _xmlNode = _CFXMLNewNode(nil, "")
            
        case .attribute:
            _xmlNode = _CFXMLNodePtr(_CFXMLNewProperty(nil, "", nil, ""))
            
        case .DTDKind:
            _xmlNode = _CFXMLNewDTD(nil, "", "", "")
            
        case .namespace:
            _xmlNode = _CFXMLNewNamespace("", "")
            
        default:
            fatalError("invalid node kind for this initializer")
        }
        
        super.init()

        withOpaqueUnretainedReference {
            _CFXMLNodeSetPrivateData(_xmlNode, $0)
        }
    }
    
    /*!
     @method document:
     @abstract Returns an empty document.
     */
    open class func document() -> Any {
        return XMLDocument(rootElement: nil)
    }
    
    /*!
     @method documentWithRootElement:
     @abstract Returns a document
     @param element The document's root node.
     */
    open class func document(withRootElement element: XMLElement) -> Any {
        return XMLDocument(rootElement: element)
    }
    
    /*!
     @method elementWithName:
     @abstract Returns an element <tt>&lt;name>&lt;/name></tt>.
     */
    open class func element(withName name: String) -> Any {
        return XMLElement(name: name)
    }
    
    /*!
     @method elementWithName:URI:
     @abstract Returns an element whose full QName is specified.
     */
    open class func element(withName name: String, uri: String) -> Any {
        return XMLElement(name: name, uri: uri)
    }
    
    /*!
     @method elementWithName:stringValue:
     @abstract Returns an element with a single text node child <tt>&lt;name>string&lt;/name></tt>.
     */
    open class func element(withName name: String, stringValue string: String) -> Any {
        return XMLElement(name: name, stringValue: string)
    }
    
    /*!
     @method elementWithName:children:attributes:
     @abstract Returns an element children and attributes <tt>&lt;name attr1="foo" attr2="bar">&lt;-- child1 -->child2&lt;/name></tt>.
     */
    open class func element(withName name: String, children: [XMLNode]?, attributes: [XMLNode]?) -> Any {
        let element = XMLElement(name: name)
        element.setChildren(children)
        element.attributes = attributes
        
        return element
    }
    
    /*!
     @method attributeWithName:stringValue:
     @abstract Returns an attribute <tt>name="stringValue"</tt>.
     */
    open class func attribute(withName name: String, stringValue: String) -> Any {
        let attribute = _CFXMLNewProperty(nil, name, nil, stringValue)
        
        return XMLNode(ptr: attribute)
    }
    
    /*!
     @method attributeWithLocalName:URI:stringValue:
     @abstract Returns an attribute whose full QName is specified.
     */
    open class func attribute(withName name: String, uri: String, stringValue: String) -> Any {
        let attribute = _CFXMLNewProperty(nil, name, uri, stringValue)
        
        return XMLNode(ptr: attribute)
    }
    
    /*!
     @method namespaceWithName:stringValue:
     @abstract Returns a namespace <tt>xmlns:name="stringValue"</tt>.
     */
    open class func namespace(withName name: String, stringValue: String) -> Any {
        let node = _CFXMLNewNamespace(name, stringValue)
        return XMLNode(ptr: node)
    }
    
    /*!
     @method processingInstructionWithName:stringValue:
     @abstract Returns a processing instruction <tt>&lt;?name stringValue></tt>.
     */
    public class func processingInstruction(withName name: String, stringValue: String) -> Any {
        let node = _CFXMLNewProcessingInstruction(name, stringValue)
        return XMLNode(ptr: node)
    }
    
    /*!
     @method commentWithStringValue:
     @abstract Returns a comment <tt>&lt;--stringValue--></tt>.
     */
    open class func comment(withStringValue stringValue: String) -> Any {
        let node = _CFXMLNewComment(stringValue)
        return XMLNode(ptr: node)
    }
    
    /*!
     @method textWithStringValue:
     @abstract Returns a text node.
     */
    open class func text(withStringValue stringValue: String) -> Any {
        let node = _CFXMLNewTextNode(stringValue)
        return XMLNode(ptr: node)
    }
    
    /*!
     @method DTDNodeWithXMLString:
     @abstract Returns an element, attribute, entity, or notation DTD node based on the full XML string.
     */
    open class func dtdNode(withXMLString string: String) -> Any? {
        setupXMLParsing()
        guard let node = _CFXMLParseDTDNode(string) else { return nil }
        
        return XMLDTDNode(ptr: node)
    }
    
    /*!
     @method kind
     @abstract Returns an element, attribute, entity, or notation DTD node based on the full XML string.
     */
    open var kind: XMLNode.Kind  {
        switch _CFXMLNodeGetType(_xmlNode) {
        case _kCFXMLTypeElement:
            return .element
            
        case _kCFXMLTypeAttribute:
            return .attribute
            
        case _kCFXMLTypeDocument:
            return .document
            
        case _kCFXMLTypeDTD:
            return .DTDKind
            
        case _kCFXMLDTDNodeTypeElement:
            return .elementDeclaration
            
        case _kCFXMLDTDNodeTypeEntity:
            return .entityDeclaration
            
        case _kCFXMLDTDNodeTypeNotation:
            return .notationDeclaration
            
        case _kCFXMLDTDNodeTypeAttribute:
            return .attributeDeclaration
            
        case _kCFXMLTypeNamespace:
            return .namespace
            
        case _kCFXMLTypeProcessingInstruction:
            return .processingInstruction
            
        case _kCFXMLTypeComment:
            return .comment
            
        case _kCFXMLTypeText:
            return .text
            
        default:
            return .invalid
        }
    }
    
    /*!
     @method name
     @abstract Sets the nodes name. Applicable for element, attribute, namespace, processing-instruction, document type declaration, element declaration, attribute declaration, entity declaration, and notation declaration.
     */
    open var name: String? {
        get {
            if case .namespace = kind {
                let returned = _CFXMLNamespaceCopyPrefix(_xmlNode)
                return returned == nil ? "" : unsafeBitCast(returned!, to: NSString.self) as String
            }
            
            let returned = _CFXMLNodeCopyName(_xmlNode)
            return returned == nil ? nil : unsafeBitCast(returned!, to: NSString.self) as String
        }
        set {
            switch kind {
            case .document:
                // As with Darwin, ignore the name when the node is document.
                break
            case .namespace:
                _CFXMLNamespaceSetPrefix(_xmlNode, newValue, Int64(newValue?.utf8.count ?? 0))
<<<<<<< HEAD
            } else if .namespace != document {
=======
            default:
>>>>>>> 17e0499d
                if let newName = newValue {
                    _CFXMLNodeSetName(_xmlNode, newName)
                } else {
                    _CFXMLNodeSetName(_xmlNode, "")
                }
            }
        }
    }
    
    private var _objectValue: Any? = nil
    
    /*!
     @method objectValue
     @abstract Sets the content of the node. Setting the objectValue removes all existing children including processing instructions and comments. Setting the object value on an element creates a single text node child.
     */
    open var objectValue: Any? {
        get {
            if let value = _objectValue {
                return value
            } else {
                return stringValue
            }
        }
        set {
            _objectValue = newValue
            if let describableValue = newValue as? CustomStringConvertible {
                stringValue = "\(describableValue.description)"
            } else if let value = newValue {
                stringValue = "\(value)"
            } else {
                stringValue = nil
            }
        }
    }
    
    /*!
     @method stringValue:
     @abstract Sets the content of the node. Setting the stringValue removes all existing children including processing instructions and comments. Setting the string value on an element creates a single text node child. The getter returns the string value of the node, which may be either its content or child text nodes, depending on the type of node. Elements are recursed and text nodes concatenated in document order with no intervening spaces.
     */
    open var stringValue: String? {
        get {
            switch kind {
            case .entityDeclaration:
                let returned = _CFXMLCopyEntityContent(_CFXMLEntityPtr(_xmlNode))
                return returned == nil ? nil : unsafeBitCast(returned!, to: NSString.self) as String
                
            case .namespace:
                let returned = _CFXMLNamespaceCopyValue(_xmlNode)
                return returned == nil ? nil : unsafeBitCast(returned!, to: NSString.self) as String
                
            case .element:
                // As with Darwin, children's string values are just concanated without spaces.
                return children?.compactMap({ $0.stringValue }).joined() ?? ""
                
            default:
                let returned = _CFXMLNodeCopyContent(_xmlNode)
                return returned == nil ? nil : unsafeBitCast(returned!, to: NSString.self) as String
            }
        }
        set {
            switch kind {
            case .namespace:
                if let newValue = newValue {
                    precondition(URL(string: newValue) != nil, "namespace stringValue must be a valid href")
                }
                _CFXMLNamespaceSetValue(_xmlNode, newValue, Int64(newValue?.utf8.count ?? 0))
                
            case .comment, .text:
                _CFXMLNodeSetContent(_xmlNode, newValue)
                
            default:
                _removeAllChildNodesExceptAttributes() // in case anyone is holding a reference to any of these children we're about to destroy
                if let string = newValue {
                    let returned = _CFXMLEncodeEntities(_CFXMLNodeGetDocument(_xmlNode), string)
                    let newContent = returned == nil ? "" : unsafeBitCast(returned!, to: NSString.self) as String
                    _CFXMLNodeSetContent(_xmlNode, newContent)
                } else {
                    _CFXMLNodeSetContent(_xmlNode, nil)
                }
            }
        }
    }
    
    private func _removeAllChildNodesExceptAttributes() {
        for node in _childNodes {
            if node.kind != .attribute {
                _CFXMLUnlinkNode(node._xmlNode)
                _childNodes.remove(node)
            }
        }
    }
    
    internal func _removeAllChildren() {
        var nextChild = _CFXMLNodeGetFirstChild(_xmlNode)
        while let child = nextChild {
            _CFXMLUnlinkNode(child)
            nextChild = _CFXMLNodeGetNextSibling(child)
        }
        _childNodes.removeAll(keepingCapacity: true)
    }
    
    /*!
     @method setStringValue:resolvingEntities:
     @abstract Sets the content as with @link setStringValue: @/link, but when "resolve" is true, character references, predefined entities and user entities available in the document's dtd are resolved. Entities not available in the dtd remain in their entity form.
     */
    open func setStringValue(_ string: String, resolvingEntities resolve: Bool) {
        guard resolve else {
            stringValue = string
            return
        }
        
        _removeAllChildNodesExceptAttributes()
        
        var entities: [(Range<Int>, String)] = []
        var entityChars: [Character] = []
        var inEntity = false
        var startIndex = 0
        for (index, char) in string.enumerated() {
            if char == "&" {
                inEntity = true
                startIndex = index
                continue
            }
            if char == ";" && inEntity {
                inEntity = false
                let min = startIndex
                let max = index + 1
                entities.append((min..<max, String(entityChars)))
                startIndex = 0
                entityChars.removeAll()
            }
            if inEntity {
                entityChars.append(char)
            }
        }
        
        var result: [Character] = Array(string)
        let doc = _CFXMLNodeGetDocument(_xmlNode)!
        for (range, entity) in entities {
            var entityPtr = _CFXMLGetDocEntity(doc, entity)
            if entityPtr == nil {
                entityPtr = _CFXMLGetDTDEntity(doc, entity)
            }
            if entityPtr == nil {
                entityPtr = _CFXMLGetParameterEntity(doc, entity)
            }
            if let validEntity = entityPtr {
                let returned = _CFXMLCopyEntityContent(validEntity)
                let replacement = returned == nil ? "" : unsafeBitCast(returned!, to: NSString.self) as String
                result.replaceSubrange(range, with: replacement)
            } else {
                result.replaceSubrange(range, with: []) // This appears to be how Darwin Foundation does it
            }
        }
        stringValue = String(result)
    }
    
    /*!
     @method index
     @abstract A node's index amongst its siblings.
     */
    open var index: Int {
        if let siblings = self.parent?.children,
            let index = siblings.firstIndex(of: self) {
            return index
        }
        
        return 0
    }
    
    /*!
     @method level
     @abstract The depth of the node within the tree. Documents and standalone nodes are level 0.
     */
    open var level: Int {
        var result = 0
        var nextParent = _CFXMLNodeGetParent(_xmlNode)
        while let parent = nextParent {
            result += 1
            nextParent = _CFXMLNodeGetParent(parent)
        }
        
        return result
    }
    
    /*!
     @method rootDocument
     @abstract The encompassing document or nil.
     */
    open var rootDocument: XMLDocument? {
        guard let doc = _CFXMLNodeGetDocument(_xmlNode) else { return nil }
        
        return XMLNode._objectNodeForNode(_CFXMLNodePtr(doc)) as? XMLDocument
    }
    
    /*!
     @method parent
     @abstract The parent of this node. Documents and standalone Nodes have a nil parent; there is not a 1-to-1 relationship between parent and children, eg a namespace cannot be a child but has a parent element.
     */
    /*@NSCopying*/ open var parent: XMLNode? {
        guard let parentPtr = _CFXMLNodeGetParent(_xmlNode) else { return nil }
        
        return XMLNode._objectNodeForNode(parentPtr)
    }
    
    /*!
     @method childCount
     @abstract The amount of children, relevant for documents, elements, and document type declarations. Use this instead of [[self children] count].
     */
    open var childCount: Int {
        return _CFXMLNodeGetElementChildCount(_xmlNode)
    }
    
    /*!
     @method children
     @abstract An immutable array of child nodes. Relevant for documents, elements, and document type declarations.
     */
    open var children: [XMLNode]? {
        switch kind {
        case .document:
            fallthrough
        case .element:
            fallthrough
        case .DTDKind:
            return Array<XMLNode>(self as XMLNode)
            
        default:
            return nil
        }
    }
    
    /*!
     @method childAtIndex:
     @abstract Returns the child node at a particular index.
     */
    open func child(at index: Int) -> XMLNode? {
        precondition(index >= 0)
        precondition(index < childCount)
        
        return self[self.index(startIndex, offsetBy: index)]
    }
    
    /*!
     @method previousSibling:
     @abstract Returns the previous sibling, or nil if there isn't one.
     */
    /*@NSCopying*/ open var previousSibling: XMLNode? {
        guard let prev = _CFXMLNodeGetPrevSibling(_xmlNode) else { return nil }
        
        return XMLNode._objectNodeForNode(prev)
    }
    
    /*!
     @method nextSibling:
     @abstract Returns the next sibling, or nil if there isn't one.
     */
    /*@NSCopying*/ open var nextSibling: XMLNode? {
        guard let next = _CFXMLNodeGetNextSibling(_xmlNode) else { return nil }
        
        return XMLNode._objectNodeForNode(next)
    }
    
    /*!
     @method previousNode:
     @abstract Returns the previous node in document order. This can be used to walk the tree backwards.
     */
    /*@NSCopying*/ open var previous: XMLNode? {
        if let previousSibling = self.previousSibling {
            if let lastChild = _CFXMLNodeGetLastChild(previousSibling._xmlNode) {
                return XMLNode._objectNodeForNode(lastChild)
            } else {
                return previousSibling
            }
        } else if let parent = self.parent {
            return parent
        } else {
            return nil
        }
    }
    
    /*!
     @method nextNode:
     @abstract Returns the next node in document order. This can be used to walk the tree forwards.
     */
    /*@NSCopying*/ open var next: XMLNode? {
        if let children = _CFXMLNodeGetFirstChild(_xmlNode) {
            return XMLNode._objectNodeForNode(children)
        } else if let next = nextSibling {
            return next
        } else if let parent = self.parent {
            return parent.nextSibling
        } else {
            return nil
        }
    }
    
    /*!
     @method detach:
     @abstract Detaches this node from its parent.
     */
    open func detach() {
        guard let parentPtr = _CFXMLNodeGetParent(_xmlNode) else { return }
        _CFXMLUnlinkNode(_xmlNode)
        
        guard let parentNodePtr = _CFXMLNodeGetPrivateData(parentPtr) else { return }
        
        let parent = unsafeBitCast(parentNodePtr, to: XMLNode.self)
        parent._childNodes.remove(self)
    }
    
    /*!
     @method XPath
     @abstract Returns the XPath to this node, for example foo/bar[2]/baz.
     */
    open var xPath: String? {
        guard _CFXMLNodeGetDocument(_xmlNode) != nil else { return nil }
        
        let returned = _CFXMLCopyPathForNode(_xmlNode)
        return returned == nil ? nil : unsafeBitCast(returned!, to: NSString.self) as String
    }
    
    /*!
     @method localName
     @abstract Returns the local name bar if this attribute or element's name is foo:bar
     */
    open var localName: String? {
        let returned = _CFXMLNodeCopyLocalName(_xmlNode)
        return returned == nil ? nil : unsafeBitCast(returned!, to: NSString.self) as String
    }
    
    /*!
     @method prefix
     @abstract Returns the prefix foo if this attribute or element's name if foo:bar
     */
    open var prefix: String? {
        let returned = _CFXMLNodeCopyPrefix(_xmlNode)
        return returned == nil ? nil : unsafeBitCast(returned!, to: NSString.self) as String
    }
    
    /*!
     @method URI
     @abstract Set the URI of this element, attribute, or document. For documents it is the URI of document origin. Getter returns the URI of this element, attribute, or document. For documents it is the URI of document origin and is automatically set when using initWithContentsOfURL.
     */
    open var uri: String? {
        get {
            let returned = _CFXMLNodeCopyURI(_xmlNode)
            return returned == nil ? nil : unsafeBitCast(returned!, to: NSString.self) as String
        }
        set {
            if let URI = newValue {
                _CFXMLNodeSetURI(_xmlNode, URI)
            } else {
                _CFXMLNodeSetURI(_xmlNode, nil)
            }
        }
    }
    
    /*!
     @method localNameForName:
     @abstract Returns the local name bar in foo:bar.
     */
    open class func localName(forName name: String) -> String {
        //        return name.withCString {
        //            var length: Int32 = 0
        //            let result = xmlSplitQName3(UnsafePointer<xmlChar>($0), &length)
        //            return String.fromCString(UnsafePointer<CChar>(result)) ?? ""
        //        }
        NSUnimplemented()
    }
    
    /*!
     @method localNameForName:
     @abstract Returns the prefix foo in the name foo:bar.
     */
    open class func prefix(forName name: String) -> String? {
        //        return name.withCString {
        //            var result: UnsafeMutablePointer<xmlChar> = nil
        //            let unused = xmlSplitQName2(UnsafePointer<xmlChar>($0), &result)
        //            defer {
        //                xmlFree(result)
        //                xmlFree(UnsafeMutablePointer<xmlChar>(unused))
        //            }
        //            return String.fromCString(UnsafePointer<CChar>(result))
        //        }
        NSUnimplemented()
    }
    
    /*!
     @method predefinedNamespaceForPrefix:
     @abstract Returns the namespace belonging to one of the predefined namespaces xml, xs, or xsi
     */
    open class func predefinedNamespace(forPrefix name: String) -> XMLNode? { NSUnimplemented() }
    
    /*!
     @method description
     @abstract Used for debugging. May give more information than XMLString.
     */
    open override var description: String {
        return xmlString
    }
    
    /*!
     @method XMLString
     @abstract The representation of this node as it would appear in an XML document.
     */
    open var xmlString: String {
        return xmlString(options: [])
    }
    
    /*!
     @method XMLStringWithOptions:
     @abstract The representation of this node as it would appear in an XML document, with various output options available.
     */
    open func xmlString(options: Options) -> String {
        return unsafeBitCast(_CFXMLCopyStringWithOptions(_xmlNode, UInt32(options.rawValue)), to: NSString.self) as String
    }
    
    /*!
     @method canonicalXMLStringPreservingComments:
     @abstract W3 canonical form (http://www.w3.org/TR/xml-c14n). The input option NSXMLNodePreserveWhitespace should be set for true canonical form.
     */
    open func canonicalXMLStringPreservingComments(_ comments: Bool) -> String { NSUnimplemented() }
    
    /*!
     @method nodesForXPath:error:
     @abstract Returns the nodes resulting from applying an XPath to this node using the node as the context item ("."). normalizeAdjacentTextNodesPreservingCDATA:NO should be called if there are adjacent text nodes since they are not allowed under the XPath/XQuery Data Model.
     @returns An array whose elements are a kind of NSXMLNode.
     */
    open func nodes(forXPath xpath: String) throws -> [XMLNode] {
        guard let nodes = _CFXMLNodesForXPath(_xmlNode, xpath) else {
            NSUnimplemented()
        }
        
        var result: [XMLNode] = []
        for i in 0..<_GetNSCFXMLBridge().CFArrayGetCount(nodes) {
            let nodePtr = _GetNSCFXMLBridge().CFArrayGetValueAtIndex(nodes, i)!
            result.append(XMLNode._objectNodeForNode(_CFXMLNodePtr(mutating: nodePtr)))
        }
        
        return result
    }
    
    /*!
     @method objectsForXQuery:constants:error:
     @abstract Returns the objects resulting from applying an XQuery to this node using the node as the context item ("."). Constants are a name-value dictionary for constants declared "external" in the query. normalizeAdjacentTextNodesPreservingCDATA:NO should be called if there are adjacent text nodes since they are not allowed under the XPath/XQuery Data Model.
     @returns An array whose elements are kinds of NSArray, NSData, NSDate, NSNumber, NSString, NSURL, or NSXMLNode.
     */
    open func objects(forXQuery xquery: String, constants: [String : Any]?) throws -> [Any] {
        NSUnimplemented()
    }
    
    open func objects(forXQuery xquery: String) throws -> [Any] {
        NSUnimplemented()
    }
    
    internal var _childNodes: Set<XMLNode> = []
    
    deinit {
        for node in _childNodes {
            node.detach()
        }
        
        _xmlDocument = nil
        
        switch kind {
        case .document:
            _CFXMLFreeDocument(_CFXMLDocPtr(_xmlNode))
            
        case .DTDKind:
            _CFXMLFreeDTD(_CFXMLDTDPtr(_xmlNode))
            
        case .attribute:
            _CFXMLFreeProperty(_xmlNode)
            
        default:
            _CFXMLFreeNode(_xmlNode)
        }
    }
    
    internal init(ptr: _CFXMLNodePtr) {
        setupXMLParsing()
        precondition(_CFXMLNodeGetPrivateData(ptr) == nil, "Only one XMLNode per xmlNodePtr allowed")
        
        _xmlNode = ptr
        super.init()
        
        if let parent = _CFXMLNodeGetParent(_xmlNode) {
            let parentNode = XMLNode._objectNodeForNode(parent)
            parentNode._childNodes.insert(self)
        }
        
        
        _CFXMLNodeSetPrivateData(_xmlNode, Unmanaged.passRetained(self).toOpaque())
        
        if let documentPtr = _CFXMLNodeGetDocument(_xmlNode) {
            if documentPtr != ptr {
                _xmlDocument = XMLDocument._objectNodeForNode(documentPtr)
            }
        }
    }
    
    internal class func _objectNodeForNode(_ node: _CFXMLNodePtr) -> XMLNode {
        switch _CFXMLNodeGetType(node) {
        case _kCFXMLTypeElement:
            return XMLElement._objectNodeForNode(node)
            
        case _kCFXMLTypeDocument:
            return XMLDocument._objectNodeForNode(node)
            
        case _kCFXMLTypeDTD:
            return XMLDTD._objectNodeForNode(node)
            
        case _kCFXMLDTDNodeTypeEntity:
            fallthrough
        case _kCFXMLDTDNodeTypeElement:
            fallthrough
        case _kCFXMLDTDNodeTypeNotation:
            fallthrough
        case _kCFXMLDTDNodeTypeAttribute:
            return XMLDTDNode._objectNodeForNode(node)
            
        default:
            if let _private = _CFXMLNodeGetPrivateData(node) {
                return unsafeBitCast(_private, to: XMLNode.self)
            }
            
            return XMLNode(ptr: node)
        }
    }
    
    // libxml2 believes any node can have children, though XMLNode disagrees.
    // Nevertheless, this belongs here so that XMLElement and XMLDocument can share
    // the same implementation.
    internal func _insertChild(_ child: XMLNode, atIndex index: Int) {
        precondition(index >= 0)
        precondition(index <= childCount)
        precondition(child.parent == nil)
        
        _childNodes.insert(child)
        
        if index == 0 {
            let first = _CFXMLNodeGetFirstChild(_xmlNode)!
            _CFXMLNodeAddPrevSibling(first, child._xmlNode)
        } else {
            let currChild = self.child(at: index - 1)!._xmlNode
            _CFXMLNodeAddNextSibling(currChild, child._xmlNode)
        }
    }
    
    // see above
    internal func _insertChildren(_ children: [XMLNode], atIndex index: Int) {
        for (childIndex, node) in children.enumerated() {
            _insertChild(node, atIndex: index + childIndex)
        }
    }
    
    /*!
     @method removeChildAtIndex:atIndex:
     @abstract Removes a child at a particular index.
     */
    // See above!
    internal func _removeChildAtIndex(_ index: Int) {
        guard let child = child(at: index) else {
            fatalError("index out of bounds")
        }
        
        _childNodes.remove(child)
        _CFXMLUnlinkNode(child._xmlNode)
    }
    
    // see above
    internal func _setChildren(_ children: [XMLNode]?) {
        _removeAllChildren()
        guard let children = children else {
            return
        }
        
        for child in children {
            _addChild(child)
        }
    }
    
    /*!
     @method addChild:
     @abstract Adds a child to the end of the existing children.
     */
    // see above
    internal func _addChild(_ child: XMLNode) {
        precondition(child.parent == nil)
        
        _CFXMLNodeAddChild(_xmlNode, child._xmlNode)
        _childNodes.insert(child)
    }
    
    /*!
     @method replaceChildAtIndex:withNode:
     @abstract Replaces a child at a particular index with another child.
     */
    // see above
    internal func _replaceChildAtIndex(_ index: Int, withNode node: XMLNode) {
        let child = self.child(at: index)!
        _childNodes.remove(child)
        _CFXMLNodeReplaceNode(child._xmlNode, node._xmlNode)
        _childNodes.insert(node)
    }
}

internal protocol _NSXMLNodeCollectionType: Collection { }

extension XMLNode: _NSXMLNodeCollectionType {
    
    public struct Index: Comparable {
        fileprivate let node: _CFXMLNodePtr?
        fileprivate let offset: Int?
    }
    
    public subscript(index: Index) -> XMLNode {
        return XMLNode._objectNodeForNode(index.node!)
    }
    
    public var startIndex: Index {
        let node = _CFXMLNodeGetFirstChild(_xmlNode)
        return Index(node: node, offset: node.map { _ in 0 })
    }
    
    public var endIndex: Index {
        return Index(node: nil, offset: nil)
    }
    
    public func index(after i: Index) -> Index {
        precondition(i.node != nil, "can't increment endIndex")
        let nextNode = _CFXMLNodeGetNextSibling(i.node!)
        return Index(node: nextNode, offset: nextNode.map { _ in i.offset! + 1 } )
    }
}

extension XMLNode.Index {
    public static func ==(lhs: XMLNode.Index, rhs: XMLNode.Index) -> Bool {
        return lhs.offset == rhs.offset
    }
    
    public static func <(lhs: XMLNode.Index, rhs: XMLNode.Index) -> Bool {
        switch (lhs.offset, rhs.offset) {
        case (nil, nil):
            return false
        case (nil, _?):
            return false
        case (_?, nil):
            return true
        case (let lhsOffset?, let rhsOffset?):
            return lhsOffset < rhsOffset
        }
    }
}<|MERGE_RESOLUTION|>--- conflicted
+++ resolved
@@ -336,11 +336,8 @@
                 break
             case .namespace:
                 _CFXMLNamespaceSetPrefix(_xmlNode, newValue, Int64(newValue?.utf8.count ?? 0))
-<<<<<<< HEAD
-            } else if .namespace != document {
-=======
+
             default:
->>>>>>> 17e0499d
                 if let newName = newValue {
                     _CFXMLNodeSetName(_xmlNode, newName)
                 } else {
