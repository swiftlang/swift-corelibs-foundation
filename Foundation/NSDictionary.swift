--- conflicted
+++ resolved
@@ -334,11 +334,7 @@
     /// - parameter locale: An object that specifies options used for formatting
     ///   each of the dictionary’s keys and values; pass `nil` if you don’t
     ///   want them formatted.
-<<<<<<< HEAD
-    open func description(withLocale locale: AnyObject?) -> String {
-=======
     open func description(withLocale locale: Locale?) -> String {
->>>>>>> e790027f
         return description(withLocale: locale, indent: 0)
     }
 
@@ -354,11 +350,7 @@
     ///
     /// - returns: A string object that represents the contents of the dictionary,
     ///   formatted as a property list.
-<<<<<<< HEAD
-    open func description(withLocale locale: AnyObject?, indent level: Int) -> String {
-=======
     open func description(withLocale locale: Locale?, indent level: Int) -> String {
->>>>>>> e790027f
         if level > 100 { return "..." }
 
         var lines = [String]()
