// This source file is part of the Swift.org open source project
//
// Copyright (c) 2014 - 2016 Apple Inc. and the Swift project authors
// Licensed under Apache License v2.0 with Runtime Library Exception
//
// See http://swift.org/LICENSE.txt for license information
// See http://swift.org/CONTRIBUTORS.txt for the list of Swift project authors
//


import CoreFoundation

extension Set : _ObjectTypeBridgeable {
    public func _bridgeToObject() -> NSSet {
        let buffer = UnsafeMutablePointer<AnyObject?>(allocatingCapacity: count)
        
        for (idx, obj) in enumerated() {
            buffer.advanced(by: idx).initialize(with: _NSObjectRepresentableBridge(obj))
        }
        
        let set = NSSet(objects: buffer, count: count)
        
        buffer.deinitialize(count: count)
        buffer.deallocateCapacity(count)
        
        return set
    }
    
    public static func _forceBridgeFromObject(_ x: NSSet, result: inout Set?) {
        var set = Set<Element>()
        var failedConversion = false
        
        if x.dynamicType == NSSet.self || x.dynamicType == NSMutableSet.self {
            x.enumerateObjects([]) { obj, stop in
                if let o = obj as? Element {
                    set.insert(o)
                } else {
                    failedConversion = true
                    stop.pointee = true
                }
            }
        } else if x.dynamicType == _NSCFSet.self {
            let cf = x._cfObject
            let cnt = CFSetGetCount(cf)
            
            let objs = UnsafeMutablePointer<UnsafePointer<Void>?>(allocatingCapacity: cnt)
            
            CFSetGetValues(cf, objs)
            
            for idx in 0..<cnt {
                let obj = unsafeBitCast(objs.advanced(by: idx), to: AnyObject.self)
                if let o = obj as? Element {
                    set.insert(o)
                } else {
                    failedConversion = true
                    break
                }
            }
            objs.deinitialize(count: cnt)
            objs.deallocateCapacity(cnt)
        }
        if !failedConversion {
            result = set
        }
    }
    
    public static func _conditionallyBridgeFromObject(_ x: NSSet, result: inout Set?) -> Bool {
        self._forceBridgeFromObject(x, result: &result)
        return true
    }
}

public class NSSet : NSObject, NSCopying, NSMutableCopying, NSSecureCoding, NSCoding {
    private let _cfinfo = _CFInfo(typeID: CFSetGetTypeID())
    internal var _storage: Set<NSObject>
    
    public var count: Int {
        guard self.dynamicType === NSSet.self || self.dynamicType === NSMutableSet.self || self.dynamicType === NSCountedSet.self else {
                NSRequiresConcreteImplementation()
        }
        return _storage.count
    }
    
    public func member(_ object: AnyObject) -> AnyObject? {
        guard self.dynamicType === NSSet.self || self.dynamicType === NSMutableSet.self || self.dynamicType === NSCountedSet.self else {
            NSRequiresConcreteImplementation()
        }
        
        guard let obj = object as? NSObject where _storage.contains(obj) else {
            return nil
        }
        
        return obj // this is not exactly the same behavior, but it is reasonably close
    }
    
    public func objectEnumerator() -> NSEnumerator {
        guard self.dynamicType === NSSet.self || self.dynamicType === NSMutableSet.self || self.dynamicType === NSCountedSet.self else {
            NSRequiresConcreteImplementation()
        }
        return NSGeneratorEnumerator(_storage.makeIterator())
    }

    public convenience override init() {
        self.init(objects: [], count: 0)
    }
    
    public init(objects: UnsafePointer<AnyObject?>, count cnt: Int) {
        _storage = Set(minimumCapacity: cnt)
        super.init()
        let buffer = UnsafeBufferPointer(start: objects, count: cnt)
        for obj in buffer {
            _storage.insert(obj as! NSObject)
        }
    }
    
    public required convenience init?(coder aDecoder: NSCoder) {
        if !aDecoder.allowsKeyedCoding {
            var cnt: UInt32 = 0
            // We're stuck with (int) here (rather than unsigned int)
            // because that's the way the code was originally written, unless
            // we go to a new version of the class, which has its own problems.
            withUnsafeMutablePointer(&cnt) { (ptr: UnsafeMutablePointer<UInt32>) -> Void in
                aDecoder.decodeValue(ofObjCType: "i", at: UnsafeMutablePointer<Void>(ptr))
            }
            let objects = UnsafeMutablePointer<AnyObject?>(allocatingCapacity: Int(cnt))
            for idx in 0..<cnt {
                objects.advanced(by: Int(idx)).initialize(with: aDecoder.decodeObject())
            }
            self.init(objects: UnsafePointer<AnyObject?>(objects), count: Int(cnt))
            objects.deinitialize(count: Int(cnt))
            objects.deallocateCapacity(Int(cnt))
        } else if aDecoder.dynamicType == NSKeyedUnarchiver.self || aDecoder.containsValue(forKey: "NS.objects") {
            let objects = aDecoder._decodeArrayOfObjectsForKey("NS.objects")
            self.init(array: objects)
        } else {
            var objects = [AnyObject]()
            var count = 0
            while let object = aDecoder.decodeObject(forKey: "NS.object.\(count)") {
                objects.append(object)
                count += 1
            }
            self.init(array: objects)
        }
    }
    
    public func encode(with aCoder: NSCoder) {
        // The encoding of a NSSet is identical to the encoding of an NSArray of its contents
        self.allObjects._nsObject.encode(with: aCoder)
    }
    
    public override func copy() -> AnyObject {
        return copy(with: nil)
    }
    
    public func copy(with zone: NSZone? = nil) -> AnyObject {
        if self.dynamicType === NSSet.self {
            // return self for immutable type
            return self
        } else if self.dynamicType === NSMutableSet.self {
            let set = NSSet()
            set._storage = self._storage
            return set
        }
        return NSSet(array: self.allObjects)
    }
    
    public override func mutableCopy() -> AnyObject {
        return mutableCopy(with: nil)
    }

    public func mutableCopy(with zone: NSZone? = nil) -> AnyObject {
        if self.dynamicType === NSSet.self || self.dynamicType === NSMutableSet.self {
            // always create and return an NSMutableSet
            let mutableSet = NSMutableSet()
            mutableSet._storage = self._storage
            return mutableSet
        }
        return NSMutableSet(array: self.allObjects)
    }

    public static func supportsSecureCoding() -> Bool {
        return true
    }
    
    public func description(withLocale locale: AnyObject?) -> String { NSUnimplemented() }
    
    override public var _cfTypeID: CFTypeID {
        return CFSetGetTypeID()
    }

    public override func isEqual(_ object: AnyObject?) -> Bool {
        guard let otherObject = object where otherObject is NSSet else {
            return false
        }
        let otherSet = otherObject as! NSSet
        return self.isEqual(to: otherSet.bridge())
    }

    public override var hash: Int {
        return self.count
    }

    public convenience init(array: [AnyObject]) {
        let buffer = UnsafeMutablePointer<AnyObject?>(allocatingCapacity: array.count)
        for (idx, element) in array.enumerated() {
            buffer.advanced(by: idx).initialize(with: element)
        }
        self.init(objects: buffer, count: array.count)
        buffer.deinitialize(count: array.count)
        buffer.deallocateCapacity(array.count)
    }

    public convenience init(set: Set<NSObject>) {
        self.init(set: set, copyItems: false)
    }

    public convenience init(set: Set<NSObject>, copyItems flag: Bool) {
        var array = set.bridge().allObjects
        if (flag) {
            array = array.map() { ($0 as! NSObject).copy() }
        }
        self.init(array: array)
    }
}

extension NSSet {
    
    public convenience init(object: AnyObject) {
        self.init(array: [object])
    }
}

extension NSSet {
    
    public var allObjects: [AnyObject] {
        // Would be nice to use `Array(self)` here but compiler
        // crashes on Linux @ swift 6e3e83c
        return map { $0 }
    }
    
    public func anyObject() -> AnyObject? {
        return objectEnumerator().nextObject()
    }
    
    public func contains(_ anObject: AnyObject) -> Bool {
        return member(anObject) != nil
    }
    
    public func intersects(_ otherSet: Set<NSObject>) -> Bool {
        if count < otherSet.count {
            return contains { obj in otherSet.contains(obj as! NSObject) }
        } else {
            return otherSet.contains { obj in contains(obj) }
        }
    }
    
    public func isEqual(to otherSet: Set<NSObject>) -> Bool {
        return count == otherSet.count && isSubset(of: otherSet)
    }
    
    public func isSubset(of otherSet: Set<NSObject>) -> Bool {
        // `true` if we don't contain any object that `otherSet` doesn't contain.
        return !self.contains { obj in !otherSet.contains(obj as! NSObject) }
    }

    public func adding(_ anObject: AnyObject) -> Set<NSObject> {
        return self.addingObjects(from: [anObject])
    }
    
    public func addingObjects(from other: Set<NSObject>) -> Set<NSObject> {
        var result = Set<NSObject>(minimumCapacity: Swift.max(count, other.count))
        if self.dynamicType === NSSet.self || self.dynamicType === NSMutableSet.self {
            result.formUnion(_storage)
        } else {
            for case let obj as NSObject in self {
                result.insert(obj)
            }
        }
        return result.union(other)
    }
    
    public func addingObjects(from other: [AnyObject]) -> Set<NSObject> {
        var result = Set<NSObject>(minimumCapacity: count)
        if self.dynamicType === NSSet.self || self.dynamicType === NSMutableSet.self {
            result.formUnion(_storage)
        } else {
            for case let obj as NSObject in self {
                result.insert(obj)
            }
        }
        for case let obj as NSObject in other {
            result.insert(obj)
        }
        return result
    }

    public func enumerateObjects(_ block: @noescape (AnyObject, UnsafeMutablePointer<ObjCBool>) -> Void) {
        enumerateObjects([], using: block)
    }
    
    public func enumerateObjects(_ opts: EnumerationOptions = [], using block: @noescape (AnyObject, UnsafeMutablePointer<ObjCBool>) -> Void) {
        var stop : ObjCBool = false
        for obj in self {
            withUnsafeMutablePointer(&stop) { stop in
                block(obj, stop)
            }
            if stop {
                break
            }
        }
    }

    public func objects(passingTest predicate: @noescape (AnyObject, UnsafeMutablePointer<ObjCBool>) -> Bool) -> Set<NSObject> {
        return objects([], passingTest: predicate)
    }
    
    public func objects(_ opts: EnumerationOptions = [], passingTest predicate: @noescape (AnyObject, UnsafeMutablePointer<ObjCBool>) -> Bool) -> Set<NSObject> {
        var result = Set<NSObject>()
        enumerateObjects(opts) { obj, stopp in
            if predicate(obj, stopp) {
                result.insert(obj as! NSObject)
            }
        }
        return result
    }
}

extension NSSet : _CFBridgable, _SwiftBridgable {
    internal var _cfObject: CFSet { return unsafeBitCast(self, to: CFSet.self) }
    internal var _swiftObject: Set<NSObject> {
        var set: Set<NSObject>?
        Set._forceBridgeFromObject(self, result: &set)
        return set!
    }
}

extension CFSet : _NSBridgable, _SwiftBridgable {
    internal var _nsObject: NSSet { return unsafeBitCast(self, to: NSSet.self) }
    internal var _swiftObject: Set<NSObject> { return _nsObject._swiftObject }
}

extension Set : _NSBridgable, _CFBridgable {
    internal var _nsObject: NSSet { return _bridgeToObject() }
    internal var _cfObject: CFSet { return _nsObject._cfObject }
}

extension NSSet : Sequence {
    public typealias Iterator = NSEnumerator.Iterator
    public func makeIterator() -> Iterator {
        return self.objectEnumerator().makeIterator()
    }
}

public class NSMutableSet : NSSet {
    
<<<<<<< HEAD
    public func add(_ object: AnyObject) {
        if self.dynamicType === NSMutableSet.self {
            _storage.insert(object as! NSObject)
        } else {
=======
    public func addObject(_ object: AnyObject) {
        guard self.dynamicType === NSMutableSet.self else {
>>>>>>> 3cde50ab
            NSRequiresConcreteImplementation()
        }
        _storage.insert(object as! NSObject)
    }
    
<<<<<<< HEAD
    public func remove(_ object: AnyObject) {
        if self.dynamicType === NSMutableSet.self {
            if let obj = object as? NSObject {
                _storage.remove(obj)
            }
        } else {
=======
    public func removeObject(_ object: AnyObject) {
        guard self.dynamicType === NSMutableSet.self else {
>>>>>>> 3cde50ab
            NSRequiresConcreteImplementation()
        }

        if let obj = object as? NSObject {
            _storage.remove(obj)
        }
    }
    
    override public init(objects: UnsafePointer<AnyObject?>, count cnt: Int) {
        super.init(objects: objects, count: cnt)
    }

    public convenience init() {
        self.init(capacity: 0)
    }
    
    public required init(capacity numItems: Int) {
        super.init(objects: [], count: 0)
    }
    
    public required convenience init?(coder: NSCoder) {
        NSUnimplemented()
    }
    
    public func addObjects(from array: [AnyObject]) {
        if self.dynamicType === NSMutableSet.self {
            for case let obj as NSObject in array {
                _storage.insert(obj)
            }
        } else {
            array.forEach(add)
        }
    }
    
    public func intersect(_ otherSet: Set<NSObject>) {
        if self.dynamicType === NSMutableSet.self {
            _storage.formIntersection(otherSet)
        } else {
            for case let obj as NSObject in self where !otherSet.contains(obj) {
                remove(obj)
            }
        }
    }
    
    public func minus(_ otherSet: Set<NSObject>) {
        if self.dynamicType === NSMutableSet.self {
            _storage.subtract(otherSet)
        } else {
            otherSet.forEach(remove)
        }
    }
    
    public func removeAllObjects() {
        if self.dynamicType === NSMutableSet.self {
            _storage.removeAll()
        } else {
            forEach(remove)
        }
    }
    
    public func union(_ otherSet: Set<NSObject>) {
        if self.dynamicType === NSMutableSet.self {
            _storage.formUnion(otherSet)
        } else {
            otherSet.forEach(add)
        }
    }
    
    public func setSet(_ otherSet: Set<NSObject>) {
        if self.dynamicType === NSMutableSet.self {
            _storage = otherSet
        } else {
            removeAllObjects()
            union(otherSet)
        }
    }

}

/****************	Counted Set	****************/
public class NSCountedSet : NSMutableSet {
    internal var _table: Dictionary<NSObject, Int>

    public required init(capacity numItems: Int) {
        _table = Dictionary<NSObject, Int>()
        super.init(capacity: numItems)
    }

    public  convenience init() {
        self.init(capacity: 0)
    }

    public convenience init(array: [AnyObject]) {
        self.init(capacity: array.count)
        for object in array {
            if let object = object as? NSObject {
                if let count = _table[object] {
                    _table[object] = count + 1
                } else {
                    _table[object] = 1
                    _storage.insert(object)
                }
            }
        }
    }

    public convenience init(set: Set<NSObject>) {
        self.init(array: set.map { $0 })
    }

    public required convenience init?(coder: NSCoder) { NSUnimplemented() }

    public override func copy(with zone: NSZone? = nil) -> AnyObject {
        if self.dynamicType === NSCountedSet.self {
            let countedSet = NSCountedSet()
            countedSet._storage = self._storage
            countedSet._table = self._table
            return countedSet
        }
        return NSCountedSet(array: self.allObjects)
    }

    public override func mutableCopy(with zone: NSZone? = nil) -> AnyObject {
        if self.dynamicType === NSCountedSet.self {
            let countedSet = NSCountedSet()
            countedSet._storage = self._storage
            countedSet._table = self._table
            return countedSet
        }
        return NSCountedSet(array: self.allObjects)
    }

    public func countForObject(_ object: AnyObject) -> Int {
        guard self.dynamicType === NSCountedSet.self else {
            NSRequiresConcreteImplementation()
        }
        guard let count = _table[object as! NSObject] else {
            return 0
        }
        return count
    }

<<<<<<< HEAD
    public override func add(_ object: AnyObject) {
        if self.dynamicType === NSCountedSet.self {
            if let count = _table[object as! NSObject] {
                _table[object as! NSObject] = count + 1
            } else {
                _table[object as! NSObject] = 1
                _storage.insert(object as! NSObject)
            }
        } else {
=======
    public override func addObject(_ object: AnyObject) {
        guard self.dynamicType === NSCountedSet.self else {
>>>>>>> 3cde50ab
            NSRequiresConcreteImplementation()
        }

        if let count = _table[object as! NSObject] {
            _table[object as! NSObject] = count + 1
        } else {
            _table[object as! NSObject] = 1
            _storage.insert(object as! NSObject)
        }
    }

<<<<<<< HEAD
    public override func remove(_ object: AnyObject) {
        if self.dynamicType === NSCountedSet.self {
            guard let count = _table[object as! NSObject] else {
                return
            }
            if count > 1 {
                _table[object as! NSObject] = count - 1
            } else {
                _table[object as! NSObject] = nil
                _storage.remove(object as! NSObject)
            }
        } else {
=======
    public override func removeObject(_ object: AnyObject) {
        guard self.dynamicType === NSCountedSet.self else {
>>>>>>> 3cde50ab
            NSRequiresConcreteImplementation()
        }
        guard let count = _table[object as! NSObject] else {
            return
        }

        if count > 1 {
            _table[object as! NSObject] = count - 1
        } else {
            _table[object as! NSObject] = nil
            _storage.remove(object as! NSObject)
        }
    }

    public override func removeAllObjects() {
        if self.dynamicType === NSCountedSet.self {
            _storage.removeAll()
            _table.removeAll()
        } else {
            forEach(remove)
        }
    }
}

extension Set : Bridgeable {
    public func bridge() -> NSSet { return _nsObject }
}

extension NSSet : Bridgeable {
    public func bridge() -> Set<NSObject> { return _swiftObject }
}<|MERGE_RESOLUTION|>--- conflicted
+++ resolved
@@ -353,31 +353,15 @@
 
 public class NSMutableSet : NSSet {
     
-<<<<<<< HEAD
-    public func add(_ object: AnyObject) {
-        if self.dynamicType === NSMutableSet.self {
-            _storage.insert(object as! NSObject)
-        } else {
-=======
-    public func addObject(_ object: AnyObject) {
+    public override func add(_ object: AnyObject) {
         guard self.dynamicType === NSMutableSet.self else {
->>>>>>> 3cde50ab
             NSRequiresConcreteImplementation()
         }
         _storage.insert(object as! NSObject)
     }
     
-<<<<<<< HEAD
     public func remove(_ object: AnyObject) {
-        if self.dynamicType === NSMutableSet.self {
-            if let obj = object as? NSObject {
-                _storage.remove(obj)
-            }
-        } else {
-=======
-    public func removeObject(_ object: AnyObject) {
         guard self.dynamicType === NSMutableSet.self else {
->>>>>>> 3cde50ab
             NSRequiresConcreteImplementation()
         }
 
@@ -520,20 +504,8 @@
         return count
     }
 
-<<<<<<< HEAD
-    public override func add(_ object: AnyObject) {
-        if self.dynamicType === NSCountedSet.self {
-            if let count = _table[object as! NSObject] {
-                _table[object as! NSObject] = count + 1
-            } else {
-                _table[object as! NSObject] = 1
-                _storage.insert(object as! NSObject)
-            }
-        } else {
-=======
     public override func addObject(_ object: AnyObject) {
         guard self.dynamicType === NSCountedSet.self else {
->>>>>>> 3cde50ab
             NSRequiresConcreteImplementation()
         }
 
@@ -545,23 +517,8 @@
         }
     }
 
-<<<<<<< HEAD
     public override func remove(_ object: AnyObject) {
-        if self.dynamicType === NSCountedSet.self {
-            guard let count = _table[object as! NSObject] else {
-                return
-            }
-            if count > 1 {
-                _table[object as! NSObject] = count - 1
-            } else {
-                _table[object as! NSObject] = nil
-                _storage.remove(object as! NSObject)
-            }
-        } else {
-=======
-    public override func removeObject(_ object: AnyObject) {
         guard self.dynamicType === NSCountedSet.self else {
->>>>>>> 3cde50ab
             NSRequiresConcreteImplementation()
         }
         guard let count = _table[object as! NSObject] else {
