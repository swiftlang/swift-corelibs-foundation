--- conflicted
+++ resolved
@@ -213,13 +213,8 @@
         return false
     }
     
-<<<<<<< HEAD
-    open func description(withLocale locale: AnyObject?) -> String { return description(withLocale: locale, indent: 0) }
-    open func description(withLocale locale: AnyObject?, indent level: Int) -> String {
-=======
     open func description(withLocale locale: Locale?) -> String { return description(withLocale: locale, indent: 0) }
     open func description(withLocale locale: Locale?, indent level: Int) -> String {
->>>>>>> e790027f
         var descriptions = [String]()
         let cnt = count
         for idx in 0..<cnt {
