--- conflicted
+++ resolved
@@ -218,11 +218,7 @@
     }
     
     open override var streamStatus: Status {
-<<<<<<< HEAD
         return Stream.Status(rawValue: UInt(CFReadStreamGetStatus(_cfObject)))!
-=======
-        return Stream.Status(rawValue: UInt(CFReadStreamGetStatus(_stream)))!
->>>>>>> 3f1f0efb
     }
     
     open override var streamError: Error? {
@@ -344,15 +340,7 @@
     }
     
     open override var streamStatus: Status {
-<<<<<<< HEAD
-#if os(Windows)
-        return Stream.Status(rawValue: UInt(CFWriteStreamGetStatus(_cfObject).rawValue))!
-#else
         return Stream.Status(rawValue: UInt(CFWriteStreamGetStatus(_cfObject)))!
-#endif
-=======
-        return Stream.Status(rawValue: UInt(CFWriteStreamGetStatus(_stream)))!
->>>>>>> 3f1f0efb
     }
     
     open class func toMemory() -> Self {
