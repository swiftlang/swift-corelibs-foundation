// This source file is part of the Swift.org open source project
//
// Copyright (c) 2014 - 2018 Apple Inc. and the Swift project authors
// Licensed under Apache License v2.0 with Runtime Library Exception
//
// See https://swift.org/LICENSE.txt for license information
// See https://swift.org/CONTRIBUTORS.txt for the list of Swift project authors
//

import CoreFoundation

#if os(macOS) || os(iOS)
internal extension UInt {
    init(_ status: CFStreamStatus) {
        self.init(status.rawValue)
    }
    
    init(_ event: CFStreamEventType) {
        self.init(event.rawValue)
    }
}
#endif

extension Stream {
    public struct PropertyKey : RawRepresentable, Equatable, Hashable {
        public private(set) var rawValue: String
        
        public init(_ rawValue: String) {
            self.rawValue = rawValue
        }
        
        public init(rawValue: String) {
            self.rawValue = rawValue
        }
        
        public var hashValue: Int {
            return rawValue.hashValue
        }
        
        public static func ==(lhs: Stream.PropertyKey, rhs: Stream.PropertyKey) -> Bool {
            return lhs.rawValue == rhs.rawValue
        }
    }
    
    public enum Status : UInt {
        
        case notOpen
        case opening
        case open
        case reading
        case writing
        case atEnd
        case closed
        case error
    }

    public struct Event : OptionSet {
        public let rawValue : UInt
        public init(rawValue: UInt) { self.rawValue = rawValue }

        // NOTE: on darwin these are vars
        public static let openCompleted = Event(rawValue: 1 << 0)
        public static let hasBytesAvailable = Event(rawValue: 1 << 1)
        public static let hasSpaceAvailable = Event(rawValue: 1 << 2)
        public static let errorOccurred = Event(rawValue: 1 << 3)
        public static let endEncountered = Event(rawValue: 1 << 4)
    }
}



// Stream is an abstract class encapsulating the common API to InputStream and OutputStream.
// Subclassers of InputStream and OutputStream must also implement these methods.
open class Stream: NSObject {

    public override init() {

    }
    
    open func open() {
        NSRequiresConcreteImplementation()
    }
    
    open func close() {
        NSRequiresConcreteImplementation()
    }
    
    open weak var delegate: StreamDelegate?
    // By default, a stream is its own delegate, and subclassers of InputStream and OutputStream must maintain this contract. [someStream setDelegate:nil] must restore this behavior. As usual, delegates are not retained.
    
    open func property(forKey key: PropertyKey) -> AnyObject? {
        NSRequiresConcreteImplementation()
    }
    
    open func setProperty(_ property: AnyObject?, forKey key: PropertyKey) -> Bool {
        NSRequiresConcreteImplementation()
    }
<<<<<<< HEAD
    
    open func schedule(in aRunLoop: RunLoop, forMode mode: RunLoopMode) {
        NSRequiresConcreteImplementation()
    }
    
    open func remove(from aRunLoop: RunLoop, forMode mode: RunLoopMode) {
        NSRequiresConcreteImplementation()
=======

// Re-enable once run loop is compiled on all platforms

    open func schedule(in aRunLoop: RunLoop, forMode mode: RunLoop.Mode) {
        NSUnimplemented()
    }
    
    open func remove(from aRunLoop: RunLoop, forMode mode: RunLoop.Mode) {
        NSUnimplemented()
>>>>>>> abc9ac75
    }
    
    open var streamStatus: Status {
        NSRequiresConcreteImplementation()
    }
    
    open var streamError: Error? {
        NSRequiresConcreteImplementation()
    }
}

// InputStream is an abstract class representing the base functionality of a read stream.
// Subclassers are required to implement these methods.
open class InputStream: Stream, _CFBridgeable {

    typealias CFType = CFReadStream
    internal var _base = _CFInfo(typeID: CFReadStreamGetTypeID())
    internal var _flags : CFOptionFlags = 0
    internal var _error : UnsafeMutablePointer<CFError>? = nil
    internal var _client : UnsafeMutablePointer<_CFStreamClient>? = nil
    internal var _info : UnsafeMutableRawPointer? = nil
    internal var _callBacks : UnsafeMutablePointer<_CFStreamCallBacks>? = nil
    internal var _lock : pthread_mutex_t?
    internal var _previousRunloopsAndModes : UnsafeMutablePointer<CFArray>? = nil
    #if DEPLOYMENT_ENABLE_LIBDISPATCH
    internal var _queue : UnsafeMutableRawPointer?
    #endif
    internal var _pendingEventsToDeliver : _DarwinCompatibleBoolean = false
    
    internal var _cfObject: CFType {
        return unsafeBitCast(self, to: CFType.self)
    }
    
    override open var _cfTypeID: CFTypeID {
        return CFReadStreamGetTypeID()
    }
    
    open override var delegate: StreamDelegate? {
        get {
            if let info = _CFReadStreamGetClient(_cfObject) {
                return info.assumingMemoryBound(to: StreamDelegate.self).pointee
            }
            return nil
        }
        set {
            if let newValue = newValue as AnyObject? {
                let info = Unmanaged.passUnretained(newValue).toOpaque()
                var context = CFStreamClientContext(version: 0, info: info, retain: nil, release: nil, copyDescription: nil)
                CFReadStreamSetClient(_cfObject, 0x1f, InputStream.clientCallback, &context)
            } else {
                CFReadStreamSetClient(_cfObject, 0, nil, nil)
            }
        }
    }
    
    // reads up to length bytes into the supplied buffer, which must be at least of size len. Returns the actual number of bytes read.
    open func read(_ buffer: UnsafeMutablePointer<UInt8>, maxLength len: Int) -> Int {
        return CFReadStreamRead(_cfObject, buffer, len)
    }
    
    // returns in O(1) a pointer to the buffer in 'buffer' and by reference in 'len' how many bytes are available. This buffer is only valid until the next stream operation. Subclassers may return NO for this if it is not appropriate for the stream type. This may return NO if the buffer is not available.
    open func getBuffer(_ buffer: UnsafeMutablePointer<UnsafeMutablePointer<UInt8>?>, length len: UnsafeMutablePointer<Int>) -> Bool {
        let maxLen = len.pointee
        buffer.pointee = UnsafeMutablePointer(mutating: CFReadStreamGetBuffer(_cfObject, maxLen, len))
        return buffer.pointee != nil && len.pointee >= 0
    }
    
    // returns YES if the stream has bytes available or if it impossible to tell without actually doing the read.
    open var hasBytesAvailable: Bool {
        return CFReadStreamHasBytesAvailable(_cfObject)
    }
    
    public init(data: Data) {
        super.init()
        _CFReadStreamInitWithData(_cfObject, data._cfObject)
    }
    
    public init?(url: URL) {
        super.init()
        let _pointer = OpaquePointer(Unmanaged.passUnretained(self).toOpaque())
        _CFStreamInitWithFile(_pointer, url._cfObject, true)
    }
    
    deinit {
        _CFDeinit(self)
    }
    
    public convenience init?(fileAtPath path: String) {
        self.init(url: URL(fileURLWithPath: path))
    }
    
    open override func open() {
        CFReadStreamOpen(_cfObject)
    }
    
    open override func close() {
        CFReadStreamClose(_cfObject)
    }
    
    open override func property(forKey key: PropertyKey) -> AnyObject? {
        return CFReadStreamCopyProperty(_cfObject, key.rawValue._cfObject)
    }
    
    open override func setProperty(_ property: AnyObject?, forKey key: PropertyKey) -> Bool {
        return CFReadStreamSetProperty(_cfObject, key.rawValue._cfObject, property)
    }
    
    open override func schedule(in aRunLoop: RunLoop, forMode mode: RunLoopMode) {
        CFReadStreamScheduleWithRunLoop(_cfObject, aRunLoop.getCFRunLoop(), mode.rawValue._cfObject)
    }
    
    open override func remove(from aRunLoop: RunLoop, forMode mode: RunLoopMode) {
        CFReadStreamUnscheduleFromRunLoop(_cfObject, aRunLoop.getCFRunLoop(), mode.rawValue._cfObject)
    }
    
    open override var streamStatus: Status {
<<<<<<< HEAD
        return Stream.Status(rawValue: UInt(CFReadStreamGetStatus(_cfObject)))!
=======
#if os(Windows)
        return Stream.Status(rawValue: UInt(CFReadStreamGetStatus(_stream).rawValue))!
#else
        return Stream.Status(rawValue: UInt(CFReadStreamGetStatus(_stream)))!
#endif
>>>>>>> abc9ac75
    }
    
    open override var streamError: Error? {
        return CFReadStreamCopyError(_cfObject)
    }
    
    open override func isEqual(_ object: Any?) -> Bool {
        switch object {
        case let object as InputStream:
            return CFEqual(self._cfObject, object._cfObject)
        case let object as CFReadStream:
            return CFEqual(self._cfObject, object)
        default:
            return false
        }
    }
    
    open override var hash: Int {
        return Int(bitPattern: CFHash(_cfObject))
    }
    
    fileprivate static let clientCallback: CFReadStreamClientCallBack = { cfstream , event, info in
        guard let cfstream = cfstream, let delegate = info?.assumingMemoryBound(to: StreamDelegate.self).pointee else {
            return
        }
        let handle = Stream.Event(rawValue: UInt(event))
        delegate.stream(unsafeBitCast(cfstream, to: InputStream.self), handle: handle)
    }
}

// OutputStream is an abstract class representing the base functionality of a write stream.
// Subclassers are required to implement these methods.
// Currently this is left as named OutputStream due to conflicts with the standard library's text streaming target protocol named OutputStream (which ideally should be renamed)
open class OutputStream : Stream {
    
    typealias CFType = CFWriteStream
    internal var _base = _CFInfo(typeID: CFWriteStreamGetTypeID())
    internal var _flags : CFOptionFlags = 0
    internal var _error : UnsafeMutablePointer<CFError>? = nil
    internal var _client : UnsafeMutablePointer<_CFStreamClient>? = nil
    internal var _info : UnsafeMutableRawPointer? = nil
    internal var _callBacks : UnsafeMutablePointer<_CFStreamCallBacks>? = nil
    internal var _lock : pthread_mutex_t? = nil
    internal var _previousRunloopsAndModes : UnsafeMutablePointer<CFArray>? = nil
    #if DEPLOYMENT_ENABLE_LIBDISPATCH
    internal var _queue : UnsafeMutableRawPointer?
    #endif
    internal var _pendingEventsToDeliver : _DarwinCompatibleBoolean = false
    
    internal var _cfObject: CFType {
        return unsafeBitCast(self, to: CFType.self)
    }
    
    override open var _cfTypeID: CFTypeID {
        return CFWriteStreamGetTypeID()
    }
    
    open override var delegate: StreamDelegate? {
        get {
            if let info = _CFWriteStreamGetClient(_cfObject) {
                return info.assumingMemoryBound(to: StreamDelegate.self).pointee
            }
            return nil
        }
        set {
            if let newValue = newValue as AnyObject? {
                let info = Unmanaged.passUnretained(newValue).toOpaque()
                var context = CFStreamClientContext(version: 0, info: info, retain: nil, release: nil, copyDescription: nil)
                CFWriteStreamSetClient(_cfObject, 0x1f, OutputStream.clientCallback, &context)
            } else {
                CFWriteStreamSetClient(_cfObject, 0, nil, nil)
            }
        }
    }
    
    // writes the bytes from the specified buffer to the stream up to len bytes. Returns the number of bytes actually written.
    open func write(_ buffer: UnsafePointer<UInt8>, maxLength len: Int) -> Int {
        return CFWriteStreamWrite(_cfObject, buffer, len)
    }
    
    // returns YES if the stream can be written to or if it is impossible to tell without actually doing the write.
    open var hasSpaceAvailable: Bool {
        return CFWriteStreamCanAcceptBytes(_cfObject)
    }
    
    // NOTE: on Darwin this is     'open class func toMemory() -> Self'
    required public init(toMemory: ()) {
        super.init()
        _CFWriteStreamInitWithAllocatedBuffers(_cfObject, kCFAllocatorDefault)
    }
    
    // TODO: this should use the real buffer API
    public init(toBuffer buffer: UnsafeMutablePointer<UInt8>, capacity: Int) {
        super.init()
        _CFWriteStreamInitWithBuffer(_cfObject, buffer, capacity)
    }
    
    public init?(url: URL, append shouldAppend: Bool) {
        super.init()
        let _pointer = OpaquePointer(Unmanaged.passUnretained(self).toOpaque())
        _CFStreamInitWithFile(_pointer, url._cfObject, true)
        CFWriteStreamSetProperty(_cfObject, kCFStreamPropertyAppendToFile, shouldAppend._cfObject)
    }
    
    deinit {
        _CFDeinit(self)
    }
    
    public convenience init?(toFileAtPath path: String, append shouldAppend: Bool) {
        self.init(url: URL(fileURLWithPath: path), append: shouldAppend)
    }
    
    open override func open() {
        CFWriteStreamOpen(_cfObject)
    }
    
    open override func close() {
<<<<<<< HEAD
        CFWriteStreamClose(_cfObject)
=======
        CFWriteStreamClose(_stream)
    }
    
    open override var streamStatus: Status {
#if os(Windows)
        return Stream.Status(rawValue: UInt(CFWriteStreamGetStatus(_stream).rawValue))!
#else
        return Stream.Status(rawValue: UInt(CFWriteStreamGetStatus(_stream)))!
#endif
>>>>>>> abc9ac75
    }
    
    open class func toMemory() -> Self {
        return self.init(toMemory: ())
    }
    
    open override func property(forKey key: PropertyKey) -> AnyObject? {
        return CFWriteStreamCopyProperty(_cfObject, key.rawValue._cfObject)
    }
    
    open override func setProperty(_ property: AnyObject?, forKey key: PropertyKey) -> Bool {
        return CFWriteStreamSetProperty(_cfObject, key.rawValue._cfObject, property)
    }
    
    open override func schedule(in aRunLoop: RunLoop, forMode mode: RunLoopMode) {
        CFWriteStreamScheduleWithRunLoop(_cfObject, aRunLoop.getCFRunLoop(), mode.rawValue._cfObject)
    }
    
    open override func remove(from aRunLoop: RunLoop, forMode mode: RunLoopMode) {
        CFWriteStreamUnscheduleFromRunLoop(_cfObject, aRunLoop.getCFRunLoop(), mode.rawValue._cfObject)
    }
    
    open override var streamStatus: Status {
        return Stream.Status(rawValue: UInt(CFWriteStreamGetStatus(_cfObject)))!
    }
    
    open override var streamError: Error? {
        return CFWriteStreamCopyError(_cfObject)
    }
    
    open override func isEqual(_ object: Any?) -> Bool {
        switch object {
        case let object as OutputStream:
            return self._cfObject == object._cfObject
        case let object as CFWriteStream:
            return self._cfObject == object
        default:
            return false
        }
    }
    
    open override var hash: Int {
        return Int(bitPattern: CFHash(_cfObject))
    }
    
    fileprivate static let clientCallback: CFWriteStreamClientCallBack = { cfstream , event, info in
        guard let cfstream = cfstream, let delegate = info?.assumingMemoryBound(to: StreamDelegate.self).pointee else {
            return
        }
        let handle = Stream.Event(rawValue: UInt(event))
        delegate.stream(unsafeBitCast(cfstream, to: OutputStream.self), handle: handle)
    }
}

// Discussion of this API is ongoing for its usage of AutoreleasingUnsafeMutablePointer
#if false
extension Stream {
    open class func getStreamsToHost(withName hostname: String, port: Int, inputStream: AutoreleasingUnsafeMutablePointer<InputStream?>?, outputStream: AutoreleasingUnsafeMutablePointer<OutputStream?>?) {
        var readStream: Unmanaged<CFReadStream>?
        var writeStream: Unmanaged<CFWriteStream>?
        CFStreamCreatePairWithSocketToHost(kCFAllocatorDefault, hostname._cfObject, UInt32(port), &readStream, &writeStream)
        inputStream?.pointee = readStream.map({ InputStream($0.takeRetainedValue()) })
        outputStream?.pointee = writeStream.map({ OutputStream($0.takeRetainedValue()) })
    }
}

extension Stream {
    open class func getBoundStreams(withBufferSize bufferSize: Int, inputStream: AutoreleasingUnsafeMutablePointer<InputStream?>?, outputStream: AutoreleasingUnsafeMutablePointer<OutputStream?>?) {
        var readStream: Unmanaged<CFReadStream>?
        var writeStream: Unmanaged<CFWriteStream>?
        CFStreamCreateBoundPair(kCFAllocatorDefault, &readStream, &writeStream, bufferSize)
        inputStream?.pointee = readStream.map({ InputStream($0.takeRetainedValue()) })
        outputStream?.pointee = writeStream.map({ OutputStream($0.takeRetainedValue()) })
    }
}
#endif

extension StreamDelegate {
    func stream(_ aStream: Stream, handle eventCode: Stream.Event) { }
}

public protocol StreamDelegate : class {
    func stream(_ aStream: Stream, handle eventCode: Stream.Event)
}

// MARK: -
extension Stream.PropertyKey {
    public static let socketSecurityLevelKey = Stream.PropertyKey(rawValue: "kCFStreamPropertySocketSecurityLevel")
    public static let socksProxyConfigurationKey = Stream.PropertyKey(rawValue: "kCFStreamPropertySOCKSProxy")
    public static let dataWrittenToMemoryStreamKey = Stream.PropertyKey(rawValue: "kCFStreamPropertyDataWritten")
    public static let fileCurrentOffsetKey = Stream.PropertyKey(rawValue: "kCFStreamPropertyFileCurrentOffset")
    public static let networkServiceType = Stream.PropertyKey(rawValue: "kCFStreamNetworkServiceType")
}

// MARK: -
public struct StreamSocketSecurityLevel : RawRepresentable, Equatable, Hashable {
    public let rawValue: String
    public init(rawValue: String) {
        self.rawValue = rawValue
    }
    public var hashValue: Int {
        return rawValue.hashValue
    }
    public static func ==(lhs: StreamSocketSecurityLevel, rhs: StreamSocketSecurityLevel) -> Bool {
        return lhs.rawValue == rhs.rawValue
    }
}
extension StreamSocketSecurityLevel {
    public static let none = StreamSocketSecurityLevel(rawValue: "kCFStreamSocketSecurityLevelNone")
    public static let ssLv2 = StreamSocketSecurityLevel(rawValue: "NSStreamSocketSecurityLevelSSLv2")
    public static let ssLv3 = StreamSocketSecurityLevel(rawValue: "NSStreamSocketSecurityLevelSSLv3")
    public static let tlSv1 = StreamSocketSecurityLevel(rawValue: "kCFStreamSocketSecurityLevelTLSv1")
    public static let negotiatedSSL = StreamSocketSecurityLevel(rawValue: "kCFStreamSocketSecurityLevelNegotiatedSSL")
}


// MARK: -
public struct StreamSOCKSProxyConfiguration : RawRepresentable, Equatable, Hashable {
    public let rawValue: String
    public init(rawValue: String) {
        self.rawValue = rawValue
    }
    public var hashValue: Int {
        return rawValue.hashValue
    }
    public static func ==(lhs: StreamSOCKSProxyConfiguration, rhs: StreamSOCKSProxyConfiguration) -> Bool {
        return lhs.rawValue == rhs.rawValue
    }
}
extension StreamSOCKSProxyConfiguration {
    public static let hostKey = StreamSOCKSProxyConfiguration(rawValue: "NSStreamSOCKSProxyKey")
    public static let portKey = StreamSOCKSProxyConfiguration(rawValue: "NSStreamSOCKSPortKey")
    public static let versionKey = StreamSOCKSProxyConfiguration(rawValue: "kCFStreamPropertySOCKSVersion")
    public static let userKey = StreamSOCKSProxyConfiguration(rawValue: "kCFStreamPropertySOCKSUser")
    public static let passwordKey = StreamSOCKSProxyConfiguration(rawValue: "kCFStreamPropertySOCKSPassword")
}


// MARK: -
public struct StreamSOCKSProxyVersion : RawRepresentable, Equatable, Hashable {
    public let rawValue: String
    public init(rawValue: String) {
        self.rawValue = rawValue
    }
    public var hashValue: Int {
        return rawValue.hashValue
    }
    public static func ==(lhs: StreamSOCKSProxyVersion, rhs: StreamSOCKSProxyVersion) -> Bool {
        return lhs.rawValue == rhs.rawValue
    }
}
extension StreamSOCKSProxyVersion {
    public static let version4 = StreamSOCKSProxyVersion(rawValue: "kCFStreamSocketSOCKSVersion4")
    public static let version5 = StreamSOCKSProxyVersion(rawValue: "kCFStreamSocketSOCKSVersion5")
}


// MARK: - Supported network service types
public struct StreamNetworkServiceTypeValue : RawRepresentable, Equatable, Hashable {
    public let rawValue: String
    public init(rawValue: String) {
        self.rawValue = rawValue
    }
    public var hashValue: Int {
        return rawValue.hashValue
    }
    public static func ==(lhs: StreamNetworkServiceTypeValue, rhs: StreamNetworkServiceTypeValue) -> Bool {
        return lhs.rawValue == rhs.rawValue
    }
}
extension StreamNetworkServiceTypeValue {
    public static let voIP = StreamNetworkServiceTypeValue(rawValue: "kCFStreamNetworkServiceTypeVoIP")
    public static let video = StreamNetworkServiceTypeValue(rawValue: "kCFStreamNetworkServiceTypeVideo")
    public static let background = StreamNetworkServiceTypeValue(rawValue: "kCFStreamNetworkServiceTypeBackground")
    public static let voice = StreamNetworkServiceTypeValue(rawValue: "kCFStreamNetworkServiceTypeVoice")
    public static let callSignaling = StreamNetworkServiceTypeValue(rawValue: "kCFStreamNetworkServiceTypeVoice")
}




// MARK: - Error Domains
// String constants for error domains.
public let NSStreamSocketSSLErrorDomain: String = "NSStreamSocketSSLErrorDomain"
// SSL errors are to be interpreted via <Security/SecureTransport.h>
public let NSStreamSOCKSErrorDomain: String = "NSStreamSOCKSErrorDomain"<|MERGE_RESOLUTION|>--- conflicted
+++ resolved
@@ -95,7 +95,6 @@
     open func setProperty(_ property: AnyObject?, forKey key: PropertyKey) -> Bool {
         NSRequiresConcreteImplementation()
     }
-<<<<<<< HEAD
     
     open func schedule(in aRunLoop: RunLoop, forMode mode: RunLoopMode) {
         NSRequiresConcreteImplementation()
@@ -103,17 +102,6 @@
     
     open func remove(from aRunLoop: RunLoop, forMode mode: RunLoopMode) {
         NSRequiresConcreteImplementation()
-=======
-
-// Re-enable once run loop is compiled on all platforms
-
-    open func schedule(in aRunLoop: RunLoop, forMode mode: RunLoop.Mode) {
-        NSUnimplemented()
-    }
-    
-    open func remove(from aRunLoop: RunLoop, forMode mode: RunLoop.Mode) {
-        NSUnimplemented()
->>>>>>> abc9ac75
     }
     
     open var streamStatus: Status {
@@ -230,15 +218,7 @@
     }
     
     open override var streamStatus: Status {
-<<<<<<< HEAD
         return Stream.Status(rawValue: UInt(CFReadStreamGetStatus(_cfObject)))!
-=======
-#if os(Windows)
-        return Stream.Status(rawValue: UInt(CFReadStreamGetStatus(_stream).rawValue))!
-#else
-        return Stream.Status(rawValue: UInt(CFReadStreamGetStatus(_stream)))!
-#endif
->>>>>>> abc9ac75
     }
     
     open override var streamError: Error? {
@@ -356,19 +336,15 @@
     }
     
     open override func close() {
-<<<<<<< HEAD
         CFWriteStreamClose(_cfObject)
-=======
-        CFWriteStreamClose(_stream)
     }
     
     open override var streamStatus: Status {
 #if os(Windows)
-        return Stream.Status(rawValue: UInt(CFWriteStreamGetStatus(_stream).rawValue))!
+        return Stream.Status(rawValue: UInt(CFWriteStreamGetStatus(_cfObject).rawValue))!
 #else
-        return Stream.Status(rawValue: UInt(CFWriteStreamGetStatus(_stream)))!
+        return Stream.Status(rawValue: UInt(CFWriteStreamGetStatus(_cfObject)))!
 #endif
->>>>>>> abc9ac75
     }
     
     open class func toMemory() -> Self {
@@ -389,10 +365,6 @@
     
     open override func remove(from aRunLoop: RunLoop, forMode mode: RunLoopMode) {
         CFWriteStreamUnscheduleFromRunLoop(_cfObject, aRunLoop.getCFRunLoop(), mode.rawValue._cfObject)
-    }
-    
-    open override var streamStatus: Status {
-        return Stream.Status(rawValue: UInt(CFWriteStreamGetStatus(_cfObject)))!
     }
     
     open override var streamError: Error? {
