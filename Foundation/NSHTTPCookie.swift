--- conflicted
+++ resolved
@@ -95,10 +95,6 @@
     attributes of a cookie.
 */
 public class NSHTTPCookie : NSObject {
-<<<<<<< HEAD
-    var _properties: [String : AnyObject]
-    
-=======
     private struct Cookie {
         let comment: String?
         let commentURL: NSURL?
@@ -110,13 +106,12 @@
         let name: String
         let path: String
         let portList: [NSNumber]?
-        let properties: [String: AnyObject]?
+        let properties: [String: Any]?
         let value: String
         let version: Int
     }
     private let cookieRepresentation: Cookie
 
->>>>>>> 99fe7998
     /*!
         @method initWithProperties:
         @abstract Initialize a NSHTTPCookie object with a dictionary of
@@ -240,22 +235,9 @@
         dictionary keys is invalid, for example because a required key is
         missing, or a recognized key maps to an illegal value.
     */
-    public init?(properties: [String : AnyObject]) {
-<<<<<<< HEAD
-        func isValidProperty(property: String?) -> Bool {
-            if let propertyValue = property {
-                return propertyValue.length > 0 && (propertyValue as NSString).rangeOfString("/n").location == NSNotFound
-            }
-            return false
-        }
-        if  !isValidProperty(properties[NSHTTPCookiePath] as? String)
-            || !isValidProperty(properties[NSHTTPCookieDomain] as? String)
-            || !isValidProperty(properties[NSHTTPCookieName] as? String)
-            || !isValidProperty(properties[NSHTTPCookieValue] as? String) {
-                return nil
-        }
-        _properties = properties
-=======
+    /// - Experiment: This is a draft API currently under consideration for official import into Foundation as a suitable alternative
+    /// - Note: Since this API is under consideration it may be either removed or revised in the near future
+    public init?(properties: [String : Any]) {
         guard let
             path = properties[NSHTTPCookiePath] as? String,
             name = properties[NSHTTPCookieName] as? String,
@@ -368,7 +350,6 @@
             value: value,
             version: version
         )
->>>>>>> 99fe7998
     }
     
     /*!
@@ -428,12 +409,10 @@
         for descriptions of the supported keys and values.
         @result The dictionary representation of the receiver.
     */
-    public var properties: [String : AnyObject]? {
-<<<<<<< HEAD
-        return _properties
-=======
+    /// - Experiment: This is a draft API currently under consideration for official import into Foundation as a suitable alternative
+    /// - Note: Since this API is under consideration it may be either removed or revised in the near future
+    public var properties: [String : Any]? {
         return self.cookieRepresentation.properties
->>>>>>> 99fe7998
     }
     
     /*!
@@ -444,11 +423,7 @@
         @result the version of the receiver.
     */
     public var version: Int {
-<<<<<<< HEAD
-        return (_properties[NSHTTPCookieVersion] as! Int)
-=======
         return self.cookieRepresentation.version
->>>>>>> 99fe7998
     }
     
     /*!
@@ -457,11 +432,7 @@
         @result the name of the receiver.
     */
     public var name: String {
-<<<<<<< HEAD
-        return (_properties[NSHTTPCookieName] as! NSString)._swiftObject
-=======
         return self.cookieRepresentation.name
->>>>>>> 99fe7998
     }
     
     /*!
@@ -470,11 +441,7 @@
         @result the value of the receiver.
     */
     public var value: String {
-<<<<<<< HEAD
-        return (_properties[NSHTTPCookieValue] as! NSString)._swiftObject
-=======
         return self.cookieRepresentation.value
->>>>>>> 99fe7998
     }
     
     /*!
@@ -487,14 +454,7 @@
         @result The expires date of the receiver.
     */
     /*@NSCopying*/ public var expiresDate: NSDate? {
-<<<<<<< HEAD
-        if let expiresDate = _properties[NSHTTPCookieExpires] as? NSDate {
-            return expiresDate
-        }
-        return nil
-=======
         return self.cookieRepresentation.expiresDate
->>>>>>> 99fe7998
     }
     
     /*!
@@ -505,11 +465,7 @@
         be discarded at the end of the session.
     */
     public var sessionOnly: Bool {
-<<<<<<< HEAD
-        return !(_properties[NSHTTPCookieExpires] is NSDate)
-=======
         return self.cookieRepresentation.sessionOnly
->>>>>>> 99fe7998
     }
     
     /*!
@@ -522,11 +478,7 @@
         @result The domain of the receiver.
     */
     public var domain: String {
-<<<<<<< HEAD
-        return (_properties[NSHTTPCookieDomain] as! NSString)._swiftObject
-=======
         return self.cookieRepresentation.domain
->>>>>>> 99fe7998
     }
     
     /*!
@@ -538,11 +490,7 @@
         @result The path of the receiver.
     */
     public var path: String {
-<<<<<<< HEAD
-        return (_properties[NSHTTPCookiePath] as! NSString)._swiftObject
-=======
         return self.cookieRepresentation.path
->>>>>>> 99fe7998
     }
     
     /*!
@@ -586,11 +534,7 @@
         comment.
     */
     public var comment: String? {
-<<<<<<< HEAD
-        return (_properties[NSHTTPCookieComment] as! NSString)._swiftObject
-=======
         return self.cookieRepresentation.comment
->>>>>>> 99fe7998
     }
     
     /*!
@@ -603,14 +547,7 @@
         has no comment URL.
     */
     /*@NSCopying*/ public var commentURL: NSURL? {
-<<<<<<< HEAD
-        if let commentURL = _properties[NSHTTPCookieCommentURL] as? NSURL {
-            return commentURL
-        }
-        return nil
-=======
         return self.cookieRepresentation.commentURL
->>>>>>> 99fe7998
     }
     
     /*!
