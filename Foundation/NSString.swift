// This source file is part of the Swift.org open source project
//
// Copyright (c) 2014 - 2016 Apple Inc. and the Swift project authors
// Licensed under Apache License v2.0 with Runtime Library Exception
//
// See http://swift.org/LICENSE.txt for license information
// See http://swift.org/CONTRIBUTORS.txt for the list of Swift project authors
//


import CoreFoundation

public typealias unichar = UInt16

extension unichar : ExpressibleByUnicodeScalarLiteral {
    public typealias UnicodeScalarLiteralType = UnicodeScalar
    
    public init(unicodeScalarLiteral scalar: UnicodeScalar) {
        self.init(scalar.value)
    }
}

#if os(OSX) || os(iOS)
internal let kCFStringEncodingMacRoman =  CFStringBuiltInEncodings.macRoman.rawValue
internal let kCFStringEncodingWindowsLatin1 =  CFStringBuiltInEncodings.windowsLatin1.rawValue
internal let kCFStringEncodingISOLatin1 =  CFStringBuiltInEncodings.isoLatin1.rawValue
internal let kCFStringEncodingNextStepLatin =  CFStringBuiltInEncodings.nextStepLatin.rawValue
internal let kCFStringEncodingASCII =  CFStringBuiltInEncodings.ASCII.rawValue
internal let kCFStringEncodingUnicode =  CFStringBuiltInEncodings.unicode.rawValue
internal let kCFStringEncodingUTF8 =  CFStringBuiltInEncodings.UTF8.rawValue
internal let kCFStringEncodingNonLossyASCII =  CFStringBuiltInEncodings.nonLossyASCII.rawValue
internal let kCFStringEncodingUTF16 = CFStringBuiltInEncodings.UTF16.rawValue
internal let kCFStringEncodingUTF16BE =  CFStringBuiltInEncodings.UTF16BE.rawValue
internal let kCFStringEncodingUTF16LE =  CFStringBuiltInEncodings.UTF16LE.rawValue
internal let kCFStringEncodingUTF32 =  CFStringBuiltInEncodings.UTF32.rawValue
internal let kCFStringEncodingUTF32BE =  CFStringBuiltInEncodings.UTF32BE.rawValue
internal let kCFStringEncodingUTF32LE =  CFStringBuiltInEncodings.UTF32LE.rawValue

internal let kCFStringGraphemeCluster = CFStringCharacterClusterType.graphemeCluster
internal let kCFStringComposedCharacterCluster = CFStringCharacterClusterType.composedCharacterCluster
internal let kCFStringCursorMovementCluster = CFStringCharacterClusterType.cursorMovementCluster
internal let kCFStringBackwardDeletionCluster = CFStringCharacterClusterType.backwardDeletionCluster

internal let kCFStringNormalizationFormD = CFStringNormalizationForm.D
internal let kCFStringNormalizationFormKD = CFStringNormalizationForm.KD
internal let kCFStringNormalizationFormC = CFStringNormalizationForm.C
internal let kCFStringNormalizationFormKC = CFStringNormalizationForm.KC
    
#endif

extension NSString {

    public struct EncodingConversionOptions : OptionSet {
        public let rawValue : UInt
        public init(rawValue: UInt) { self.rawValue = rawValue }
        
        public static let allowLossy = EncodingConversionOptions(rawValue: 1)
        public static let externalRepresentation = EncodingConversionOptions(rawValue: 2)
        internal static let failOnPartialEncodingConversion = EncodingConversionOptions(rawValue: 1 << 20)
    }

    public struct EnumerationOptions : OptionSet {
        public let rawValue : UInt
        public init(rawValue: UInt) { self.rawValue = rawValue }
        
        public static let byLines = EnumerationOptions(rawValue: 0)
        public static let byParagraphs = EnumerationOptions(rawValue: 1)
        public static let byComposedCharacterSequences = EnumerationOptions(rawValue: 2)
        public static let byWords = EnumerationOptions(rawValue: 3)
        public static let bySentences = EnumerationOptions(rawValue: 4)
        public static let reverse = EnumerationOptions(rawValue: 1 << 8)
        public static let substringNotRequired = EnumerationOptions(rawValue: 1 << 9)
        public static let localized = EnumerationOptions(rawValue: 1 << 10)
        
        internal static let forceFullTokens = EnumerationOptions(rawValue: 1 << 20)
    }
}

extension String : _ObjectTypeBridgeable {
    public func _bridgeToObject() -> NSString {
        return NSString(self)
    }
    
    public static func _forceBridgeFromObject(_ x: NSString, result: inout String?) {
        if type(of: x) == NSString.self || type(of: x) == NSMutableString.self {
            result = x._storage
        } else if type(of: x) == _NSCFString.self {
            let cf = unsafeBitCast(x, to: CFString.self)
            let str = CFStringGetCStringPtr(cf, CFStringEncoding(kCFStringEncodingUTF8))
            if str != nil {
                result = String(cString: str!)
            } else {
                let length = CFStringGetLength(cf)
                let buffer = UnsafeMutablePointer<UniChar>.allocate(capacity: length)
                CFStringGetCharacters(cf, CFRangeMake(0, length), buffer)
                
                let str = String._fromCodeUnitSequence(UTF16.self, input: UnsafeBufferPointer(start: buffer, count: length))
                buffer.deinitialize(count: length)
                buffer.deallocate(capacity: length)
                result = str
            }
        } else if type(of: x) == _NSCFConstantString.self {
            let conststr = unsafeBitCast(x, to: _NSCFConstantString.self)
            let str = String._fromCodeUnitSequence(UTF8.self, input: UnsafeBufferPointer(start: conststr._ptr, count: Int(conststr._length)))
            result = str
        } else {
            let len = x.length
            var characters = [unichar](repeating: 0, count: len)
            result = characters.withUnsafeMutableBufferPointer() { (buffer: inout UnsafeMutableBufferPointer<unichar>) -> String? in
                x.getCharacters(buffer.baseAddress!, range: NSMakeRange(0, len))
                return String._fromCodeUnitSequence(UTF16.self, input: buffer)
            }
        }
    }
    
    public static func _conditionallyBridgeFromObject(_ x: NSString, result: inout String?) -> Bool {
        self._forceBridgeFromObject(x, result: &result)
        return result != nil
    }
}


extension NSString {
    public struct CompareOptions : OptionSet {
        public let rawValue : UInt
        public init(rawValue: UInt) { self.rawValue = rawValue }
        
        public static let caseInsensitive = CompareOptions(rawValue: 1)
        public static let literal = CompareOptions(rawValue: 2)
        public static let backwards = CompareOptions(rawValue: 4)
        public static let anchored = CompareOptions(rawValue: 8)
        public static let numeric = CompareOptions(rawValue: 64)
        public static let diacriticInsensitive = CompareOptions(rawValue: 128)
        public static let widthInsensitive = CompareOptions(rawValue: 256)
        public static let forcedOrdering = CompareOptions(rawValue: 512)
        public static let regularExpression = CompareOptions(rawValue: 1024)
        
        internal func _cfValue(_ fixLiteral: Bool = false) -> CFStringCompareFlags {
#if os(OSX) || os(iOS)
            return contains(.literal) || !fixLiteral ? CFStringCompareFlags(rawValue: rawValue) : CFStringCompareFlags(rawValue: rawValue).union(.compareNonliteral)
#else
            return contains(.literal) || !fixLiteral ? CFStringCompareFlags(rawValue) : CFStringCompareFlags(rawValue) | UInt(kCFCompareNonliteral)
#endif
        }
    }
}

internal func _createRegexForPattern(_ pattern: String, _ options: RegularExpression.Options) -> RegularExpression? {
    struct local {
        static let __NSRegularExpressionCache: Cache = {
            let cache = Cache()
            cache.name = "NSRegularExpressionCache"
            cache.countLimit = 10
            return cache
        }()
    }
    let key = "\(options):\(pattern)"
    if let regex = local.__NSRegularExpressionCache.object(forKey: key._nsObject) {
        return (regex as! RegularExpression)
    }
    do {
        let regex = try RegularExpression(pattern: pattern, options: options)
        local.__NSRegularExpressionCache.setObject(regex, forKey: key._nsObject)
        return regex
    } catch {
        
    }
    
    return nil
}

internal func _bytesInEncoding(_ str: NSString, _ encoding: String.Encoding, _ fatalOnError: Bool, _ externalRep: Bool, _ lossy: Bool) -> UnsafePointer<Int8>? {
    let theRange = NSMakeRange(0, str.length)
    var cLength = 0
    var used = 0
    var options: NSString.EncodingConversionOptions = []
    if externalRep {
        options.formUnion(.externalRepresentation)
    }
    if lossy {
        options.formUnion(.allowLossy)
    }
    if !str.getBytes(nil, maxLength: Int.max - 1, usedLength: &cLength, encoding: encoding.rawValue, options: options, range: theRange, remaining: nil) {
        if fatalOnError {
            fatalError("Conversion on encoding failed")
        }
        return nil
    }
    
    let buffer = malloc(cLength + 1)!.bindMemory(to: Int8.self, capacity: cLength + 1)
    if !str.getBytes(buffer, maxLength: cLength, usedLength: &used, encoding: encoding.rawValue, options: options, range: theRange, remaining: nil) {
        fatalError("Internal inconsistency; previously claimed getBytes returned success but failed with similar invocation")
    }
    
    buffer.advanced(by: cLength).initialize(to: 0)
    
    return UnsafePointer(buffer) // leaked and should be autoreleased via a NSData backing but we cannot here
}

internal func isALineSeparatorTypeCharacter(_ ch: unichar) -> Bool {
    if ch > 0x0d && ch < 0x0085 { /* Quick test to cover most chars */
        return false
    }
    return ch == 0x0a || ch == 0x0d || ch == 0x0085 || ch == 0x2028 || ch == 0x2029
}

internal func isAParagraphSeparatorTypeCharacter(_ ch: unichar) -> Bool {
    if ch > 0x0d && ch < 0x2029 { /* Quick test to cover most chars */
        return false
    }
    return ch == 0x0a || ch == 0x0d || ch == 0x2029
}

open class NSString : NSObject, NSCopying, NSMutableCopying, NSSecureCoding, NSCoding {
    private let _cfinfo = _CFInfo(typeID: CFStringGetTypeID())
    internal var _storage: String
    
    open var length: Int {
        guard type(of: self) === NSString.self || type(of: self) === NSMutableString.self else {
            NSRequiresConcreteImplementation()
        }
        return _storage.utf16.count
    }
    
    open func character(at index: Int) -> unichar {
        guard type(of: self) === NSString.self || type(of: self) === NSMutableString.self else {
            NSRequiresConcreteImplementation()
        }
        let start = _storage.utf16.startIndex
        return _storage.utf16[start.advanced(by: index)]
    }
    
    public override convenience init() {
        let characters = Array<unichar>(repeating: 0, count: 1)
        self.init(characters: characters, length: 0)
    }
    
    internal init(_ string: String) {
        _storage = string
    }
    
    public convenience required init?(coder aDecoder: NSCoder) {
        if !aDecoder.allowsKeyedCoding {
            aDecoder.failWithError(NSError(domain: NSCocoaErrorDomain, code: NSCocoaError.CoderReadCorruptError.rawValue, userInfo: ["NSDebugDescription": "NSUUID cannot be decoded by non-keyed coders"]))
            return nil
        } else if type(of: aDecoder) == NSKeyedUnarchiver.self || aDecoder.containsValue(forKey: "NS.string") {
            let str = aDecoder._decodePropertyListForKey("NS.string") as! String
            self.init(string: str)
        } else {
            let decodedData : Data? = aDecoder.withDecodedUnsafeBufferPointer(forKey: "NS.bytes") {
                guard let buffer = $0 else { return nil }
                return Data(buffer: buffer)
            }
            guard let data = decodedData else { return nil }
            self.init(data: data, encoding: String.Encoding.utf8.rawValue)
        }
    }
    
    public required convenience init(string aString: String) {
        self.init(aString)
    }
    
    open override func copy() -> AnyObject {
        return copy(with: nil)
    }
    
    open func copy(with zone: NSZone? = nil) -> AnyObject {
        return self
    }
    
    open override func mutableCopy() -> AnyObject {
        return mutableCopy(with: nil)
    }
    
    open func mutableCopy(with zone: NSZone? = nil) -> AnyObject {
        if type(of: self) === NSString.self || type(of: self) === NSMutableString.self {
            if let contents = _fastContents {
                return NSMutableString(characters: contents, length: length)
            }
        }
        let characters = UnsafeMutablePointer<unichar>.allocate(capacity: length)
        getCharacters(characters, range: NSMakeRange(0, length))
        let result = NSMutableString(characters: characters, length: length)
        characters.deinitialize()
        characters.deallocate(capacity: length)
        return result
    }
    
    public static func supportsSecureCoding() -> Bool {
        return true
    }
    
    open func encode(with aCoder: NSCoder) {
        if let aKeyedCoder = aCoder as? NSKeyedArchiver {
            aKeyedCoder._encodePropertyList(self, forKey: "NS.string")
        } else {
            aCoder.encode(self)
        }
    }
    
    public init(characters: UnsafePointer<unichar>, length: Int) {
        _storage = String._fromWellFormedCodeUnitSequence(UTF16.self, input: UnsafeBufferPointer(start: characters, count: length))
    }
    
    public required convenience init(unicodeScalarLiteral value: StaticString) {
        self.init(stringLiteral: value)
    }
    
    public required convenience init(extendedGraphemeClusterLiteral value: StaticString) {
        self.init(stringLiteral: value)
    }
    
    public required init(stringLiteral value: StaticString) {
        _storage = String(describing: value)
    }
    
    internal var _fastCStringContents: UnsafePointer<Int8>? {
        if type(of: self) == NSString.self || type(of: self) == NSMutableString.self {
            if _storage._core.isASCII {
                return unsafeBitCast(_storage._core.startASCII, to: UnsafePointer<Int8>.self)
            }
        }
        return nil
    }
    
    internal var _fastContents: UnsafePointer<UniChar>? {
        if type(of: self) == NSString.self || type(of: self) == NSMutableString.self {
            if !_storage._core.isASCII {
                return unsafeBitCast(_storage._core.startUTF16, to: UnsafePointer<UniChar>.self)
            }
        }
        return nil
    }
    
    internal var _encodingCantBeStoredInEightBitCFString: Bool {
        if type(of: self) == NSString.self || type(of: self) == NSMutableString.self {
            return !_storage._core.isASCII
        }
        return false
    }
    
    override open var _cfTypeID: CFTypeID {
        return CFStringGetTypeID()
    }
  
    open override func isEqual(_ object: AnyObject?) -> Bool {
        guard let string = (object as? NSString)?._swiftObject else { return false }
        return self.isEqual(to: string)
    }
    
    open override var description: String {
        return _swiftObject
    }
    
    open override var hash: Int {
        return Int(bitPattern:CFStringHashNSString(self._cfObject))
    }
}

extension NSString {
    public func getCharacters(_ buffer: UnsafeMutablePointer<unichar>, range: NSRange) {
        for idx in 0..<range.length {
            buffer[idx] = character(at: idx + range.location)
        }
    }
    
    public func substring(from: Int) -> String {
        if type(of: self) == NSString.self || type(of: self) == NSMutableString.self {
            return String(_storage.utf16.suffix(from: _storage.utf16.startIndex.advanced(by: from)))!
        } else {
            return substring(with: NSMakeRange(from, length - from))
        }
    }
    
    public func substring(to: Int) -> String {
        if type(of: self) == NSString.self || type(of: self) == NSMutableString.self {
            return String(_storage.utf16.prefix(upTo: _storage.utf16.startIndex
            .advanced(by: to)))!
        } else {
            return substring(with: NSMakeRange(0, to))
        }
    }
    
    public func substring(with range: NSRange) -> String {
        if type(of: self) == NSString.self || type(of: self) == NSMutableString.self {
            let start = _storage.utf16.startIndex
            let min = start.advanced(by: range.location)
            let max = start.advanced(by: range.location + range.length)
            return String(_storage.utf16[min..<max])!
        } else {
            let buff = UnsafeMutablePointer<unichar>.allocate(capacity: range.length)
            getCharacters(buff, range: range)
            let result = String(describing: buff)
            buff.deinitialize()
            buff.deallocate(capacity: range.length)
            return result
        }
    }
    
    public func compare(_ string: String) -> ComparisonResult {
        return compare(string, options: [], range: NSMakeRange(0, length))
    }
    
    public func compare(_ string: String, options mask: CompareOptions) -> ComparisonResult {
        return compare(string, options: mask, range: NSMakeRange(0, length))
    }
    
    public func compare(_ string: String, options mask: CompareOptions, range compareRange: NSRange) -> ComparisonResult {
        return compare(string, options: mask, range: compareRange, locale: nil)
    }
    
    public func compare(_ string: String, options mask: CompareOptions, range compareRange: NSRange, locale: AnyObject?) -> ComparisonResult {
        var res: CFComparisonResult
        if let loc = locale {
            res = CFStringCompareWithOptionsAndLocale(_cfObject, string._cfObject, CFRange(compareRange), mask._cfValue(true), (loc as! NSLocale)._cfObject)
        } else {
            res = CFStringCompareWithOptionsAndLocale(_cfObject, string._cfObject, CFRange(compareRange), mask._cfValue(true), nil)
        }
        return ComparisonResult._fromCF(res)
    }
    
    public func caseInsensitiveCompare(_ string: String) -> ComparisonResult {
        return compare(string, options: .caseInsensitive, range: NSMakeRange(0, length))
    }
    
    public func localizedCompare(_ string: String) -> ComparisonResult {
        return compare(string, options: [], range: NSMakeRange(0, length), locale: Locale.current._bridgeToObjectiveC())
    }
    
    public func localizedCaseInsensitiveCompare(_ string: String) -> ComparisonResult {
        return compare(string, options: .caseInsensitive, range: NSMakeRange(0, length), locale: Locale.current._bridgeToObjectiveC())
    }
    
    public func localizedStandardCompare(_ string: String) -> ComparisonResult {
        return compare(string, options: [.caseInsensitive, .numeric, .widthInsensitive, .forcedOrdering], range: NSMakeRange(0, length), locale: Locale.current._bridgeToObjectiveC())
    }
    
    public func isEqual(to aString: String) -> Bool {
        if type(of: self) == NSString.self || type(of: self) == NSMutableString.self {
            return _storage == aString
        } else {
            return length == aString.length && compare(aString, options: .literal, range: NSMakeRange(0, length)) == .orderedSame
        }
    }
    
    public func hasPrefix(_ str: String) -> Bool {
        return range(of: str, options: .anchored, range: NSMakeRange(0, length)).location != NSNotFound
    }
    
    public func hasSuffix(_ str: String) -> Bool {
        return range(of: str, options: [.anchored, .backwards], range: NSMakeRange(0, length)).location != NSNotFound
    }
    
    public func commonPrefix(with str: String, options mask: CompareOptions = []) -> String {
        var currentSubstring: CFMutableString?
        let isLiteral = mask.contains(.literal)
        var lastMatch = NSRange()
        let selfLen = length
        let otherLen = str.length
        var low = 0
        var high = selfLen
        var probe = (low + high) / 2
        if (probe > otherLen) {
            probe = otherLen // A little heuristic to avoid some extra work
        }
        if selfLen == 0 || otherLen == 0 {
            return ""
        }
        var numCharsBuffered = 0
        var arrayBuffer = [unichar](repeating: 0, count: 100)
        let other = str._nsObject
        return arrayBuffer.withUnsafeMutablePointerOrAllocation(selfLen, fastpath: UnsafeMutablePointer<unichar>(mutating: _fastContents)) { (selfChars: UnsafeMutablePointer<unichar>) -> String in
            // Now do the binary search. Note that the probe value determines the length of the substring to check.
            while true {
                let range = NSMakeRange(0, isLiteral ? probe + 1 : NSMaxRange(rangeOfComposedCharacterSequence(at: probe))) // Extend the end of the composed char sequence
                if range.length > numCharsBuffered { // Buffer more characters if needed
                    getCharacters(selfChars, range: NSMakeRange(numCharsBuffered, range.length - numCharsBuffered))
                    numCharsBuffered = range.length
                }
                if currentSubstring == nil {
                    currentSubstring = CFStringCreateMutableWithExternalCharactersNoCopy(kCFAllocatorSystemDefault, selfChars, range.length, range.length, kCFAllocatorNull)
                } else {
                    CFStringSetExternalCharactersNoCopy(currentSubstring, selfChars, range.length, range.length)
                }
                if other.range(of: currentSubstring!._swiftObject, options: mask.union(.anchored), range: NSMakeRange(0, otherLen)).length != 0 { // Match
                    lastMatch = range
                    low = probe + 1
                } else {
                    high = probe
                }
                if low >= high {
                    break
                }
                probe = (low + high) / 2
            }
            return lastMatch.length != 0 ? substring(with: lastMatch) : ""
        }
    }
    
    public func contains(_ str: String) -> Bool {
        return range(of: str, options: [], range: NSMakeRange(0, length), locale: nil).location != NSNotFound
    }
    
    public func localizedCaseInsensitiveContains(_ str: String) -> Bool {
        return range(of: str, options: .caseInsensitive, range: NSMakeRange(0, length), locale: Locale.current).location != NSNotFound
    }
    
    public func localizedStandardContains(_ str: String) -> Bool {
        return range(of: str, options: [.caseInsensitive, .diacriticInsensitive], range: NSMakeRange(0, length), locale: Locale.current).location != NSNotFound
    }
    
    public func localizedStandardRange(of str: String) -> NSRange {
        return range(of: str, options: [.caseInsensitive, .diacriticInsensitive], range: NSMakeRange(0, length), locale: Locale.current)
    }
    
    public func range(of searchString: String) -> NSRange {
        return range(of: searchString, options: [], range: NSMakeRange(0, length), locale: nil)
    }
    
    public func range(of searchString: String, options mask: CompareOptions = []) -> NSRange {
        return range(of: searchString, options: mask, range: NSMakeRange(0, length), locale: nil)
    }
    
    public func range(of searchString: String, options mask: CompareOptions = [], range searchRange: NSRange) -> NSRange {
        return range(of: searchString, options: mask, range: searchRange, locale: nil)
    }
    
    internal func _rangeOfRegularExpressionPattern(regex pattern: String, options mask: CompareOptions, range searchRange: NSRange, locale: Locale?) -> NSRange {
        var matchedRange = NSMakeRange(NSNotFound, 0)
        let regexOptions: RegularExpression.Options = mask.contains(.caseInsensitive) ? .caseInsensitive : []
        let matchingOptions: NSMatchingOptions = mask.contains(.anchored) ? .anchored : []
        if let regex = _createRegexForPattern(pattern, regexOptions) {
            matchedRange = regex.rangeOfFirstMatch(in: _swiftObject, options: matchingOptions, range: searchRange)
        }
        return matchedRange
    }
    
    public func range(of searchString: String, options mask: CompareOptions = [], range searchRange: NSRange, locale: Locale?) -> NSRange {
        let findStrLen = searchString.length
        let len = length
        
        precondition(searchRange.length <= len && searchRange.location <= len - searchRange.length, "Bounds Range {\(searchRange.location), \(searchRange.length)} out of bounds; string length \(len)")
        
        if mask.contains(.regularExpression) {
            return _rangeOfRegularExpressionPattern(regex: searchString, options: mask, range:searchRange, locale: locale)
        }
        
        if searchRange.length == 0 || findStrLen == 0 { // ??? This last item can't be here for correct Unicode compares
            return NSMakeRange(NSNotFound, 0)
        }
        
        var result = CFRange()
        let res = withUnsafeMutablePointer(to: &result) { (rangep: UnsafeMutablePointer<CFRange>) -> Bool in
            if let loc = locale {
                return CFStringFindWithOptionsAndLocale(_cfObject, searchString._cfObject, CFRange(searchRange), mask._cfValue(true), loc._cfObject, rangep)
            } else {
                return CFStringFindWithOptionsAndLocale(_cfObject, searchString._cfObject, CFRange(searchRange), mask._cfValue(true), nil, rangep)
            }
        }
        if res {
            return NSMakeRange(result.location, result.length)
        } else {
            return NSMakeRange(NSNotFound, 0)
        }
    }
    
    public func rangeOfCharacter(from searchSet: CharacterSet) -> NSRange {
        return rangeOfCharacter(from: searchSet, options: [], range: NSMakeRange(0, length))
    }
    
    public func rangeOfCharacter(from searchSet: CharacterSet, options mask: CompareOptions = []) -> NSRange {
        return rangeOfCharacter(from: searchSet, options: mask, range: NSMakeRange(0, length))
    }
    
    public func rangeOfCharacter(from searchSet: CharacterSet, options mask: CompareOptions = [], range searchRange: NSRange) -> NSRange {
        let len = length
        
        precondition(searchRange.length <= len && searchRange.location <= len - searchRange.length, "Bounds Range {\(searchRange.location), \(searchRange.length)} out of bounds; string length \(len)")
        
        var result = CFRange()
        let res = withUnsafeMutablePointer(to: &result) { (rangep: UnsafeMutablePointer<CFRange>) -> Bool in
            return CFStringFindCharacterFromSet(_cfObject, searchSet._cfObject, CFRange(searchRange), mask._cfValue(), rangep)
        }
        if res {
            return NSMakeRange(result.location, result.length)
        } else {
            return NSMakeRange(NSNotFound, 0)
        }
    }
    
    public func rangeOfComposedCharacterSequence(at index: Int) -> NSRange {
        let range = CFStringGetRangeOfCharacterClusterAtIndex(_cfObject, index, kCFStringComposedCharacterCluster)
        return NSMakeRange(range.location, range.length)
    }
    
    public func rangeOfComposedCharacterSequences(for range: NSRange) -> NSRange {
        let length = self.length
        var start: Int
        var end: Int
        if range.location == length {
            start = length
        } else {
            start = rangeOfComposedCharacterSequence(at: range.location).location
        }
        var endOfRange = NSMaxRange(range)
        if endOfRange == length {
            end = length
        } else {
            if range.length > 0 {
                endOfRange = endOfRange - 1 // We want 0-length range to be treated same as 1-length range.
            }
            end = NSMaxRange(rangeOfComposedCharacterSequence(at: endOfRange))
        }
        return NSMakeRange(start, end - start)
    }
    
    public func appending(_ aString: String) -> String {
        return _swiftObject + aString
    }

    public var doubleValue: Double {
        var start: Int = 0
        var result = 0.0
        let _ = _swiftObject.scan(CharacterSet.whitespaces, locale: nil, locationToScanFrom: &start) { (value: Double) -> Void in
            result = value
        }
        return result
    }

    public var floatValue: Float {
        var start: Int = 0
        var result: Float = 0.0
        let _ = _swiftObject.scan(CharacterSet.whitespaces, locale: nil, locationToScanFrom: &start) { (value: Float) -> Void in
            result = value
        }
        return result
    }

    public var intValue: Int32 {
        return Scanner(string: _swiftObject).scanInt() ?? 0
    }

    public var integerValue: Int {
        let scanner = Scanner(string: _swiftObject)
        var value: Int = 0
        let _ = scanner.scanInteger(&value)
        return value
    }

    public var longLongValue: Int64 {
        return Scanner(string: _swiftObject).scanLongLong() ?? 0
    }

    public var boolValue: Bool {
        let scanner = Scanner(string: _swiftObject)
        // skip initial whitespace if present
        let _ = scanner.scanCharactersFromSet(.whitespaces)
        // scan a single optional '+' or '-' character, followed by zeroes
        if scanner.scanString(string: "+") == nil {
            let _ = scanner.scanString(string: "-")
        }
        // scan any following zeroes
        let _ = scanner.scanCharactersFromSet(CharacterSet(charactersIn: "0"))
        return scanner.scanCharactersFromSet(CharacterSet(charactersIn: "tTyY123456789")) != nil
    }

    public var uppercased: String {
        return uppercased(with: nil)
    }

    public var lowercased: String {
        return lowercased(with: nil)
    }
    
    public var capitalized: String {
        return capitalized(with: nil)
    }
    
    public var localizedUppercase: String {
        return uppercased(with: Locale.current)
    }
    
    public var localizedLowercase: String {
        return lowercased(with: Locale.current)
    }
    
    public var localizedCapitalized: String {
        return capitalized(with: Locale.current)
    }
    
    public func uppercased(with locale: Locale?) -> String {
        let mutableCopy = CFStringCreateMutableCopy(kCFAllocatorSystemDefault, 0, self._cfObject)!
        CFStringUppercase(mutableCopy, locale?._cfObject ?? nil)
        return mutableCopy._swiftObject
    }

    public func lowercased(with locale: Locale?) -> String {
        let mutableCopy = CFStringCreateMutableCopy(kCFAllocatorSystemDefault, 0, self._cfObject)!
        CFStringLowercase(mutableCopy, locale?._cfObject ?? nil)
        return mutableCopy._swiftObject
    }
    
    public func capitalized(with locale: Locale?) -> String {
        let mutableCopy = CFStringCreateMutableCopy(kCFAllocatorSystemDefault, 0, self._cfObject)!
        CFStringCapitalize(mutableCopy, locale?._cfObject ?? nil)
        return mutableCopy._swiftObject
    }
    
    internal func _getBlockStart(_ startPtr: UnsafeMutablePointer<Int>?, end endPtr: UnsafeMutablePointer<Int>?, contentsEnd contentsEndPtr: UnsafeMutablePointer<Int>?, forRange range: NSRange, stopAtLineSeparators line: Bool) {
        let len = length
        var ch: unichar
        
        precondition(range.length <= len && range.location < len - range.length, "Range {\(range.location), \(range.length)} is out of bounds of length \(len)")
        
        if range.location == 0 && range.length == len && contentsEndPtr == nil { // This occurs often
            startPtr?.pointee = 0
            endPtr?.pointee = range.length
            return
        }
        /* Find the starting point first */
        if startPtr != nil {
            var start: Int = 0
            if range.location == 0 {
                start = 0
            } else {
                var buf = _NSStringBuffer(string: self, start: range.location, end: len)
                /* Take care of the special case where start happens to fall right between \r and \n */
                ch = buf.currentCharacter
                buf.rewind()
                if ch == 0x0a && buf.currentCharacter == 0x0d {
                    buf.rewind()
                }
                
                while true {
                    if line ? isALineSeparatorTypeCharacter(buf.currentCharacter) : isAParagraphSeparatorTypeCharacter(buf.currentCharacter) {
                        start = buf.location + 1
                        break
                    } else if buf.location <= 0 {
                        start = 0
                        break
                    } else {
                        buf.rewind()
                    }
                }
                startPtr!.pointee = start
            }
        }

        if (endPtr != nil || contentsEndPtr != nil) {
            var endOfContents = 1
            var lineSeparatorLength = 1
            var buf = _NSStringBuffer(string: self, start: NSMaxRange(range) - (range.length > 0 ? 1 : 0), end: len)
            /* First look at the last char in the range (if the range is zero length, the char after the range) to see if we're already on or within a end of line sequence... */
            ch = buf.currentCharacter
            if ch == 0x0a {
                endOfContents = buf.location
                buf.rewind()
                if buf.currentCharacter == 0x0d {
                    lineSeparatorLength = 2
                    endOfContents -= 1
                }
            } else {
                while true {
                    if line ? isALineSeparatorTypeCharacter(ch) : isAParagraphSeparatorTypeCharacter(ch) {
                        endOfContents = buf.location /* This is actually end of contentsRange */
                        buf.advance() /* OK for this to go past the end */
                        if ch == 0x0d && buf.currentCharacter == 0x0a {
                            lineSeparatorLength = 2
                        }
                        break
                    } else if buf.location == len {
                        endOfContents = len
                        lineSeparatorLength = 0
                        break
                    } else {
                        buf.advance()
                        ch = buf.currentCharacter
                    }
                }
            }
            
            contentsEndPtr?.pointee = endOfContents
            endPtr?.pointee = endOfContents + lineSeparatorLength
        }
    }
    
    public func getLineStart(_ startPtr: UnsafeMutablePointer<Int>?, end lineEndPtr: UnsafeMutablePointer<Int>?, contentsEnd contentsEndPtr: UnsafeMutablePointer<Int>?, for range: NSRange) {
        _getBlockStart(startPtr, end: lineEndPtr, contentsEnd: contentsEndPtr, forRange: range, stopAtLineSeparators: true)
    }
    
    public func lineRange(for range: NSRange) -> NSRange {
        var start = 0
        var lineEnd = 0
        getLineStart(&start, end: &lineEnd, contentsEnd: nil, for: range)
        return NSMakeRange(start, lineEnd - start)
    }
    
    public func getParagraphStart(_ startPtr: UnsafeMutablePointer<Int>?, end parEndPtr: UnsafeMutablePointer<Int>?, contentsEnd contentsEndPtr: UnsafeMutablePointer<Int>?, for range: NSRange) {
        _getBlockStart(startPtr, end: parEndPtr, contentsEnd: contentsEndPtr, forRange: range, stopAtLineSeparators: false)
    }
    
    public func paragraphRange(for range: NSRange) -> NSRange {
        var start = 0
        var parEnd = 0
        getParagraphStart(&start, end: &parEnd, contentsEnd: nil, for: range)
        return NSMakeRange(start, parEnd - start)
    }
    
    public func enumerateSubstrings(in range: NSRange, options opts: EnumerationOptions = [], using block: (String?, NSRange, NSRange, UnsafeMutablePointer<ObjCBool>) -> Void) {
        NSUnimplemented()
    }
    
    public func enumerateLines(_ block: (String, UnsafeMutablePointer<ObjCBool>) -> Void) {
        enumerateSubstrings(in: NSMakeRange(0, length), options:.byLines) { substr, substrRange, enclosingRange, stop in
            block(substr!, stop)
        }
    }
    
    public var utf8String: UnsafePointer<Int8>? {
        return _bytesInEncoding(self, String.Encoding.utf8, false, false, false)
    }
    
    public var fastestEncoding: UInt {
        return String.Encoding.unicode.rawValue
    }
    
    public var smallestEncoding: UInt {
        if canBeConverted(to: String.Encoding.ascii.rawValue) {
            return String.Encoding.ascii.rawValue
        }
        return String.Encoding.unicode.rawValue
    }
    
    public func data(using encoding: UInt, allowLossyConversion lossy: Bool) -> Data? {
        let len = length
        var reqSize = 0
        
        let cfStringEncoding = CFStringConvertNSStringEncodingToEncoding(encoding)
        if !CFStringIsEncodingAvailable(cfStringEncoding) {
            return nil
        }
        
        let convertedLen = __CFStringEncodeByteStream(_cfObject, 0, len, true, cfStringEncoding, lossy ? (encoding == String.Encoding.ascii.rawValue ? 0xFF : 0x3F) : 0, nil, 0, &reqSize)
        if convertedLen != len {
            return nil 	// Not able to do it all...
        }
        
        var data = Data(count: reqSize)
        if data != nil {
            if 0 < reqSize {
                data!.count = data!.withUnsafeMutableBytes { (mutableBytes: UnsafeMutablePointer<UInt8>) -> Int in
                    if __CFStringEncodeByteStream(_cfObject, 0, len, true, cfStringEncoding, lossy ? (encoding == String.Encoding.ascii.rawValue ? 0xFF : 0x3F) : 0, UnsafeMutablePointer<UInt8>(mutableBytes), reqSize, &reqSize) == convertedLen {
                        return reqSize
                    } else {
                        fatalError("didn't convert all characters")
                    }
                }
                
                return data
            }
        }
        return nil
    }
    
    public func data(using encoding: UInt) -> Data? {
        return data(using: encoding, allowLossyConversion: false)
    }
    
    public func canBeConverted(to encoding: UInt) -> Bool {
        if encoding == String.Encoding.unicode.rawValue || encoding == String.Encoding.nonLossyASCII.rawValue || encoding == String.Encoding.utf8.rawValue {
            return true
        }
        return __CFStringEncodeByteStream(_cfObject, 0, length, false, CFStringConvertNSStringEncodingToEncoding(encoding), 0, nil, 0, nil) == length
    }
   
    public func cString(using encoding: UInt) -> UnsafePointer<Int8>? { 
        return _bytesInEncoding(self, String.Encoding(rawValue: encoding), false, false, false)
    }
    
    public func getCString(_ buffer: UnsafeMutablePointer<Int8>, maxLength maxBufferCount: Int, encoding: UInt) -> Bool {
        var used = 0
        if type(of: self) == NSString.self || type(of: self) == NSMutableString.self {
            if _storage._core.isASCII {
                used = min(self.length, maxBufferCount - 1)
                buffer.moveAssign(from: unsafeBitCast(_storage._core.startASCII, to: UnsafeMutablePointer<Int8>.self)
                    , count: used)
                buffer.advanced(by: used).initialize(to: 0)
                return true
            }
        }
        if getBytes(UnsafeMutableRawPointer(buffer), maxLength: maxBufferCount, usedLength: &used, encoding: encoding, options: [], range: NSMakeRange(0, self.length), remaining: nil) {
            buffer.advanced(by: used).initialize(to: 0)
            return true
        }
        return false
    }
    
    public func getBytes(_ buffer: UnsafeMutableRawPointer?, maxLength maxBufferCount: Int, usedLength usedBufferCount: UnsafeMutablePointer<Int>?, encoding: UInt, options: EncodingConversionOptions = [], range: NSRange, remaining leftover: NSRangePointer?) -> Bool {
        var totalBytesWritten = 0
        var numCharsProcessed = 0
        let cfStringEncoding = CFStringConvertNSStringEncodingToEncoding(encoding)
        var result = true
        if length > 0 {
            if CFStringIsEncodingAvailable(cfStringEncoding) {
                let lossyOk = options.contains(.allowLossy)
                let externalRep = options.contains(.externalRepresentation)
                let failOnPartial = options.contains(.failOnPartialEncodingConversion)
                let bytePtr = buffer?.bindMemory(to: UInt8.self, capacity: maxBufferCount)
                numCharsProcessed = __CFStringEncodeByteStream(_cfObject, range.location, range.length, externalRep, cfStringEncoding, lossyOk ? (encoding == String.Encoding.ascii.rawValue ? 0xFF : 0x3F) : 0, bytePtr, bytePtr != nil ? maxBufferCount : 0, &totalBytesWritten)
                if (failOnPartial && numCharsProcessed < range.length) || numCharsProcessed == 0 {
                    result = false
                }
            } else {
                result = false /* ??? Need other encodings */
            }
        }
        usedBufferCount?.pointee = totalBytesWritten
        leftover?.pointee = NSMakeRange(range.location + numCharsProcessed, range.length - numCharsProcessed)
        return result
    }
    
    public func maximumLengthOfBytes(using enc: UInt) -> Int {
        let cfEnc = CFStringConvertNSStringEncodingToEncoding(enc)
        let result = CFStringGetMaximumSizeForEncoding(length, cfEnc)
        return result == kCFNotFound ? 0 : result
    }
    
    public func lengthOfBytes(using enc: UInt) -> Int {
        let len = length
        var numBytes: CFIndex = 0
        let cfEnc = CFStringConvertNSStringEncodingToEncoding(enc)
        let convertedLen = __CFStringEncodeByteStream(_cfObject, 0, len, false, cfEnc, 0, nil, 0, &numBytes)
        return convertedLen != len ? 0 : numBytes
    }
    
    open class func availableStringEncodings() -> UnsafePointer<UInt> {
        struct once {
            static let encodings: UnsafePointer<UInt> = {
                let cfEncodings = CFStringGetListOfAvailableEncodings()!
                var idx = 0
                var numEncodings = 0
                
                while cfEncodings.advanced(by: idx).pointee != kCFStringEncodingInvalidId {
                    idx += 1
                    numEncodings += 1
                }
                
                let theEncodingList = UnsafeMutablePointer<String.Encoding.RawValue>.allocate(capacity: numEncodings + 1)
                theEncodingList.advanced(by: numEncodings).pointee = 0 // Terminator
                
                numEncodings -= 1
                while numEncodings >= 0 {
                    theEncodingList.advanced(by: numEncodings).pointee = CFStringConvertEncodingToNSStringEncoding(cfEncodings.advanced(by: numEncodings).pointee)
                    numEncodings -= 1
                }
                
                return UnsafePointer<UInt>(theEncodingList)
            }()
        }
        return once.encodings
    }
    
    open class func localizedName(of encoding: UInt) -> String {
        if let theString = CFStringGetNameOfEncoding(CFStringConvertNSStringEncodingToEncoding(encoding)) {
            // TODO: read the localized version from the Foundation "bundle"
            return theString._swiftObject
        }
        
        return ""
    }
    
    open class func defaultCStringEncoding() -> UInt {
        return CFStringConvertEncodingToNSStringEncoding(CFStringGetSystemEncoding())
    }
    
    open var decomposedStringWithCanonicalMapping: String {
        let string = CFStringCreateMutable(kCFAllocatorSystemDefault, 0)!
        CFStringReplaceAll(string, self._cfObject)
        CFStringNormalize(string, kCFStringNormalizationFormD)
        return string._swiftObject
    }
    
    open var precomposedStringWithCanonicalMapping: String {
        let string = CFStringCreateMutable(kCFAllocatorSystemDefault, 0)!
        CFStringReplaceAll(string, self._cfObject)
        CFStringNormalize(string, kCFStringNormalizationFormC)
        return string._swiftObject
    }
    
    open var decomposedStringWithCompatibilityMapping: String {
        let string = CFStringCreateMutable(kCFAllocatorSystemDefault, 0)!
        CFStringReplaceAll(string, self._cfObject)
        CFStringNormalize(string, kCFStringNormalizationFormKD)
        return string._swiftObject
    }
    
    open var precomposedStringWithCompatibilityMapping: String {
        let string = CFStringCreateMutable(kCFAllocatorSystemDefault, 0)!
        CFStringReplaceAll(string, self._cfObject)
        CFStringNormalize(string, kCFStringNormalizationFormKC)
        return string._swiftObject
    }
    
    open func components(separatedBy separator: String) -> [String] {
        let len = length
        var lrange = range(of: separator, options: [], range: NSMakeRange(0, len))
        if lrange.length == 0 {
            return [_swiftObject]
        } else {
            var array = [String]()
            var srange = NSMakeRange(0, len)
            while true {
                let trange = NSMakeRange(srange.location, lrange.location - srange.location)
                array.append(substring(with: trange))
                srange.location = lrange.location + lrange.length
                srange.length = len - srange.location
                lrange = range(of: separator, options: [], range: srange)
                if lrange.length == 0 {
                    break
                }
            }
            array.append(substring(with: srange))
            return array
        }
    }
    
    open func components(separatedBy separator: CharacterSet) -> [String] {
        let len = length
        var range = rangeOfCharacter(from: separator, options: [], range: NSMakeRange(0, len))
        if range.length == 0 {
            return [_swiftObject]
        } else {
            var array = [String]()
            var srange = NSMakeRange(0, len)
            while true {
                let trange = NSMakeRange(srange.location, range.location - srange.location)
                array.append(substring(with: trange))
                srange.location = range.location + range.length
                srange.length = len - srange.location
                range = rangeOfCharacter(from: separator, options: [], range: srange)
                if range.length == 0 {
                    break
                }
            }
            array.append(substring(with: srange))
            return array
        }
    }
    
    open func trimmingCharacters(in set: CharacterSet) -> String {
        let len = length
        var buf = _NSStringBuffer(string: self, start: 0, end: len)
        while !buf.isAtEnd && set.contains(buf.currentCharacter) {
            buf.advance()
        }
        
        let startOfNonTrimmedRange = buf.location // This points at the first char not in the set
        
        if startOfNonTrimmedRange == len { // Note that this also covers the len == 0 case, which is important to do here before the len-1 in the next line.
            return ""
        } else if startOfNonTrimmedRange < len - 1 {
            buf.location = len - 1
            while set.contains(buf.currentCharacter) && buf.location >= startOfNonTrimmedRange {
                buf.rewind()
            }
            let endOfNonTrimmedRange = buf.location
            return substring(with: NSMakeRange(startOfNonTrimmedRange, endOfNonTrimmedRange + 1 - startOfNonTrimmedRange))
        } else {
            return substring(with: NSMakeRange(startOfNonTrimmedRange, 1))
        }
    }
    
    open func padding(toLength newLength: Int, withPad padString: String, startingAt padIndex: Int) -> String {
        let len = length
        if newLength <= len {	// The simple cases (truncation)
            return newLength == len ? _swiftObject : substring(with: NSMakeRange(0, newLength))
        }
        let padLen = padString.length
        if padLen < 1 {
            fatalError("empty pad string")
        }
        if padIndex >= padLen {
            fatalError("out of range padIndex")
        }
        
        let mStr = CFStringCreateMutableCopy(kCFAllocatorSystemDefault, 0, _cfObject)!
        CFStringPad(mStr, padString._cfObject, newLength, padIndex)
        return mStr._swiftObject
    }
    
    open func folding(_ options: CompareOptions = [], locale: Locale?) -> String {
        let string = CFStringCreateMutable(kCFAllocatorSystemDefault, 0)!
        CFStringReplaceAll(string, self._cfObject)
        CFStringFold(string, options._cfValue(), locale?._cfObject)
        return string._swiftObject
    }
    
    internal func _stringByReplacingOccurrencesOfRegularExpressionPattern(_ pattern: String, withTemplate replacement: String, options: CompareOptions, range: NSRange) -> String {
        let regexOptions: RegularExpression.Options = options.contains(.caseInsensitive) ? .caseInsensitive : []
        let matchingOptions: NSMatchingOptions = options.contains(.anchored) ? .anchored : []
        if let regex = _createRegexForPattern(pattern, regexOptions) {
            return regex.stringByReplacingMatches(in: _swiftObject, options: matchingOptions, range: range, withTemplate: replacement)
        }
        return ""
    }
    
    open func replacingOccurrences(of target: String, with replacement: String, options: CompareOptions = [], range searchRange: NSRange) -> String {
        if options.contains(.regularExpression) {
            return _stringByReplacingOccurrencesOfRegularExpressionPattern(target, withTemplate: replacement, options: options, range: searchRange)
        }
        let str = mutableCopy(with: nil) as! NSMutableString
        if str.replaceOccurrences(of: target, with: replacement, options: options, range: searchRange) == 0 {
            return _swiftObject
        } else {
            return str._swiftObject
        }
    }
    
    open func replacingOccurrences(of target: String, with replacement: String) -> String {
        return replacingOccurrences(of: target, with: replacement, options: [], range: NSMakeRange(0, length))
    }
    
    open func replacingCharacters(in range: NSRange, with replacement: String) -> String {
        let str = mutableCopy(with: nil) as! NSMutableString
        str.replaceCharacters(in: range, with: replacement)
        return str._swiftObject
    }
    
    open func applyingTransform(_ transform: String, reverse: Bool) -> String? {
        let string = CFStringCreateMutable(kCFAllocatorSystemDefault, 0)!
        CFStringReplaceAll(string, _cfObject)
        if (CFStringTransform(string, nil, transform._cfObject, reverse)) {
            return string._swiftObject
        } else {
            return nil
        }
    }
    
    internal func _getExternalRepresentation(_ data: inout Data, _ dest: URL, _ enc: UInt) throws {
        let length = self.length
        var numBytes = 0
        let theRange = NSMakeRange(0, length)
        if !getBytes(nil, maxLength: Int.max - 1, usedLength: &numBytes, encoding: enc, options: [], range: theRange, remaining: nil) {
            throw NSError(domain: NSCocoaErrorDomain, code: NSCocoaError.FileWriteInapplicableStringEncodingError.rawValue, userInfo: [
                NSURLErrorKey: dest,
            ])
        }
        var mData = Data(count: numBytes)!
        // The getBytes:... call should hopefully not fail, given it succeeded above, but check anyway (mutable string changing behind our back?)
        var used = 0
        // This binds mData memory to UInt8 because Data.withUnsafeMutableBytes does not handle raw pointers.
        try mData.withUnsafeMutableBytes { (mutableBytes: UnsafeMutablePointer<UInt8>) -> Void in
            if !getBytes(mutableBytes, maxLength: numBytes, usedLength: &used, encoding: enc, options: [], range: theRange, remaining: nil) {
                throw NSError(domain: NSCocoaErrorDomain, code: NSCocoaError.FileWriteUnknownError.rawValue, userInfo: [
                    NSURLErrorKey: dest,
                ])
            }
        }
        data = mData
    }
    
    internal func _writeTo(_ url: URL, _ useAuxiliaryFile: Bool, _ enc: UInt) throws {
        var data = Data()
        try _getExternalRepresentation(&data, url, enc)
        try data.write(to: url, options: useAuxiliaryFile ? .dataWritingAtomic : [])
    }
    
    open func write(to url: URL, atomically useAuxiliaryFile: Bool, encoding enc: UInt) throws {
        try _writeTo(url, useAuxiliaryFile, enc)
    }
    
    open func write(toFile path: String, atomically useAuxiliaryFile: Bool, encoding enc: UInt) throws {
        try _writeTo(URL(fileURLWithPath: path), useAuxiliaryFile, enc)
    }
    
    public convenience init(charactersNoCopy characters: UnsafeMutablePointer<unichar>, length: Int, freeWhenDone freeBuffer: Bool) /* "NoCopy" is a hint */ {
        // ignore the no-copy-ness
        self.init(characters: characters, length: length)
        if freeBuffer { // cant take a hint here...
            free(UnsafeMutableRawPointer(characters))
        }
    }
    
    public convenience init?(UTF8String nullTerminatedCString: UnsafePointer<Int8>) {
        let count = Int(strlen(nullTerminatedCString))
        if let str = nullTerminatedCString.withMemoryRebound(to: UInt8.self, capacity: count, {
            let buffer = UnsafeBufferPointer<UInt8>(start: $0, count: count)
            return String._fromCodeUnitSequence(UTF8.self, input: buffer)
            }) as String?
        {
            self.init(str)
        } else {
            return nil
        }
    }
    
    public convenience init(format: String, arguments argList: CVaListPointer) {
        let str = CFStringCreateWithFormatAndArguments(kCFAllocatorSystemDefault, nil, format._cfObject, argList)!
        self.init(str._swiftObject)
    }
    
    public convenience init(format: String, locale: AnyObject?, arguments argList: CVaListPointer) {
        let str: CFString
        if let loc = locale {
<<<<<<< HEAD
            if type(of: loc) === Locale.self || type(of: loc) === NSDictionary.self {
=======
            if type(of: loc) === NSLocale.self || type(of: loc) === NSDictionary.self {
>>>>>>> e790027f
                str = CFStringCreateWithFormatAndArguments(kCFAllocatorSystemDefault, unsafeBitCast(loc, to: CFDictionary.self), format._cfObject, argList)
            } else {
                fatalError("locale parameter must be a NSLocale or a NSDictionary")
            }
        } else {
            str = CFStringCreateWithFormatAndArguments(kCFAllocatorSystemDefault, nil, format._cfObject, argList)
        }
        self.init(str._swiftObject)
    }
    
    public convenience init(format: NSString, _ args: CVarArg...) {
        let str = withVaList(args) { (vaPtr) -> CFString! in
            CFStringCreateWithFormatAndArguments(kCFAllocatorSystemDefault, nil, format._cfObject, vaPtr)
        }!
        self.init(str._swiftObject)
    }
    
    public convenience init?(data: Data, encoding: UInt) {
        guard let cf = data.withUnsafeBytes({ (bytes: UnsafePointer<UInt8>) -> CFString? in
            return CFStringCreateWithBytes(kCFAllocatorDefault, bytes, data.count, CFStringConvertNSStringEncodingToEncoding(encoding), true)
        }) else { return nil }
        
        var str: String?
        if String._conditionallyBridgeFromObject(cf._nsObject, result: &str) {
            self.init(str!)
        } else {
            return nil
        }
    }
    
    public convenience init?(bytes: UnsafeRawPointer, length len: Int, encoding: UInt) {
        let bytePtr = bytes.bindMemory(to: UInt8.self, capacity: len)
        guard let cf = CFStringCreateWithBytes(kCFAllocatorDefault, bytePtr, len, CFStringConvertNSStringEncodingToEncoding(encoding), true) else {
            return nil
        }
        var str: String?
        if String._conditionallyBridgeFromObject(cf._nsObject, result: &str) {
            self.init(str!)
        } else {
            return nil
        }
    }
    
    public convenience init?(bytesNoCopy bytes: UnsafeMutableRawPointer, length len: Int, encoding: UInt, freeWhenDone freeBuffer: Bool) /* "NoCopy" is a hint */ {
        // just copy for now since the internal storage will be a copy anyhow
        self.init(bytes: bytes, length: len, encoding: encoding)
        if freeBuffer { // dont take the hint
            free(bytes)
        }
    }
    
    public convenience init?(CString nullTerminatedCString: UnsafePointer<Int8>, encoding: UInt) {
        guard let cf = CFStringCreateWithCString(kCFAllocatorSystemDefault, nullTerminatedCString, CFStringConvertNSStringEncodingToEncoding(encoding)) else {
            return nil
        }
        var str: String?
        if String._conditionallyBridgeFromObject(cf._nsObject, result: &str) {
            self.init(str!)
        } else {
            return nil
        }
    }

    public convenience init(contentsOf url: URL, encoding enc: UInt) throws {
        let readResult = try NSData(contentsOf: url, options: [])

        let bytePtr = readResult.bytes.bindMemory(to: UInt8.self, capacity: readResult.length)
        guard let cf = CFStringCreateWithBytes(kCFAllocatorDefault, bytePtr, readResult.length, CFStringConvertNSStringEncodingToEncoding(enc), true) else {
            throw NSError(domain: NSCocoaErrorDomain, code: NSCocoaError.FileReadInapplicableStringEncodingError.rawValue, userInfo: [
                "NSDebugDescription" : "Unable to create a string using the specified encoding."
                ])
        }
        var str: String?
        if String._conditionallyBridgeFromObject(cf._nsObject, result: &str) {
            self.init(str!)
        } else {
            throw NSError(domain: NSCocoaErrorDomain, code: NSCocoaError.FileReadInapplicableStringEncodingError.rawValue, userInfo: [
                "NSDebugDescription" : "Unable to bridge CFString to String."
                ])
        }
    }

    public convenience init(contentsOfFile path: String, encoding enc: UInt) throws {
        try self.init(contentsOf: URL(fileURLWithPath: path), encoding: enc)
    }
    
    public convenience init(contentsOf url: URL, usedEncoding enc: UnsafeMutablePointer<UInt>?) throws {
        NSUnimplemented()    
    }
    
    public convenience init(contentsOfFile path: String, usedEncoding enc: UnsafeMutablePointer<UInt>?) throws {
        NSUnimplemented()    
    }
}

extension NSString : ExpressibleByStringLiteral { }

open class NSMutableString : NSString {
    open func replaceCharacters(in range: NSRange, with aString: String) {
        guard type(of: self) === NSString.self || type(of: self) === NSMutableString.self else {
            NSRequiresConcreteImplementation()
        }

        // this is incorrectly calculated for grapheme clusters that have a size greater than a single unichar
        let start = _storage.startIndex
        let min = _storage.index(start, offsetBy: range.location)
        let max = _storage.index(start, offsetBy: range.location + range.length)
        _storage.replaceSubrange(min..<max, with: aString)
    }
    
    public required override init(characters: UnsafePointer<unichar>, length: Int) {
        super.init(characters: characters, length: length)
    }
    
    public required init(capacity: Int) {
        super.init(characters: [], length: 0)
    }

    public convenience required init?(coder aDecoder: NSCoder) {
        guard let str = NSString(coder: aDecoder) else {
            return nil
        }
        
        self.init(string: str.bridge())
    }

    public required convenience init(unicodeScalarLiteral value: StaticString) {
        self.init(stringLiteral: value)
    }
    
    public required convenience init(extendedGraphemeClusterLiteral value: StaticString) {
        self.init(stringLiteral: value)
    }
    
    public required init(stringLiteral value: StaticString) {
        if value.hasPointerRepresentation {
            super.init(String._fromWellFormedCodeUnitSequence(UTF8.self, input: UnsafeBufferPointer(start: value.utf8Start, count: Int(value.utf8CodeUnitCount))))
        } else {
            var uintValue = value.unicodeScalar.value
            super.init(String._fromWellFormedCodeUnitSequence(UTF32.self, input: UnsafeBufferPointer(start: &uintValue, count: 1)))
        }
    }

    public required init(string aString: String) {
        super.init(aString)
    }
    
    internal func appendCharacters(_ characters: UnsafePointer<unichar>, length: Int) {
        if type(of: self) == NSMutableString.self {
            _storage.append(String._fromWellFormedCodeUnitSequence(UTF16.self, input: UnsafeBufferPointer(start: characters, count: length)))
        } else {
            replaceCharacters(in: NSMakeRange(self.length, 0), with: String._fromWellFormedCodeUnitSequence(UTF16.self, input: UnsafeBufferPointer(start: characters, count: length)))
        }
    }
    
    internal func _cfAppendCString(_ characters: UnsafePointer<Int8>, length: Int) {
        if type(of: self) == NSMutableString.self {
            _storage.append(String(cString: characters))
        }
    }
}

extension NSMutableString {
    public func insert(_ aString: String, at loc: Int) {
        replaceCharacters(in: NSMakeRange(loc, 0), with: aString)
    }
    
    public func deleteCharacters(in range: NSRange) {
        replaceCharacters(in: range, with: "")
    }
    
    public func append(_ aString: String) {
        replaceCharacters(in: NSMakeRange(length, 0), with: aString)
    }
    
    public func setString(_ aString: String) {
        replaceCharacters(in: NSMakeRange(0, length), with: aString)
    }
    
    internal func _replaceOccurrencesOfRegularExpressionPattern(_ pattern: String, withTemplate replacement: String, options: CompareOptions, range searchRange: NSRange) -> Int {
        let regexOptions: RegularExpression.Options = options.contains(.caseInsensitive) ? .caseInsensitive : []
        let matchingOptions: NSMatchingOptions = options.contains(.anchored) ? .anchored : []
        if let regex = _createRegexForPattern(pattern, regexOptions) {
            return regex.replaceMatches(in: self, options: matchingOptions, range: searchRange, withTemplate: replacement)
        }
        return 0
    }
    
    public func replaceOccurrences(of target: String, with replacement: String, options: CompareOptions = [], range searchRange: NSRange) -> Int {
        let backwards = options.contains(.backwards)
        let len = length
        
        precondition(searchRange.length <= len && searchRange.location <= len - searchRange.length, "Search range is out of bounds")
        
        if options.contains(.regularExpression) {
            return _replaceOccurrencesOfRegularExpressionPattern(target, withTemplate:replacement, options:options, range: searchRange)
        }
        

        if let findResults = CFStringCreateArrayWithFindResults(kCFAllocatorSystemDefault, _cfObject, target._cfObject, CFRange(searchRange), options._cfValue(true)) {
            let numOccurrences = CFArrayGetCount(findResults)
            for cnt in 0..<numOccurrences {
                let rangePtr = CFArrayGetValueAtIndex(findResults, backwards ? cnt : numOccurrences - cnt - 1)
                replaceCharacters(in: NSRange(rangePtr!.load(as: CFRange.self)), with: replacement)
            }
            return numOccurrences
        } else {
            return 0
        }

    }
    
    public func applyTransform(_ transform: String, reverse: Bool, range: NSRange, updatedRange resultingRange: NSRangePointer?) -> Bool {
        var cfRange = CFRangeMake(range.location, range.length)
        return withUnsafeMutablePointer(to: &cfRange) { (rangep: UnsafeMutablePointer<CFRange>) -> Bool in
            if CFStringTransform(_cfMutableObject, rangep, transform._cfObject, reverse) {
                resultingRange?.pointee.location = rangep.pointee.location
                resultingRange?.pointee.length = rangep.pointee.length
                return true
            }
            return false
        }
    }
}


extension String {  
    // this is only valid for the usage for CF since it expects the length to be in unicode characters instead of grapheme clusters "✌🏾".utf16.count = 3 and CFStringGetLength(CFSTR("✌🏾")) = 3 not 1 as it would be represented with grapheme clusters
    internal var length: Int {
        return utf16.count
    }
}

extension NSString : _CFBridgable, _SwiftBridgable {
    typealias SwiftType = String
    internal var _cfObject: CFString { return unsafeBitCast(self, to: CFString.self) }
    internal var _swiftObject: String {
        var str: String?
        String._forceBridgeFromObject(self, result: &str)
        return str!
    }
}

extension NSMutableString {
    internal var _cfMutableObject: CFMutableString { return unsafeBitCast(self, to: CFMutableString.self) }
}

extension CFString : _NSBridgable, _SwiftBridgable {
    typealias NSType = NSString
    typealias SwiftType = String
    internal var _nsObject: NSType { return unsafeBitCast(self, to: NSString.self) }
    internal var _swiftObject: String { return _nsObject._swiftObject }
}

extension String : _NSBridgable, _CFBridgable {
    typealias NSType = NSString
    typealias CFType = CFString
    internal var _nsObject: NSType { return _bridgeToObject() }
    internal var _cfObject: CFType { return _nsObject._cfObject }
}

extension String : Bridgeable {
    public func bridge() -> NSString { return _nsObject }
}

extension NSString : Bridgeable {
    public func bridge() -> String { return _swiftObject }
}

extension NSString : CustomPlaygroundQuickLookable {
    public var customPlaygroundQuickLook: PlaygroundQuickLook {
        return .text(self.bridge())
    }
}

#if !(os(OSX) || os(iOS))
extension String {
    public func hasPrefix(_ prefix: String) -> Bool {
        let cfstring = self._cfObject
        let range = CFRangeMake(0, CFStringGetLength(cfstring))
        let opts = CFStringCompareFlags(
            kCFCompareAnchored | kCFCompareNonliteral)
        
        return CFStringFindWithOptions(cfstring, prefix._cfObject,
                                       range, opts, nil)
    }
    
    public func hasSuffix(_ suffix: String) -> Bool {
        let cfstring = self._cfObject
        let range = CFRangeMake(0, CFStringGetLength(cfstring))
        let opts = CFStringCompareFlags(
            kCFCompareAnchored | kCFCompareBackwards | kCFCompareNonliteral)
        return CFStringFindWithOptions(cfstring, suffix._cfObject,
                                       range, opts, nil)
    }
}
#endif<|MERGE_RESOLUTION|>--- conflicted
+++ resolved
@@ -1202,11 +1202,7 @@
     public convenience init(format: String, locale: AnyObject?, arguments argList: CVaListPointer) {
         let str: CFString
         if let loc = locale {
-<<<<<<< HEAD
-            if type(of: loc) === Locale.self || type(of: loc) === NSDictionary.self {
-=======
             if type(of: loc) === NSLocale.self || type(of: loc) === NSDictionary.self {
->>>>>>> e790027f
                 str = CFStringCreateWithFormatAndArguments(kCFAllocatorSystemDefault, unsafeBitCast(loc, to: CFDictionary.self), format._cfObject, argList)
             } else {
                 fatalError("locale parameter must be a NSLocale or a NSDictionary")
