--- conflicted
+++ resolved
@@ -27,7 +27,6 @@
     public var native: NativeType
 }
 
-<<<<<<< HEAD
 extension CGFloat: Comparable { }
 
 public func ==(lhs: CGFloat, rhs: CGFloat) -> Bool {
@@ -36,12 +35,12 @@
 
 public func <(lhs: CGFloat, rhs: CGFloat) -> Bool {
     return lhs.native < rhs.native
-=======
-extension Double {
+}
+
+@_transparent extension Double {
     public init(_ value: CGFloat) {
         self = Double(value.native)
     }
->>>>>>> 98862b4c
 }
 
 public struct CGPoint {
