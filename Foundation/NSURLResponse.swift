// This source file is part of the Swift.org open source project
//
// Copyright (c) 2014 - 2016 Apple Inc. and the Swift project authors
// Licensed under Apache License v2.0 with Runtime Library Exception
//
// See http://swift.org/LICENSE.txt for license information
// See http://swift.org/CONTRIBUTORS.txt for the list of Swift project authors
//


/// An `NSURLResponse` object represents a URL load response in a
/// manner independent of protocol and URL scheme.
///
/// `NSURLResponse` encapsulates the metadata associated
/// with a URL load. Note that NSURLResponse objects do not contain
/// the actual bytes representing the content of a URL. See
/// `NSURLSession` for more information about receiving the content
/// data for a URL load.
public class URLResponse : NSObject, NSSecureCoding, NSCopying {

    static public func supportsSecureCoding() -> Bool {
        return true
    }
    
    public required init?(coder aDecoder: NSCoder) {
        NSUnimplemented()
    }
    
    public func encode(with aCoder: NSCoder) {
        NSUnimplemented()
    }
    
    public override func copy() -> AnyObject {
        return copy(with: nil)
    }
    
<<<<<<< HEAD
    public func copy(with zone: NSZone? = nil) -> AnyObject {
        NSUnimplemented()
=======
    public func copyWithZone(_ zone: NSZone) -> AnyObject {
        return self
>>>>>>> 826371dc
    }
    
    /// Initialize an NSURLResponse with the provided values.
    ///
    /// This is the designated initializer for NSURLResponse.
    /// - Parameter URL: the URL
    /// - Parameter mimeType: the MIME content type of the response
    /// - Parameter expectedContentLength: the expected content length of the associated data
    /// - Parameter textEncodingName the name of the text encoding for the associated data, if applicable, else nil
    /// - Returns: The initialized NSURLResponse.
    public init(url: URL, mimeType: String?, expectedContentLength length: Int, textEncodingName name: String?) {
        self.url = url
        self.mimeType = mimeType
        self.expectedContentLength = Int64(length)
        self.textEncodingName = name
        let c = url.lastPathComponent
        self.suggestedFilename = (c?.isEmpty ?? true) ? "Unknown" : c
    }
    
    /// The URL of the receiver.
    /*@NSCopying*/ public private(set) var url: URL?

    
    /// The MIME type of the receiver.
    ///
    /// The MIME type is based on the information provided
    /// from an origin source. However, that value may be changed or
    /// corrected by a protocol implementation if it can be determined
    /// that the origin server or source reported the information
    /// incorrectly or imprecisely. An attempt to guess the MIME type may
    /// be made if the origin source did not report any such information.
    public private(set) var mimeType: String?
    
    /// The expected content length of the receiver.
    ///
    /// Some protocol implementations report a content length
    /// as part of delivering load metadata, but not all protocols
    /// guarantee the amount of data that will be delivered in actuality.
    /// Hence, this method returns an expected amount. Clients should use
    /// this value as an advisory, and should be prepared to deal with
    /// either more or less data.
    ///
    /// The expected content length of the receiver, or `-1` if
    /// there is no expectation that can be arrived at regarding expected
    /// content length.
    public private(set) var expectedContentLength: Int64
    
    /// The name of the text encoding of the receiver.
    ///
    /// This name will be the actual string reported by the
    /// origin source during the course of performing a protocol-specific
    /// URL load. Clients can inspect this string and convert it to an
    /// NSStringEncoding or CFStringEncoding using the methods and
    /// functions made available in the appropriate framework.
    public private(set) var textEncodingName: String?
    
    /// A suggested filename if the resource were saved to disk.
    ///
    /// The method first checks if the server has specified a filename
    /// using the content disposition header. If no valid filename is
    /// specified using that mechanism, this method checks the last path
    /// component of the URL. If no valid filename can be obtained using
    /// the last path component, this method uses the URL's host as the
    /// filename. If the URL's host can't be converted to a valid
    /// filename, the filename "unknown" is used. In mose cases, this
    /// method appends the proper file extension based on the MIME type.
    ///
    /// This method always returns a valid filename.
    public private(set) var suggestedFilename: String?
}

/// A Response to an HTTP URL load.
///
/// An NSHTTPURLResponse object represents a response to an
/// HTTP URL load. It is a specialization of NSURLResponse which
/// provides conveniences for accessing information specific to HTTP
/// protocol responses.
public class NSHTTPURLResponse : URLResponse {
    
    /// Initializer for NSHTTPURLResponse objects.
    ///
    /// - Parameter url: the URL from which the response was generated.
    /// - Parameter statusCode: an HTTP status code.
    /// - Parameter httpVersion: The version of the HTTP response as represented by the server.  This is typically represented as "HTTP/1.1".
    /// - Parameter headerFields: A dictionary representing the header keys and values of the server response.
    /// - Returns: the instance of the object, or `nil` if an error occurred during initialization.
    public init?(url: URL, statusCode: Int, httpVersion: String?, headerFields: [String : String]?) {
        self.statusCode = statusCode
        self.allHeaderFields = headerFields ?? [:]
        super.init(url: url, mimeType: nil, expectedContentLength: 0, textEncodingName: nil)
        expectedContentLength = getExpectedContentLength(fromHeaderFields: headerFields) ?? -1
        suggestedFilename = getSuggestedFilename(fromHeaderFields: headerFields) ?? "Unknown"
        if let type = ContentTypeComponents(headerFields: headerFields) {
            mimeType = type.mimeType.lowercased()
            textEncodingName = type.textEncoding?.lowercased()
        }
    }
    
    public required init?(coder aDecoder: NSCoder) {
        NSUnimplemented()
    }
    
    /// The HTTP status code of the receiver.
    public let statusCode: Int
    
    /// Returns a dictionary containing all the HTTP header fields
    /// of the receiver.
    ///
    /// By examining this header dictionary, clients can see
    /// the "raw" header information which was reported to the protocol
    /// implementation by the HTTP server. This may be of use to
    /// sophisticated or special-purpose HTTP clients.
    ///
    /// - Returns: A dictionary containing all the HTTP header fields of the
    /// receiver.
    ///
    /// - Important: This is an *experimental* change from the
    /// `[NSObject: AnyObject]` type that Darwin Foundation uses.
    public let allHeaderFields: [String: String]
    
    /// Convenience method which returns a localized string
    /// corresponding to the status code for this response.
    /// - Parameter forStatusCode: the status code to use to produce a localized string.
    public class func localizedString(forStatusCode statusCode: Int) -> String {
        switch statusCode {
        case 100: return "Continue"
        case 101: return "Switching Protocols"
        case 102: return "Processing"
        case 100...199: return "Informational"
        case 200: return "OK"
        case 201: return "Created"
        case 202: return "Accepted"
        case 203: return "Non-Authoritative Information"
        case 204: return "No Content"
        case 205: return "Reset Content"
        case 206: return "Partial Content"
        case 207: return "Multi-Status"
        case 208: return "Already Reported"
        case 226: return "IM Used"
        case 200...299: return "Success"
        case 300: return "Multiple Choices"
        case 301: return "Moved Permanently"
        case 302: return "Found"
        case 303: return "See Other"
        case 304: return "Not Modified"
        case 305: return "Use Proxy"
        case 307: return "Temporary Redirect"
        case 308: return "Permanent Redirect"
        case 300...399: return "Redirection"
        case 400: return "Bad Request"
        case 401: return "Unauthorized"
        case 402: return "Payment Required"
        case 403: return "Forbidden"
        case 404: return "Not Found"
        case 405: return "Method Not Allowed"
        case 406: return "Not Acceptable"
        case 407: return "Proxy Authentication Required"
        case 408: return "Request Timeout"
        case 409: return "Conflict"
        case 410: return "Gone"
        case 411: return "Length Required"
        case 412: return "Precondition Failed"
        case 413: return "Payload Too Large"
        case 414: return "URI Too Long"
        case 415: return "Unsupported Media Type"
        case 416: return "Range Not Satisfiable"
        case 417: return "Expectation Failed"
        case 421: return "Misdirected Request"
        case 422: return "Unprocessable Entity"
        case 423: return "Locked"
        case 424: return "Failed Dependency"
        case 426: return "Upgrade Required"
        case 428: return "Precondition Required"
        case 429: return "Too Many Requests"
        case 431: return "Request Header Fields Too Large"
        case 451: return "Unavailable For Legal Reasons"
        case 400...499: return "Client Error"
        case 500: return "Internal Server Error"
        case 501: return "Not Implemented"
        case 502: return "Bad Gateway"
        case 503: return "Service Unavailable"
        case 504: return "Gateway Timeout"
        case 505: return "HTTP Version Not Supported"
        case 506: return "Variant Also Negotiates"
        case 507: return "Insufficient Storage"
        case 508: return "Loop Detected"
        case 510: return "Not Extended"
        case 511: return "Network Authentication Required"
        case 500...599: return "Server Error"
        default: return "Server Error"
        }
    }

    /// A string that represents the contents of the NSHTTPURLResponse Object.
    /// This property is intended to produce readable output.
    override public var description: String {
        var result = "<\(self.dynamicType) \(unsafeAddress(of: self))> { URL: \(url!.absoluteString) }{ status: \(statusCode), headers {\n"
        for(key, value) in allHeaderFields {
            if((key.lowercased() == "content-disposition" && suggestedFilename != "Unknown") || key.lowercased() == "content-type") {
                result += "   \"\(key)\" = \"\(value)\";\n"
            } else {
                result += "   \"\(key)\" = \(value);\n"
            }
        }
        result += "} }"
        return result
    }
}

/// Parses the expected content length from the headers.
///
/// Note that the message content length is different from the message
/// transfer length.
/// The transfer length can only be derived when the Transfer-Encoding is identity (default).
/// For compressed content (Content-Encoding other than identity), there is not way to derive the
/// content length from the transfer length.
private func getExpectedContentLength(fromHeaderFields headerFields: [String : String]?) -> Int64? {
    guard
        let f = headerFields,
        let contentLengthS = valueForCaseInsensitiveKey("content-length", fields: f),
        let contentLength = Int64(contentLengthS)
        else { return nil }
    return contentLength
}
/// Parses the suggested filename from the `Content-Disposition` header.
///
/// - SeeAlso: [RFC 2183](https://tools.ietf.org/html/rfc2183)
private func getSuggestedFilename(fromHeaderFields headerFields: [String : String]?) -> String? {
    // Typical use looks like this:
    //     Content-Disposition: attachment; filename="fname.ext"
    guard
        let f = headerFields,
        let contentDisposition = valueForCaseInsensitiveKey("content-disposition", fields: f),
        let field = contentDisposition.httpHeaderParts
        else { return nil }
    for part in field.parameters where part.attribute == "filename" {
        if let path = part.value {
            return _pathComponents(path)?.map{ $0 == "/" ? "" : $0}.joined(separator: "_")
        } else {
            return nil
        }
    }
    return nil
}
/// Parts corresponding to the `Content-Type` header field in a HTTP message.
private struct ContentTypeComponents {
    /// For `text/html; charset=ISO-8859-4` this would be `text/html`
    let mimeType: String
    /// For `text/html; charset=ISO-8859-4` this would be `ISO-8859-4`. Will be
    /// `nil` when no `charset` is specified.
    let textEncoding: String?
}
extension ContentTypeComponents {
    /// Parses the `Content-Type` header field
    ///
    /// `Content-Type: text/html; charset=ISO-8859-4` would result in `("text/html", "ISO-8859-4")`, while
    /// `Content-Type: text/html` would result in `("text/html", nil)`.
    init?(headerFields: [String : String]?) {
        guard
            let f = headerFields,
            let contentType = valueForCaseInsensitiveKey("content-type", fields: f),
            let field = contentType.httpHeaderParts
            else { return nil }
        for parameter in field.parameters where parameter.attribute == "charset" {
            self.mimeType = field.value
            self.textEncoding = parameter.value
            return
        }
        self.mimeType = field.value
        self.textEncoding = nil
    }
}

/// A type with paramteres
///
/// RFC 2616 specifies a few types that can have parameters, e.g. `Content-Type`.
/// These are specified like so
/// ```
/// field          = value *( ";" parameter )
/// value          = token
/// ```
/// where parameters are attribute/value as specified by
/// ```
/// parameter               = attribute "=" value
/// attribute               = token
/// value                   = token | quoted-string
/// ```
private struct ValueWithParameters {
    let value: String
    let parameters: [Parameter]
    struct Parameter {
        let attribute: String
        let value: String?
    }
}

private extension String {
    /// Split the string at each ";", remove any quoting.
    /// 
    /// The trouble is if there's a
    /// ";" inside something that's quoted. And we can escape the separator and
    /// the quotes with a "\".
    var httpHeaderParts: ValueWithParameters? {
        var type: String?
        var parameters: [ValueWithParameters.Parameter] = []
        let ws = CharacterSet.whitespaces
        func append(_ string: String) {
            if type == nil {
                type = string
            } else {
                if let r = string.range(of: "=") {
                    let name = string[string.startIndex..<r.lowerBound].trimmingCharacters(in: ws)
                    let value = string[r.upperBound..<string.endIndex].trimmingCharacters(in: ws)
                    parameters.append(ValueWithParameters.Parameter(attribute: name, value: value))
                } else {
                    let name = string.trimmingCharacters(in: ws)
                    parameters.append(ValueWithParameters.Parameter(attribute: name, value: nil))
                }
            }
        }
        
        let escape = UnicodeScalar(0x5c)    //  \
        let quote = UnicodeScalar(0x22)     //  "
        let separator = UnicodeScalar(0x3b) //  ;
        enum State {
            case nonQuoted(String)
            case nonQuotedEscaped(String)
            case quoted(String)
            case quotedEscaped(String)
        }
        var state = State.nonQuoted("")
        for next in unicodeScalars {
            switch (state, next) {
            case (.nonQuoted(let s), separator):
                append(s)
                state = .nonQuoted("")
            case (.nonQuoted(let s), escape):
                state = .nonQuotedEscaped(s + String(next))
            case (.nonQuoted(let s), quote):
                state = .quoted(s)
            case (.nonQuoted(let s), _):
                state = .nonQuoted(s + String(next))
                
            case (.nonQuotedEscaped(let s), _):
                state = .nonQuoted(s + String(next))
                
            case (.quoted(let s), quote):
                state = .nonQuoted(s)
            case (.quoted(let s), escape):
                state = .quotedEscaped(s + String(next))
            case (.quoted(let s), _):
                state = .quoted(s + String(next))
            
            case (.quotedEscaped(let s), _):
                state = .quoted(s + String(next))
            }
        }
        switch state {
            case .nonQuoted(let s): append(s)
            case .nonQuotedEscaped(let s): append(s)
            case .quoted(let s): append(s)
            case .quotedEscaped(let s): append(s)
        }
        guard let t = type else { return nil }
        return ValueWithParameters(value: t, parameters: parameters)
    }
}
private func valueForCaseInsensitiveKey(_ key: String, fields: [String: String]) -> String? {
    let kk = key.lowercased()
    for (k, v) in fields {
        if k.lowercased() == kk {
            return v
        }
    }
    return nil
}<|MERGE_RESOLUTION|>--- conflicted
+++ resolved
@@ -34,13 +34,8 @@
         return copy(with: nil)
     }
     
-<<<<<<< HEAD
     public func copy(with zone: NSZone? = nil) -> AnyObject {
-        NSUnimplemented()
-=======
-    public func copyWithZone(_ zone: NSZone) -> AnyObject {
         return self
->>>>>>> 826371dc
     }
     
     /// Initialize an NSURLResponse with the provided values.
