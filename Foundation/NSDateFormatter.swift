--- conflicted
+++ resolved
@@ -148,11 +148,7 @@
 
     open var generatesCalendarDates = false { willSet { _reset() } }
 
-<<<<<<< HEAD
-    /*@NSCopying*/ open var timeZone: TimeZone! = .systemTimeZone() { willSet { _reset() } }
-=======
     /*@NSCopying*/ open var timeZone: TimeZone! = NSTimeZone.systemTimeZone() { willSet { _reset() } }
->>>>>>> e790027f
 
     /*@NSCopying*/ internal var _calendar: Calendar! { willSet { _reset() } }
     open var calendar: Calendar! {
