// This source file is part of the Swift.org open source project
//
// Copyright (c) 2014 - 2016 Apple Inc. and the Swift project authors
// Licensed under Apache License v2.0 with Runtime Library Exception
//
// See http://swift.org/LICENSE.txt for license information
// See http://swift.org/CONTRIBUTORS.txt for the list of Swift project authors
//

import CoreFoundation

// Archives created using the class method archivedRootDataWithObject used this key for the root object in the hierarchy of encoded objects. The NSKeyedUnarchiver class method unarchiveObjectWithData: will look for this root key as well. You can also use it as the key for the root object in your own archives.
public let NSKeyedArchiveRootObjectKey: String = "root"

typealias CFKeyedArchiverUID = CFTypeRef

internal let NSKeyedArchiveNullObjectReference = NSKeyedArchiver._createObjectRef(0)
internal let NSKeyedArchiveNullObjectReferenceName: String = "$null"
internal let NSKeyedArchivePlistVersion = 100000
internal let NSKeyedArchiverSystemVersion : UInt32 = 2000

internal func objectRefGetValue(_ objectRef : CFKeyedArchiverUID) -> UInt32 {
    assert(objectRef.dynamicType == __NSCFType.self)
    assert(CFGetTypeID(objectRef) == _CFKeyedArchiverUIDGetTypeID())

    return _CFKeyedArchiverUIDGetValue(unsafeBitCast(objectRef, to: CFKeyedArchiverUIDRef.self))
}

internal func escapeArchiverKey(_ key: String) -> String {
    if key.hasPrefix("$") {
        return "$" + key
    } else {
        return key
    }
}

internal let NSPropertyListClasses : [AnyClass] = [
    NSArray.self,
    NSDictionary.self,
    NSString.self,
    NSData.self,
    NSDate.self,
    NSNumber.self
]

// NSUniqueObject is a wrapper that allows both hashable and non-hashable objects
// to be used as keys in a dictionary
internal struct NSUniqueObject : Hashable {
    var _backing : Any
    var _hashValue : () -> Int
    var _equality : (Any) -> Bool
    
    init<T: Hashable>(hashableObject: T) {
        self._backing = hashableObject
        self._hashValue = { hashableObject.hashValue }
        self._equality = {
            if let other = $0 as? T {
                return hashableObject == other
            }
            return false
        }
    }
    
    init(_ object: AnyObject) {
        // FIXME can't we check for Hashable directly?
        if let ns = object as? NSObject {
            self.init(hashableObject: ns)
        } else {
            self.init(hashableObject: ObjectIdentifier(object))
        }
    }
    
    var hashValue: Int {
        return _hashValue()
    }
}

internal func ==(x : NSUniqueObject, y : NSUniqueObject) -> Bool {
    return x._equality(y._backing)
}

public class NSKeyedArchiver : NSCoder {
    struct ArchiverFlags : OptionSet {
        let rawValue : UInt
        
        init(rawValue : UInt) {
            self.rawValue = rawValue
        }
        
        static let None = ArchiverFlags(rawValue: 0)
        static let FinishedEncoding = ArchiverFlags(rawValue : 1)
        static let RequiresSecureCoding = ArchiverFlags(rawValue: 2)
    }
    
    private class EncodingContext {
        // the object container that is being encoded
        var dict = Dictionary<String, Any>()
        // the index used for non-keyed objects (encodeObject: vs encodeObject:forKey:)
        var genericKey : UInt = 0
    }

    private static var _classNameMap = Dictionary<String, String>()
    private static var _classNameMapLock = NSLock()
    
    private var _stream : AnyObject
    private var _flags = ArchiverFlags(rawValue: 0)
    private var _containers : Array<EncodingContext> = [EncodingContext()]
    private var _objects : Array<Any> = [NSKeyedArchiveNullObjectReferenceName]
    private var _objRefMap : Dictionary<NSUniqueObject, UInt32> = [:]
    private var _replacementMap : Dictionary<NSUniqueObject, AnyObject> = [:]
    private var _classNameMap : Dictionary<String, String> = [:]
    private var _classes : Dictionary<String, CFKeyedArchiverUID> = [:]
    private var _cache : Array<CFKeyedArchiverUID> = []

    public weak var delegate: NSKeyedArchiverDelegate?
    public var outputFormat = NSPropertyListFormat.binaryFormat_v1_0 {
        willSet {
            if outputFormat != NSPropertyListFormat.xmlFormat_v1_0 &&
                outputFormat != NSPropertyListFormat.binaryFormat_v1_0 {
                NSUnimplemented()
            }
        }
    }
    
    public class func archivedDataWithRootObject(_ rootObject: AnyObject) -> NSData {
        let data = NSMutableData()
        let keyedArchiver = NSKeyedArchiver(forWritingWithMutableData: data)
        
        keyedArchiver.encodeObject(rootObject, forKey: NSKeyedArchiveRootObjectKey)
        keyedArchiver.finishEncoding()
        
        return data
    }
    
    public class func archiveRootObject(_ rootObject: AnyObject, toFile path: String) -> Bool {
        var fd : Int32 = -1
        var auxFilePath : String
        var finishedEncoding : Bool = false

        do {
            (fd, auxFilePath) = try _NSCreateTemporaryFile(path)
        } catch _ {
            return false
        }
        
        defer {
            do {
                if finishedEncoding {
                    try _NSCleanupTemporaryFile(auxFilePath, path)
                } else {
                    try NSFileManager.defaultManager().removeItem(atPath: auxFilePath)
                }
            } catch _ {
            }
        }

        let writeStream = _CFWriteStreamCreateFromFileDescriptor(kCFAllocatorSystemDefault, fd)!
        
        if !CFWriteStreamOpen(writeStream) {
            return false
        }
        
        let keyedArchiver = NSKeyedArchiver(output: writeStream)
        
        keyedArchiver.encodeObject(rootObject, forKey: NSKeyedArchiveRootObjectKey)
        keyedArchiver.finishEncoding()
        finishedEncoding = keyedArchiver._flags.contains(ArchiverFlags.FinishedEncoding)

        CFWriteStreamClose(writeStream)
        
        return finishedEncoding
    }
    
    private init(output: AnyObject) {
        self._stream = output
        super.init()
    }
    
    public convenience init(forWritingWithMutableData data: NSMutableData) {
        self.init(output: data)
    }
    
    private func _writeXMLData(_ plist : NSDictionary) -> Bool {
        var success = false
        
        if let data = self._stream as? NSMutableData {
            let xml : CFData?
            
            xml = _CFPropertyListCreateXMLDataWithExtras(kCFAllocatorSystemDefault, plist)
            if let unwrappedXml = xml {
                data.append(unwrappedXml._nsObject)
                success = true
            }
        } else {
            success = CFPropertyListWrite(plist, self._stream as! CFWriteStream,
                                          kCFPropertyListOpenStepFormat, 0, nil) > 0
        }
        
        return success
    }
    
    private func _writeBinaryData(_ plist : NSDictionary) -> Bool {
        return __CFBinaryPlistWriteToStream(plist, self._stream) > 0
    }

    public func finishEncoding() {
        if _flags.contains(ArchiverFlags.FinishedEncoding) {
            return
        }

        var plist = Dictionary<String, Any>()
        var success : Bool

        plist["$archiver"] = NSStringFromClass(self.dynamicType)
        plist["$version"] = NSKeyedArchivePlistVersion
        plist["$objects"] = self._objects
        plist["$top"] = self._containers[0].dict

        if let unwrappedDelegate = self.delegate {
            unwrappedDelegate.archiverWillFinish(self)
        }

        let nsPlist = plist.bridge()
<<<<<<< HEAD
        
        if self.outputFormat == NSPropertyListFormat.xmlFormat_v1_0 {
=======

        if self.outputFormat == NSPropertyListFormat.XMLFormat_v1_0 {
>>>>>>> 182d5c97
            success = _writeXMLData(nsPlist)
        } else {
            success = _writeBinaryData(nsPlist)
        }

        if let unwrappedDelegate = self.delegate {
            unwrappedDelegate.archiverDidFinish(self)
        }

        if success {
            let _ = self._flags.insert(ArchiverFlags.FinishedEncoding)
        }
    }

    public class func setClassName(_ codedName: String?, forClass cls: AnyClass) {
        let clsName = String(cls.dynamicType)
        _classNameMapLock.synchronized {
            _classNameMap[clsName] = codedName
        }
    }
    
    public func setClassName(_ codedName: String?, forClass cls: AnyClass) {
        let clsName = String(cls.dynamicType)
        _classNameMap[clsName] = codedName
    }
    
    public override var systemVersion: UInt32 {
        return NSKeyedArchiverSystemVersion
    }

    public override var allowsKeyedCoding: Bool {
        return true
    }
    
    private func _validateStillEncoding() -> Bool {
        if self._flags.contains(ArchiverFlags.FinishedEncoding) {
            fatalError("Encoder already finished")
        }
        
        return true
    }
    
    private class func _supportsSecureCoding(_ objv : AnyObject?) -> Bool {
        var supportsSecureCoding : Bool = false
        
        if let secureCodable = objv as? NSSecureCoding {
            supportsSecureCoding = secureCodable.dynamicType.supportsSecureCoding()
        }
        
        return supportsSecureCoding
    }
    
    private func _validateObjectSupportsSecureCoding(_ objv : AnyObject?) {
        if objv != nil &&
            self.requiresSecureCoding &&
            !NSKeyedArchiver._supportsSecureCoding(objv) {
            fatalError("Secure coding required when encoding \(objv)")
        }
    }
    
    private static func _createObjectRef(_ uid : UInt32) -> CFKeyedArchiverUID {
        return Unmanaged<CFKeyedArchiverUID>.fromOpaque(
            UnsafePointer<Void>(_CFKeyedArchiverUIDCreate(kCFAllocatorSystemDefault, uid))).takeUnretainedValue()
    }
    
    private func _createObjectRefCached(_ uid : UInt32) -> CFKeyedArchiverUID {
        if uid == 0 {
            return NSKeyedArchiveNullObjectReference
        } else if Int(uid) <= self._cache.count {
            return self._cache[Int(uid) - 1]
        } else {
            let objectRef = NSKeyedArchiver._createObjectRef(uid)
            self._cache.insert(objectRef, at: Int(uid) - 1)
            return objectRef
        }
    }
    
    /**
        Return a new object identifier, freshly allocated if need be. A placeholder null
        object is associated with the reference.
     */
    private func _referenceObject(_ objv: AnyObject?, conditional: Bool = false) -> CFKeyedArchiverUID? {
        var uid : UInt32?
        
        if objv == nil {
            return NSKeyedArchiveNullObjectReference
        }
        
        let oid = NSUniqueObject(objv!)

        uid = self._objRefMap[oid]
        if uid == nil {
            if conditional {
                return nil // object has not been unconditionally encoded
            }
            
            uid = UInt32(self._objects.count)
            
            self._objRefMap[oid] = uid
            self._objects.insert(NSKeyedArchiveNullObjectReferenceName, at: Int(uid!))
        }

        return _createObjectRefCached(uid!)
    }
   
    /**
        Returns true if the object has already been encoded.
     */ 
    private func _haveVisited(_ objv: AnyObject?) -> Bool {
        if objv == nil {
            return true // always have a null reference
        } else {
            let oid = NSUniqueObject(objv!)

            return self._objRefMap[oid] != nil
        }
    }
    
    /**
        Get or create an object reference, and associate the object.
     */
    private func _addObject(_ objv: AnyObject?) -> CFKeyedArchiverUID? {
        let haveVisited = _haveVisited(objv)
        let objectRef = _referenceObject(objv)
        
        if !haveVisited {
            _setObject(objv!, forReference: objectRef!)
        }
        
        return objectRef
    }

    private func _pushEncodingContext(_ encodingContext: EncodingContext) {
        self._containers.append(encodingContext)
    }
   
    private func _popEncodingContext() {
        self._containers.removeLast()
    }
    
    private var _currentEncodingContext : EncodingContext {
        return self._containers.last!
    }
  
    /**
        Associate an encoded object or reference with a key in the current encoding context
     */
    private func _setObjectInCurrentEncodingContext(_ object : AnyObject?, forKey key: String? = nil, escape: Bool = true) {
        let encodingContext = self._containers.last!
        var encodingKey : String
 
        if key != nil {
            if escape {
                encodingKey = escapeArchiverKey(key!)
            } else {
                encodingKey = key!
            }
        } else {
            encodingKey = _nextGenericKey()
        }
        
        if encodingContext.dict[encodingKey] != nil {
            NSLog("*** NSKeyedArchiver warning: replacing existing value for key '\(encodingKey)'; probable duplication of encoding keys in class hierarchy")
        }
        
        encodingContext.dict[encodingKey] = object
    }
   
    /**
        The generic key is used for objects that are encoded without a key. It is a per-encoding
        context monotonically increasing integer prefixed with "$".
      */ 
    private func _nextGenericKey() -> String {
        let key = "$" + String(_currentEncodingContext.genericKey)
        _currentEncodingContext.genericKey += 1
        return key
    }

    /**
        Update replacement object mapping
     */
    private func replaceObject(_ object: AnyObject, withObject replacement: AnyObject?) {
        let oid = NSUniqueObject(object)
        
        if let unwrappedDelegate = self.delegate {
            unwrappedDelegate.archiver(self, willReplaceObject: object, withObject: replacement)
        }
        
        self._replacementMap[oid] = replacement
    }
   
    /**
        Returns true if the type cannot be encoded directly (i.e. is a container type)
     */
    private func _isContainer(_ objv: AnyObject?) -> Bool {
        // Note that we check for class equality rather than membership, because
        // their mutable subclasses are as object references
        let valueType = (objv == nil ||
                         objv is String ||
                         objv!.dynamicType === NSString.self ||
                         objv!.dynamicType === NSNumber.self ||
                         objv!.dynamicType === NSData.self)
        
        return !valueType
    }
   
    /**
        Associates an object with an existing reference
     */ 
    private func _setObject(_ objv: Any, forReference reference : CFKeyedArchiverUID) {
        let index = Int(objectRefGetValue(reference))
        self._objects[index] = objv
    }
    
    /**
        Returns a dictionary describing class metadata for a class
     */
    private func _classDictionary(_ clsv: AnyClass) -> Dictionary<String, Any> {
        func _classNameForClass(_ clsv: AnyClass) -> String? {
            var className : String?
            
            className = classNameForClass(clsv)
            if className == nil {
                className = NSKeyedArchiver.classNameForClass(clsv)
            }
            
            return className
        }

        var classDict : [String:Any] = [:]
        let className = NSStringFromClass(clsv)
        let mappedClassName = _classNameForClass(clsv)
        
        if mappedClassName != nil && mappedClassName != className {
            // If we have a mapped class name, OS X only encodes the mapped name
            classDict["$classname"] = mappedClassName
        } else {
            var classChain : [String] = []
            var classIter : AnyClass? = clsv

            classDict["$classname"] = className
            
            repeat {
                classChain.append(NSStringFromClass(classIter!))
                classIter = _getSuperclass(classIter!)
            } while classIter != nil
            
            classDict["$classes"] = classChain
            
            if let ns = clsv as? NSObject.Type {
                let classHints = ns.classFallbacksForKeyedArchiver()
                if classHints.count > 0 {
                    classDict["$classhints"] = classHints
                }
            }
        }
        
        return classDict
    }
    
    /**
        Return an object reference for a class

        Because _classDictionary() returns a dictionary by value, and every
        time we bridge to NSDictionary we get a new object (the hash code is
        different), we maintain a private mapping between class name and
        object reference to avoid redundantly encoding class metadata
     */
    private func _classReference(_ clsv: AnyClass) -> CFKeyedArchiverUID? {
        let className = NSStringFromClass(clsv)
        var classRef = self._classes[className] // keyed by actual class name
        
        if classRef == nil {
            let classDict = _classDictionary(clsv)
            classRef = _addObject(classDict.bridge())
            
            if let unwrappedClassRef = classRef {
                self._classes[className] = unwrappedClassRef
            }
        }
        
        return classRef
    }
   
    /**
        Return the object replacing another object (if any)
     */
    private func _replacementObject(_ object: AnyObject?) -> AnyObject? {
        var objectToEncode : AnyObject? = nil // object to encode after substitution

        // nil cannot be mapped
        if object == nil {
            return nil
        }
        
        // check replacement cache
        objectToEncode = self._replacementMap[NSUniqueObject(object!)]
        if objectToEncode != nil {
            return objectToEncode
        }
        
        // object replaced by NSObject.replacementObjectForKeyedArchiver
        // if it is replaced with nil, it cannot be further replaced
        if objectToEncode == nil {
            let ns = object as? NSObject
            objectToEncode = ns?.replacementObjectForKeyedArchiver(self)
            if objectToEncode == nil {
                replaceObject(object!, withObject: nil)
                return nil
            }
        }
        
        if objectToEncode == nil {
            objectToEncode = object
        }
        
        // object replaced by delegate. If the delegate returns nil, nil is encoded
        if let unwrappedDelegate = self.delegate {
            objectToEncode = unwrappedDelegate.archiver(self, willEncodeObject: objectToEncode!)
            replaceObject(object!, withObject: objectToEncode)
        }
    
        return objectToEncode
    }
   
    /**
        Internal function to encode an object. Returns the object reference.
     */
    private func _encodeObject(_ objv: AnyObject?, conditional: Bool = false) -> CFKeyedArchiverUID? {
        var object : AnyObject? = nil // object to encode after substitution
        var objectRef : CFKeyedArchiverUID? // encoded object reference
        let haveVisited : Bool

        let _ = _validateStillEncoding()

        haveVisited = _haveVisited(objv)
        object = _replacementObject(objv)

        objectRef = _referenceObject(object, conditional: conditional)
        guard let unwrappedObjectRef = objectRef else {
            // we can return nil if the object is being conditionally encoded
            return nil
        }

        _validateObjectSupportsSecureCoding(object)

        if !haveVisited {
            var encodedObject : Any

            if _isContainer(object) {
                guard let codable = object as? NSCoding else {
                    fatalError("Object \(object) does not conform to NSCoding")
                }

                let innerEncodingContext = EncodingContext()
                var cls : AnyClass?

                _pushEncodingContext(innerEncodingContext)
                codable.encodeWithCoder(self)

                let ns = object as? NSObject
                cls = ns?.classForKeyedArchiver
                if cls == nil {
                    cls = object!.dynamicType
                }

                _setObjectInCurrentEncodingContext(_classReference(cls!), forKey: "$class", escape: false)
                _popEncodingContext()
                encodedObject = innerEncodingContext.dict
            } else {
                encodedObject = object!
            }

            _setObject(encodedObject, forReference: unwrappedObjectRef)
        }

        if let unwrappedDelegate = self.delegate {
            unwrappedDelegate.archiver(self, didEncodeObject: object)
        }

        return unwrappedObjectRef
    }

    /**
	Encode an object and associate it with a key in the current encoding context.
     */
    private func _encodeObject(_ objv: AnyObject?, forKey key: String?, conditional: Bool = false) {
        if let objectRef = _encodeObject(objv, conditional: conditional) {
            _setObjectInCurrentEncodingContext(objectRef, forKey: key, escape: key != nil)
        }
    }
    
    public override func encodeObject(_ object: AnyObject?) {
        _encodeObject(object, forKey: nil)
    }
    
    public override func encodeConditionalObject(_ object: AnyObject?) {
        _encodeObject(object, forKey: nil, conditional: true)
    }

    public override func encodeObject(_ objv: AnyObject?, forKey key: String) {
        _encodeObject(objv, forKey: key, conditional: false)
    }
    
    public override func encodeConditionalObject(_ objv: AnyObject?, forKey key: String) {
        _encodeObject(objv, forKey: key, conditional: true)
    }
    
    public override func encodePropertyList(_ aPropertyList: AnyObject) {
        if !NSPropertyListClasses.contains({ $0 == aPropertyList.dynamicType }) {
            fatalError("Cannot encode non-property list type \(aPropertyList.dynamicType) as property list")
        }
        encodeObject(aPropertyList)
    }
    
    public func encodePropertyList(_ aPropertyList: AnyObject, forKey key: String) {
        if !NSPropertyListClasses.contains({ $0 == aPropertyList.dynamicType }) {
            fatalError("Cannot encode non-property list type \(aPropertyList.dynamicType) as property list")
        }
        encodeObject(aPropertyList, forKey: key)
    }

    public func _encodePropertyList(_ aPropertyList: AnyObject, forKey key: String? = nil) {
        let _ = _validateStillEncoding()
        _setObjectInCurrentEncodingContext(aPropertyList, forKey: key)
    }

    internal func _encodeValue<T: NSObject where T: NSCoding>(_ objv: T, forKey key: String? = nil) {
        _encodePropertyList(objv, forKey: key)
    }

    private func _encodeValueOfObjCType(_ type: _NSSimpleObjCType, at addr: UnsafePointer<Void>) {
        switch type {
        case .ID:
            let objectp = unsafeBitCast(addr, to: UnsafePointer<AnyObject>.self)
            encodeObject(objectp.pointee)
            break
        case .Class:
            let classp = unsafeBitCast(addr, to: UnsafePointer<AnyClass>.self)
            encodeObject(NSStringFromClass(classp.pointee).bridge())
            break
        case .Char:
            let charp = unsafeBitCast(addr, to: UnsafePointer<CChar>.self)
            _encodeValue(NSNumber(value: charp.pointee))
            break
        case .UChar:
            let ucharp = unsafeBitCast(addr, to: UnsafePointer<UInt8>.self)
            _encodeValue(NSNumber(value: ucharp.pointee))
            break
        case .Int, .Long:
            let intp = unsafeBitCast(addr, to: UnsafePointer<Int32>.self)
            _encodeValue(NSNumber(value: intp.pointee))
            break
        case .UInt, .ULong:
            let uintp = unsafeBitCast(addr, to: UnsafePointer<UInt32>.self)
            _encodeValue(NSNumber(value: uintp.pointee))
            break
        case .LongLong:
            let longlongp = unsafeBitCast(addr, to: UnsafePointer<Int64>.self)
            _encodeValue(NSNumber(value: longlongp.pointee))
            break
        case .ULongLong:
            let ulonglongp = unsafeBitCast(addr, to: UnsafePointer<UInt64>.self)
            _encodeValue(NSNumber(value: ulonglongp.pointee))
            break
        case .Float:
            let floatp = unsafeBitCast(addr, to: UnsafePointer<Float>.self)
            _encodeValue(NSNumber(value: floatp.pointee))
            break
        case .Double:
            let doublep = unsafeBitCast(addr, to: UnsafePointer<Double>.self)
            _encodeValue(NSNumber(value: doublep.pointee))
            break
        case .Bool:
            let boolp = unsafeBitCast(addr, to: UnsafePointer<Bool>.self)
            _encodeValue(NSNumber(value: boolp.pointee))
            break
        case .CharPtr:
            let charpp = unsafeBitCast(addr, to: UnsafePointer<UnsafePointer<Int8>>.self)
            encodeObject(NSString(UTF8String: charpp.pointee))
            break
        default:
            fatalError("NSKeyedArchiver.encodeValueOfObjCType: unknown type encoding ('\(type.rawValue)')")
            break
        }
    }
    
    public override func encodeValueOfObjCType(_ typep: UnsafePointer<Int8>, at addr: UnsafePointer<Void>) {
        guard let type = _NSSimpleObjCType(UInt8(typep.pointee)) else {
            let spec = String(typep.pointee)
            fatalError("NSKeyedArchiver.encodeValueOfObjCType: unsupported type encoding spec '\(spec)'")
        }
        
        if type == .StructBegin {
            fatalError("NSKeyedArchiver.encodeValueOfObjCType: this archiver cannot encode structs")
        } else if type == .ArrayBegin {
            let scanner = NSScanner(string: String(cString: typep))
            
            scanner.scanLocation = 1 // advance past ObJCType
            
            var count : Int = 0
            guard scanner.scanInteger(&count) && count > 0 else {
                fatalError("NSKeyedArchiver.encodeValueOfObjCType: array count is missing or zero")
            }
            
            guard let elementType = _NSSimpleObjCType(scanner.scanUpToString(String(_NSSimpleObjCType.ArrayEnd))) else {
                fatalError("NSKeyedArchiver.encodeValueOfObjCType: array type is missing")
            }
            
            encodeObject(_NSKeyedCoderOldStyleArray(objCType: elementType, count: count, at: addr))
        } else {
            return _encodeValueOfObjCType(type, at: addr)
        }
    }

    public override func encodeBool(_ boolv: Bool, forKey key: String) {
        _encodeValue(NSNumber(value: boolv), forKey: key)
    }
    
    public override func encodeInt(_ intv: Int32, forKey key: String) {
        _encodeValue(NSNumber(value: intv), forKey: key)
    }
    
    public override func encodeInt32(_ intv: Int32, forKey key: String) {
        _encodeValue(NSNumber(value: intv), forKey: key)
    }
    
    public override func encodeInt64(_ intv: Int64, forKey key: String) {
        _encodeValue(NSNumber(value: intv), forKey: key)
    }
    
    public override func encodeFloat(_ realv: Float, forKey key: String) {
        _encodeValue(NSNumber(value: realv), forKey: key)
    }
    
    public override func encodeDouble(_ realv: Double, forKey key: String) {
        _encodeValue(NSNumber(value: realv), forKey: key)
    }
    
    public override func encodeInteger(_ intv: Int, forKey key: String) {
        _encodeValue(NSNumber(value: intv), forKey: key)
    }

    public override func encodeDataObject(_ data: NSData) {
        // this encodes as a reference to an NSData object rather than encoding inline
        encodeObject(data)
    }
    
    public override func encodeBytes(_ bytesp: UnsafePointer<UInt8>, length lenv: Int, forKey key: String) {
        // this encodes the data inline
        let data = NSData(bytes: bytesp, length: lenv)
        _encodeValue(data, forKey: key)
    }

    /**
        Helper API for NSArray and NSDictionary that encodes an array of objects,
        creating references as it goes
     */ 
    internal func _encodeArrayOfObjects(_ objects : NSArray, forKey key : String) {
        var objectRefs = [CFKeyedArchiverUID]()
        
        objectRefs.reserveCapacity(objects.count)
        
        for object in objects {
            let objectRef = _encodeObject(object)!

            objectRefs.append(objectRef)
        }
        
        _encodeValue(objectRefs.bridge(), forKey: key)
    }
    
    /**
        Enables secure coding support on this keyed archiver. You do not need to enable
        secure coding on the archiver to enable secure coding on the unarchiver. Enabling
        secure coding on the archiver is a way for you to be sure that all classes that
        are encoded conform with NSSecureCoding (it will throw an exception if a class
        which does not NSSecureCoding is archived). Note that the getter is on the superclass,
        NSCoder. See NSCoder for more information about secure coding.
     */
    public override var requiresSecureCoding: Bool {
        get {
            return _flags.contains(ArchiverFlags.RequiresSecureCoding)
        }
        set {
            if newValue {
                let _ = _flags.insert(ArchiverFlags.RequiresSecureCoding)
            } else {
                _flags.remove(ArchiverFlags.RequiresSecureCoding)
            }
        }
    }
    
    // During encoding, the coder first checks with the coder's
    // own table, then if there was no mapping there, the class's.
    public class func classNameForClass(_ cls: AnyClass) -> String? {
        let clsName = String(reflecting: cls)
        var mappedClass : String?
        
        _classNameMapLock.synchronized {
            mappedClass = _classNameMap[clsName]
        }
        
        return mappedClass
    }
    
    public func classNameForClass(_ cls: AnyClass) -> String? {
        let clsName = String(reflecting: cls)
        return _classNameMap[clsName]
    }
}

extension NSKeyedArchiverDelegate {
    func archiver(_ archiver: NSKeyedArchiver, willEncodeObject object: AnyObject) -> AnyObject? {
        // Returning the same object is the same as doing nothing
        return object
    }
    
    func archiver(_ archiver: NSKeyedArchiver, didEncodeObject object: AnyObject?) { }

    func archiver(_ archiver: NSKeyedArchiver, willReplaceObject object: AnyObject?, withObject newObject: AnyObject?) { }

    func archiverWillFinish(_ archiver: NSKeyedArchiver) { }

    func archiverDidFinish(_ archiver: NSKeyedArchiver) { }

}

public protocol NSKeyedArchiverDelegate : class {
    
    // Informs the delegate that the object is about to be encoded.  The delegate
    // either returns this object or can return a different object to be encoded
    // instead.  The delegate can also fiddle with the coder state.  If the delegate
    // returns nil, nil is encoded.  This method is called after the original object
    // may have replaced itself with replacementObjectForKeyedArchiver:.
    // This method is not called for an object once a replacement mapping has been
    // setup for that object (either explicitly, or because the object has previously
    // been encoded).  This is also not called when nil is about to be encoded.
    // This method is called whether or not the object is being encoded conditionally.
    func archiver(_ archiver: NSKeyedArchiver, willEncodeObject object: AnyObject) -> AnyObject?
    
    // Informs the delegate that the given object has been encoded.  The delegate
    // might restore some state it had fiddled previously, or use this to keep
    // track of the objects which are encoded.  The object may be nil.  Not called
    // for conditional objects until they are really encoded (if ever).
    func archiver(_ archiver: NSKeyedArchiver, didEncodeObject object: AnyObject?)
    
    // Informs the delegate that the newObject is being substituted for the
    // object. This is also called when the delegate itself is doing/has done
    // the substitution. The delegate may use this method if it is keeping track
    // of the encoded or decoded objects.
    func archiver(_ archiver: NSKeyedArchiver, willReplaceObject object: AnyObject?, withObject newObject: AnyObject?)
    
    // Notifies the delegate that encoding is about to finish.
    func archiverWillFinish(_ archiver: NSKeyedArchiver)
    
    // Notifies the delegate that encoding has finished.
    func archiverDidFinish(_ archiver: NSKeyedArchiver)
}<|MERGE_RESOLUTION|>--- conflicted
+++ resolved
@@ -221,13 +221,8 @@
         }
 
         let nsPlist = plist.bridge()
-<<<<<<< HEAD
         
         if self.outputFormat == NSPropertyListFormat.xmlFormat_v1_0 {
-=======
-
-        if self.outputFormat == NSPropertyListFormat.XMLFormat_v1_0 {
->>>>>>> 182d5c97
             success = _writeXMLData(nsPlist)
         } else {
             success = _writeBinaryData(nsPlist)
