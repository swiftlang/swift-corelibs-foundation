// This source file is part of the Swift.org open source project
//
// Copyright (c) 2014 - 2016 Apple Inc. and the Swift project authors
// Licensed under Apache License v2.0 with Runtime Library Exception
//
// See http://swift.org/LICENSE.txt for license information
// See http://swift.org/CONTRIBUTORS.txt for the list of Swift project authors
//

import CoreFoundation

#if os(OSX) || os(iOS)
internal let kCFCalendarUnitEra = CFCalendarUnit.era.rawValue
internal let kCFCalendarUnitYear = CFCalendarUnit.year.rawValue
internal let kCFCalendarUnitMonth = CFCalendarUnit.month.rawValue
internal let kCFCalendarUnitDay = CFCalendarUnit.day.rawValue
internal let kCFCalendarUnitHour = CFCalendarUnit.hour.rawValue
internal let kCFCalendarUnitMinute = CFCalendarUnit.minute.rawValue
internal let kCFCalendarUnitSecond = CFCalendarUnit.second.rawValue
internal let kCFCalendarUnitWeekday = CFCalendarUnit.weekday.rawValue
internal let kCFCalendarUnitWeekdayOrdinal = CFCalendarUnit.weekdayOrdinal.rawValue
internal let kCFCalendarUnitQuarter = CFCalendarUnit.quarter.rawValue
internal let kCFCalendarUnitWeekOfMonth = CFCalendarUnit.weekOfMonth.rawValue
internal let kCFCalendarUnitWeekOfYear = CFCalendarUnit.weekOfYear.rawValue
internal let kCFCalendarUnitYearForWeekOfYear = CFCalendarUnit.yearForWeekOfYear.rawValue

internal let kCFDateFormatterNoStyle = CFDateFormatterStyle.noStyle
internal let kCFDateFormatterShortStyle = CFDateFormatterStyle.shortStyle
internal let kCFDateFormatterMediumStyle = CFDateFormatterStyle.mediumStyle
internal let kCFDateFormatterLongStyle = CFDateFormatterStyle.longStyle
internal let kCFDateFormatterFullStyle = CFDateFormatterStyle.fullStyle
#endif

extension NSCalendar {
    public struct Identifier : RawRepresentable, Equatable, Hashable, Comparable {
        public private(set) var rawValue: String
        public init(_ rawValue: String) {
            self.rawValue = rawValue
        }
        
        public init(rawValue: String) {
            self.rawValue = rawValue
        }
        
        public var hashValue: Int {
            return rawValue.hashValue
        }
        
        public static let gregorian = NSCalendar.Identifier("gregorian")
        public static let buddhist = NSCalendar.Identifier("buddhist")
        public static let chinese = NSCalendar.Identifier("chinese")
        public static let coptic = NSCalendar.Identifier("coptic")
        public static let ethiopicAmeteMihret = NSCalendar.Identifier("ethiopic")
        public static let ethiopicAmeteAlem = NSCalendar.Identifier("ethiopic-amete-alem")
        public static let hebrew = NSCalendar.Identifier("hebrew")
        public static let ISO8601 = NSCalendar.Identifier("")
        public static let indian = NSCalendar.Identifier("indian")
        public static let islamic = NSCalendar.Identifier("islamic")
        public static let islamicCivil = NSCalendar.Identifier("islamic-civil")
        public static let japanese = NSCalendar.Identifier("japanese")
        public static let persian = NSCalendar.Identifier("persian")
        public static let republicOfChina = NSCalendar.Identifier("roc")
        public static let islamicTabular = NSCalendar.Identifier("islamic-tbla")
        public static let islamicUmmAlQura = NSCalendar.Identifier("islamic-umalqura")
    }
    
    public struct Unit: OptionSet {
        public let rawValue: UInt
        public init(rawValue: UInt) {
            self.rawValue = rawValue
        }

        public static let era = Unit(rawValue: UInt(kCFCalendarUnitEra))
        public static let year = Unit(rawValue: UInt(kCFCalendarUnitYear))
        public static let month = Unit(rawValue: UInt(kCFCalendarUnitMonth))
        public static let day = Unit(rawValue: UInt(kCFCalendarUnitDay))
        public static let hour = Unit(rawValue: UInt(kCFCalendarUnitHour))
        public static let minute = Unit(rawValue: UInt(kCFCalendarUnitMinute))
        public static let second = Unit(rawValue: UInt(kCFCalendarUnitSecond))
        public static let weekday = Unit(rawValue: UInt(kCFCalendarUnitWeekday))
        public static let weekdayOrdinal = Unit(rawValue: UInt(kCFCalendarUnitWeekdayOrdinal))
        public static let quarter = Unit(rawValue: UInt(kCFCalendarUnitQuarter))
        public static let weekOfMonth = Unit(rawValue: UInt(kCFCalendarUnitWeekOfMonth))
        public static let weekOfYear = Unit(rawValue: UInt(kCFCalendarUnitWeekOfYear))
        public static let yearForWeekOfYear = Unit(rawValue: UInt(kCFCalendarUnitYearForWeekOfYear))

        public static let nanosecond = Unit(rawValue: UInt(1 << 15))
        public static let calendar = Unit(rawValue: UInt(1 << 20))
        public static let timeZone = Unit(rawValue: UInt(1 << 21))

        internal var _cfValue: CFCalendarUnit {
#if os(OSX) || os(iOS)
            return CFCalendarUnit(rawValue: self.rawValue)
#else
            return CFCalendarUnit(self.rawValue)
#endif
        }
    }

    public struct Options : OptionSet {
        public let rawValue : UInt
        public init(rawValue: UInt) { self.rawValue = rawValue }
        
        public static let wrapComponents = Options(rawValue: 1 << 0)
        public static let matchStrictly = Options(rawValue: 1 << 1)
        public static let searchBackwards = Options(rawValue: 1 << 2)
        public static let matchPreviousTimePreservingSmallerUnits = Options(rawValue: 1 << 8)
        public static let matchNextTimePreservingSmallerUnits = Options(rawValue: 1 << 9)
        public static let matchNextTime = Options(rawValue: 1 << 10)
        public static let matchFirst = Options(rawValue: 1 << 12)
        public static let matchLast = Options(rawValue: 1 << 13)
    }
}

public func ==(_ lhs: NSCalendar.Identifier, _ rhs: NSCalendar.Identifier) -> Bool {
    return lhs.rawValue == rhs.rawValue
}

public func <(_ lhs: NSCalendar.Identifier, _ rhs: NSCalendar.Identifier) -> Bool {
    return lhs.rawValue < rhs.rawValue
}
    
<<<<<<< HEAD
open class Calendar: NSObject, NSCopying, NSSecureCoding {
=======
open class NSCalendar: NSObject, NSCopying, NSSecureCoding {
>>>>>>> e790027f
    typealias CFType = CFCalendar
    private var _base = _CFInfo(typeID: CFCalendarGetTypeID())
    private var _identifier: UnsafeMutableRawPointer? = nil
    private var _locale: UnsafeMutableRawPointer? = nil
    private var _localeID: UnsafeMutableRawPointer? = nil
    private var _tz: UnsafeMutableRawPointer? = nil
    private var _cal: UnsafeMutableRawPointer? = nil
    
    internal var _cfObject: CFType {
        return unsafeBitCast(self, to: CFCalendar.self)
    }
    
    public convenience required init?(coder aDecoder: NSCoder) {
        if aDecoder.allowsKeyedCoding {
            guard let calendarIdentifier = aDecoder.decodeObjectOfClass(NSString.self, forKey: "NS.identifier") else {
                return nil
            }
            
            self.init(identifier: NSCalendar.Identifier.init(rawValue: calendarIdentifier._swiftObject))
            
            if let timeZone = aDecoder.decodeObjectOfClass(NSTimeZone.self, forKey: "NS.timezone") {
                self.timeZone = timeZone._swiftObject
            }
            if let locale = aDecoder.decodeObjectOfClass(NSLocale.self, forKey: "NS.locale") {
                self.locale = locale._swiftObject
            }
            self.firstWeekday = aDecoder.decodeInteger(forKey: "NS.firstwkdy")
            self.minimumDaysInFirstWeek = aDecoder.decodeInteger(forKey: "NS.mindays")
            if let startDate = aDecoder.decodeObjectOfClass(NSDate.self, forKey: "NS.gstartdate") {
                self._startDate = startDate._swiftObject
            }
        } else {
            NSUnimplemented()
        }
    }
    
    private var _startDate : Date? {
        get {
            return CFCalendarCopyGregorianStartDate(self._cfObject)?._swiftObject
        }
        set {
            if let startDate = newValue {
                CFCalendarSetGregorianStartDate(self._cfObject, startDate._cfObject)
            }
        }
    }
    
    open func encode(with aCoder: NSCoder) {
        if aCoder.allowsKeyedCoding {
            aCoder.encode(self.calendarIdentifier.rawValue.bridge(), forKey: "NS.identifier")
            aCoder.encode(self.timeZone._nsObject, forKey: "NS.timezone")
            aCoder.encode(self.locale?._bridgeToObjectiveC(), forKey: "NS.locale")
            aCoder.encode(self.firstWeekday, forKey: "NS.firstwkdy")
            aCoder.encode(self.minimumDaysInFirstWeek, forKey: "NS.mindays")
            aCoder.encode(self._startDate?._nsObject, forKey: "NS.gstartdate")
        } else {
            NSUnimplemented()
        }
    }
    
    static public func supportsSecureCoding() -> Bool {
        return true
    }
    
    open override func copy() -> AnyObject {
        return copy(with: nil)
    }
    
    open func copy(with zone: NSZone? = nil) -> AnyObject {
<<<<<<< HEAD
        let copy = Calendar(calendarIdentifier: calendarIdentifier)!
=======
        let copy = NSCalendar(identifier: calendarIdentifier)!
>>>>>>> e790027f
        copy.locale = locale
        copy.timeZone = timeZone
        copy.firstWeekday = firstWeekday
        copy.minimumDaysInFirstWeek = minimumDaysInFirstWeek
        copy._startDate = _startDate
        return copy
    }
    

    open class var current: Calendar {
<<<<<<< HEAD
        return CFCalendarCopyCurrent()._nsObject
=======
        return CFCalendarCopyCurrent()._swiftObject
>>>>>>> e790027f
    }
    
    open class func autoupdatingCurrentCalendar() -> Calendar { NSUnimplemented() }  // tracks changes to user's preferred calendar identifier
    
    public /*not inherited*/ init?(identifier calendarIdentifierConstant: Identifier) {
        super.init()
        if !_CFCalendarInitWithIdentifier(_cfObject, calendarIdentifierConstant.rawValue._cfObject) {
            return nil
        }
    }
    
    public init?(calendar ident: Identifier) {
        super.init()
        if !_CFCalendarInitWithIdentifier(_cfObject, ident.rawValue._cfObject) {
            return nil
        }
    }
    
    open override var hash: Int {
        return Int(bitPattern: CFHash(_cfObject))
    }
    
    open override func isEqual(_ object: AnyObject?) -> Bool {
        if let cal = object as? Calendar {
            return CFEqual(_cfObject, cal._cfObject)
        } else {
            return false
        }
    }
    
    open override var description: String {
        return CFCopyDescription(_cfObject)._swiftObject
    }

    deinit {
        _CFDeinit(self)
    }
    
<<<<<<< HEAD
    open var calendarIdentifier: String  {
=======
    open var calendarIdentifier: Identifier  {
>>>>>>> e790027f
        get {
            return Identifier(rawValue: CFCalendarGetIdentifier(_cfObject)._swiftObject)
        }
    }
    
    /*@NSCopying*/ open var locale: Locale? {
        get {
            return CFCalendarCopyLocale(_cfObject)._swiftObject
        }
        set {
            CFCalendarSetLocale(_cfObject, newValue?._cfObject)
        }
    }
    /*@NSCopying*/ open var timeZone: TimeZone {
        get {
            return CFCalendarCopyTimeZone(_cfObject)._swiftObject
        }
        set {
            CFCalendarSetTimeZone(_cfObject, newValue._cfObject)
        }
    }
    
    open var firstWeekday: Int {
        get {
            return CFCalendarGetFirstWeekday(_cfObject)
        }
        set {
            CFCalendarSetFirstWeekday(_cfObject, CFIndex(newValue))
        }
    }
    
    open var minimumDaysInFirstWeek: Int {
        get {
            return CFCalendarGetMinimumDaysInFirstWeek(_cfObject)
        }
        set {
            CFCalendarSetMinimumDaysInFirstWeek(_cfObject, CFIndex(newValue))
        }
    }
    
    // Methods to return component name strings localized to the calendar's locale
    
    private func _symbols(_ key: CFString) -> [String] {
        let dateFormatter = CFDateFormatterCreate(kCFAllocatorSystemDefault, locale?._cfObject, kCFDateFormatterNoStyle, kCFDateFormatterNoStyle)
        CFDateFormatterSetProperty(dateFormatter, kCFDateFormatterCalendarKey, _cfObject)
        let result = (CFDateFormatterCopyProperty(dateFormatter, key) as! CFArray)._swiftObject
        return result.map {
            return ($0 as! NSString)._swiftObject
        }
    }
    
    private func _symbol(_ key: CFString) -> String {
        let dateFormatter = CFDateFormatterCreate(kCFAllocatorSystemDefault, locale?._bridgeToObjectiveC()._cfObject, kCFDateFormatterNoStyle, kCFDateFormatterNoStyle)
        CFDateFormatterSetProperty(dateFormatter, kCFDateFormatterCalendarKey, self._cfObject)
        return (CFDateFormatterCopyProperty(dateFormatter, key) as! CFString)._swiftObject
    }
    
    open var eraSymbols: [String] {
        return _symbols(kCFDateFormatterEraSymbolsKey)
    }
    
    open var longEraSymbols: [String] {
        return _symbols(kCFDateFormatterLongEraSymbolsKey)
    }
    
    open var monthSymbols: [String] {
        return _symbols(kCFDateFormatterMonthSymbolsKey)
    }
    
    open var shortMonthSymbols: [String] {
        return _symbols(kCFDateFormatterShortMonthSymbolsKey)
    }
    
    open var veryShortMonthSymbols: [String] {
        return _symbols(kCFDateFormatterVeryShortMonthSymbolsKey)
    }
    
    open var standaloneMonthSymbols: [String] {
        return _symbols(kCFDateFormatterStandaloneMonthSymbolsKey)
    }
    
    open var shortStandaloneMonthSymbols: [String] {
        return _symbols(kCFDateFormatterShortStandaloneMonthSymbolsKey)
    }
    
    open var veryShortStandaloneMonthSymbols: [String] {
        return _symbols(kCFDateFormatterVeryShortStandaloneMonthSymbolsKey)
    }
    
    open var weekdaySymbols: [String] {
        return _symbols(kCFDateFormatterWeekdaySymbolsKey)
    }
    
    open var shortWeekdaySymbols: [String] {
        return _symbols(kCFDateFormatterShortWeekdaySymbolsKey)
    }
    
    open var veryShortWeekdaySymbols: [String] {
        return _symbols(kCFDateFormatterVeryShortWeekdaySymbolsKey)
    }
    
    open var standaloneWeekdaySymbols: [String] {
        return _symbols(kCFDateFormatterStandaloneWeekdaySymbolsKey)
    }
    
    open var shortStandaloneWeekdaySymbols: [String] {
        return _symbols(kCFDateFormatterShortStandaloneWeekdaySymbolsKey)
    }

    open var veryShortStandaloneWeekdaySymbols: [String] {
        return _symbols(kCFDateFormatterVeryShortStandaloneWeekdaySymbolsKey)
    }
    
    open var quarterSymbols: [String] {
        return _symbols(kCFDateFormatterQuarterSymbolsKey)
    }
    
    open var shortQuarterSymbols: [String] {
        return _symbols(kCFDateFormatterShortQuarterSymbolsKey)
    }
    
    open var standaloneQuarterSymbols: [String] {
        return _symbols(kCFDateFormatterStandaloneQuarterSymbolsKey)
    }
    
    open var shortStandaloneQuarterSymbols: [String] {
        return _symbols(kCFDateFormatterShortStandaloneQuarterSymbolsKey)
    }
    
<<<<<<< HEAD
    open var AMSymbol: String {
        return _symbol(kCFDateFormatterAMSymbolKey)
    }
    
    open var PMSymbol: String {
=======
    open var amSymbol: String {
        return _symbol(kCFDateFormatterAMSymbolKey)
    }
    
    open var pmSymbol: String {
>>>>>>> e790027f
        return _symbol(kCFDateFormatterPMSymbolKey)
    }
    
    // Calendrical calculations
    
    open func minimumRange(of unit: Unit) -> NSRange {
        let r = CFCalendarGetMinimumRangeOfUnit(self._cfObject, unit._cfValue)
        if (r.location == kCFNotFound) {
            return NSMakeRange(NSNotFound, NSNotFound)
        }
        return NSMakeRange(r.location, r.length)
    }
    
    open func maximumRange(of unit: Unit) -> NSRange {
        let r = CFCalendarGetMaximumRangeOfUnit(_cfObject, unit._cfValue)
        if r.location == kCFNotFound {
            return NSMakeRange(NSNotFound, NSNotFound)
        }
        return NSMakeRange(r.location, r.length)
    }
    
    open func range(of smaller: Unit, in larger: Unit, for date: Date) -> NSRange {
        let r = CFCalendarGetRangeOfUnit(_cfObject, smaller._cfValue, larger._cfValue, date.timeIntervalSinceReferenceDate)
        if r.location == kCFNotFound {
            return NSMakeRange(NSNotFound, NSNotFound)
        }
        return NSMakeRange(r.location, r.length)
    }
    
    open func ordinality(of smaller: Unit, in larger: Unit, for date: Date) -> Int {
        return Int(CFCalendarGetOrdinalityOfUnit(_cfObject, smaller._cfValue, larger._cfValue, date.timeIntervalSinceReferenceDate))
    }
    
    /// Revised API for avoiding usage of AutoreleasingUnsafeMutablePointer.
    /// The current exposed API in Foundation on Darwin platforms is:
    /// open func rangeOfUnit(_ unit: Unit, startDate datep: AutoreleasingUnsafeMutablePointer<NSDate?>, interval tip: UnsafeMutablePointer<NSTimeInterval>, forDate date: NSDate) -> Bool
    /// which is not implementable on Linux due to the lack of being able to properly implement AutoreleasingUnsafeMutablePointer.
    /// - Experiment: This is a draft API currently under consideration for official import into Foundation as a suitable alternative
    /// - Note: Since this API is under consideration it may be either removed or revised in the near future
<<<<<<< HEAD
    open func range(of unit: Unit, forDate date: Date) -> DateInterval? {
=======
    open func range(of unit: Unit, for date: Date) -> DateInterval? {
>>>>>>> e790027f
        var start: CFAbsoluteTime = 0.0
        var ti: CFTimeInterval = 0.0
        let res: Bool = withUnsafeMutablePointer(to: &start) { startp in
            withUnsafeMutablePointer(to: &ti) { tip in
                return CFCalendarGetTimeRangeOfUnit(_cfObject, unit._cfValue, date.timeIntervalSinceReferenceDate, startp, tip)
            }
        }
        
        if res {
            return DateInterval(start: Date(timeIntervalSinceReferenceDate: start), duration: ti)
        }
        return nil
    }
    
    private func _convert(_ comp: Int?, type: String, vector: inout [Int32], compDesc: inout [Int8]) {
        if let component = comp {
            vector.append(Int32(component))
            compDesc.append(Int8(type.utf8[type.utf8.startIndex]))
        }
    }
    
    private func _convert(_ comp: Bool?, type: String, vector: inout [Int32], compDesc: inout [Int8]) {
        if let component = comp {
            vector.append(Int32(component ? 0 : 1))
            compDesc.append(Int8(type.utf8[type.utf8.startIndex]))
        }
    }
    
    private func _convert(_ comps: DateComponents) -> (Array<Int32>, Array<Int8>) {
        var vector = [Int32]()
        var compDesc = [Int8]()
        _convert(comps.era, type: "E", vector: &vector, compDesc: &compDesc)
        _convert(comps.year, type: "y", vector: &vector, compDesc: &compDesc)
        _convert(comps.quarter, type: "Q", vector: &vector, compDesc: &compDesc)
        if comps.weekOfYear != NSDateComponentUndefined {
            _convert(comps.weekOfYear, type: "w", vector: &vector, compDesc: &compDesc)
        } else {
            // _convert(comps.week, type: "^", vector: &vector, compDesc: &compDesc)
        }
        _convert(comps.weekOfMonth, type: "W", vector: &vector, compDesc: &compDesc)
        _convert(comps.yearForWeekOfYear, type: "Y", vector: &vector, compDesc: &compDesc)
        _convert(comps.weekday, type: "E", vector: &vector, compDesc: &compDesc)
        _convert(comps.weekdayOrdinal, type: "F", vector: &vector, compDesc: &compDesc)
        _convert(comps.month, type: "M", vector: &vector, compDesc: &compDesc)
        _convert(comps.isLeapMonth, type: "L", vector: &vector, compDesc: &compDesc)
        _convert(comps.day, type: "d", vector: &vector, compDesc: &compDesc)
        _convert(comps.hour, type: "H", vector: &vector, compDesc: &compDesc)
        _convert(comps.minute, type: "m", vector: &vector, compDesc: &compDesc)
        _convert(comps.second, type: "s", vector: &vector, compDesc: &compDesc)
        _convert(comps.nanosecond, type: "#", vector: &vector, compDesc: &compDesc)
        compDesc.append(0)
        return (vector, compDesc)
    }
    
    open func date(from comps: DateComponents) -> Date? {
        var (vector, compDesc) = _convert(comps)
        
        self.timeZone = comps.timeZone ?? timeZone
        
        var at: CFAbsoluteTime = 0.0
        let res: Bool = withUnsafeMutablePointer(to: &at) { t in
            return vector.withUnsafeMutableBufferPointer { (vectorBuffer: inout UnsafeMutableBufferPointer<Int32>) in
                return _CFCalendarComposeAbsoluteTimeV(_cfObject, t, compDesc, vectorBuffer.baseAddress!, Int32(vectorBuffer.count))
            }
        }
        
        if res {
            return Date(timeIntervalSinceReferenceDate: at)
        } else {
            return nil
        }
    }
    
    private func _setup(_ unitFlags: Unit, field: Unit, type: String, compDesc: inout [Int8]) {
        if unitFlags.contains(field) {
            compDesc.append(Int8(type.utf8[type.utf8.startIndex]))
        }
    }
    
    private func _setup(_ unitFlags: Unit) -> [Int8] {
        var compDesc = [Int8]()
        _setup(unitFlags, field: .era, type: "G", compDesc: &compDesc)
        _setup(unitFlags, field: .year, type: "y", compDesc: &compDesc)
        _setup(unitFlags, field: .quarter, type: "Q", compDesc: &compDesc)
        _setup(unitFlags, field: .month, type: "M", compDesc: &compDesc)
        _setup(unitFlags, field: .month, type: "l", compDesc: &compDesc)
        _setup(unitFlags, field: .day, type: "d", compDesc: &compDesc)
        _setup(unitFlags, field: .weekOfYear, type: "w", compDesc: &compDesc)
        _setup(unitFlags, field: .weekOfMonth, type: "W", compDesc: &compDesc)
        _setup(unitFlags, field: .yearForWeekOfYear, type: "Y", compDesc: &compDesc)
        _setup(unitFlags, field: .weekday, type: "E", compDesc: &compDesc)
        _setup(unitFlags, field: .weekdayOrdinal, type: "F", compDesc: &compDesc)
        _setup(unitFlags, field: .hour, type: "H", compDesc: &compDesc)
        _setup(unitFlags, field: .minute, type: "m", compDesc: &compDesc)
        _setup(unitFlags, field: .second, type: "s", compDesc: &compDesc)
        _setup(unitFlags, field: .nanosecond, type: "#", compDesc: &compDesc)
        compDesc.append(0)
        return compDesc
    }
    
    private func _setComp(_ unitFlags: Unit, field: Unit, vector: [Int32], compIndex: inout Int, setter: (Int32) -> Void) {
        if unitFlags.contains(field) {
            setter(vector[compIndex])
            compIndex += 1
        }
    }
    
    private func _components(_ unitFlags: Unit, vector: [Int32]) -> DateComponents {
        var compIdx = 0
        var comps = DateComponents()
        _setComp(unitFlags, field: .era, vector: vector, compIndex: &compIdx) { comps.era = Int($0) }
        _setComp(unitFlags, field: .year, vector: vector, compIndex: &compIdx) { comps.year = Int($0) }
        _setComp(unitFlags, field: .quarter, vector: vector, compIndex: &compIdx) { comps.quarter = Int($0) }
        _setComp(unitFlags, field: .month, vector: vector, compIndex: &compIdx) { comps.month = Int($0) }
        _setComp(unitFlags, field: .month, vector: vector, compIndex: &compIdx) { comps.isLeapMonth = $0 != 0 }
        _setComp(unitFlags, field: .day, vector: vector, compIndex: &compIdx) { comps.day = Int($0) }
        _setComp(unitFlags, field: .weekOfYear, vector: vector, compIndex: &compIdx) { comps.weekOfYear = Int($0) }
        _setComp(unitFlags, field: .weekOfMonth, vector: vector, compIndex: &compIdx) { comps.weekOfMonth = Int($0) }
        _setComp(unitFlags, field: .yearForWeekOfYear, vector: vector, compIndex: &compIdx) { comps.yearForWeekOfYear = Int($0) }
        _setComp(unitFlags, field: .weekday, vector: vector, compIndex: &compIdx) { comps.weekday = Int($0) }
        _setComp(unitFlags, field: .weekdayOrdinal, vector: vector, compIndex: &compIdx) { comps.weekdayOrdinal = Int($0) }
        _setComp(unitFlags, field: .hour, vector: vector, compIndex: &compIdx) { comps.hour = Int($0) }
        _setComp(unitFlags, field: .minute, vector: vector, compIndex: &compIdx) { comps.minute = Int($0) }
        _setComp(unitFlags, field: .second, vector: vector, compIndex: &compIdx) { comps.second = Int($0) }
        _setComp(unitFlags, field: .nanosecond, vector: vector, compIndex: &compIdx) { comps.nanosecond = Int($0) }
        
        if unitFlags.contains(.calendar) {
            comps.calendar = self._swiftObject
        }
        if unitFlags.contains(.timeZone) {
            comps.timeZone = timeZone
        }
        return comps
    }
    
    /// - Experiment: This is a draft API currently under consideration for official import into Foundation as a suitable alternative
    /// The Darwin version is not nullable but this one is since the conversion from the date and unit flags can potentially return nil
<<<<<<< HEAD
    open func components(_ unitFlags: Unit, from date: Date) -> DateComponents? {
=======
    open func components(_ unitFlags: Unit, from date: Date) -> DateComponents {
>>>>>>> e790027f
        let compDesc = _setup(unitFlags)
        
        // _CFCalendarDecomposeAbsoluteTimeV requires a bit of a funky vector layout; which does not express well in swift; this is the closest I can come up with to the required format
        // int32_t ints[20];
        // int32_t *vector[20] = {&ints[0], &ints[1], &ints[2], &ints[3], &ints[4], &ints[5], &ints[6], &ints[7], &ints[8], &ints[9], &ints[10], &ints[11], &ints[12], &ints[13], &ints[14], &ints[15], &ints[16], &ints[17], &ints[18], &ints[19]};
        var ints = [Int32](repeating: 0, count: 20)
        let res = ints.withUnsafeMutableBufferPointer { (intArrayBuffer: inout UnsafeMutableBufferPointer<Int32>) -> Bool in
            var vector: [UnsafeMutablePointer<Int32>] = (0..<20).map { idx in
                intArrayBuffer.baseAddress!.advanced(by: idx)
            }

            return vector.withUnsafeMutableBufferPointer { (vecBuffer: inout UnsafeMutableBufferPointer<UnsafeMutablePointer<Int32>>) in
                return _CFCalendarDecomposeAbsoluteTimeV(_cfObject, date.timeIntervalSinceReferenceDate, compDesc, vecBuffer.baseAddress!, Int32(compDesc.count - 1))
            }
        }
        if res {
            return _components(unitFlags, vector: ints)
        }
        
        fatalError()
    }
    
    open func date(byAdding comps: DateComponents, to date: Date, options opts: Options = []) -> Date? {
        var (vector, compDesc) = _convert(comps)
        var at: CFAbsoluteTime = 0.0
        
        let res: Bool = withUnsafeMutablePointer(to: &at) { t in
            return vector.withUnsafeMutableBufferPointer { (vectorBuffer: inout UnsafeMutableBufferPointer<Int32>) in
                return _CFCalendarAddComponentsV(_cfObject, t, CFOptionFlags(opts.rawValue), compDesc, vectorBuffer.baseAddress!, Int32(vector.count))
            }
        }
        
        if res {
            return Date(timeIntervalSinceReferenceDate: at)
        }
        
        return nil
    }
    
    open func components(_ unitFlags: Unit, from startingDate: Date, to resultDate: Date, options opts: Options = []) -> DateComponents {
        let compDesc = _setup(unitFlags)
        var ints = [Int32](repeating: 0, count: 20)
        let res = ints.withUnsafeMutableBufferPointer { (intArrayBuffer: inout UnsafeMutableBufferPointer<Int32>) -> Bool in
            var vector: [UnsafeMutablePointer<Int32>] = (0..<20).map { idx in
                return intArrayBuffer.baseAddress!.advanced(by: idx)
            }

            return vector.withUnsafeMutableBufferPointer { (vecBuffer: inout UnsafeMutableBufferPointer<UnsafeMutablePointer<Int32>>) in
                _CFCalendarGetComponentDifferenceV(_cfObject, startingDate.timeIntervalSinceReferenceDate, resultDate.timeIntervalSinceReferenceDate, CFOptionFlags(opts.rawValue), compDesc, vecBuffer.baseAddress!, Int32(vector.count))
                return false
            }
        }
        if res {
            return _components(unitFlags, vector: ints)
        }
        fatalError()
    }
    
    /*
    This API is a convenience for getting era, year, month, and day of a given date.
    Pass NULL for a NSInteger pointer parameter if you don't care about that value.
    */
    open func getEra(_ eraValuePointer: UnsafeMutablePointer<Int>?, year yearValuePointer: UnsafeMutablePointer<Int>?, month monthValuePointer: UnsafeMutablePointer<Int>?, day dayValuePointer: UnsafeMutablePointer<Int>?, from date: Date) {
<<<<<<< HEAD
        if let comps = components([.era, .year, .month, .day], from: date) {
            if let value = comps.era {
                eraValuePointer?.pointee = value
            } else {
                eraValuePointer?.pointee = NSDateComponentUndefined
            }
            if let value = comps.year {
                yearValuePointer?.pointee = value
            } else {
                yearValuePointer?.pointee = NSDateComponentUndefined
            }
            if let value = comps.month {
                monthValuePointer?.pointee = value
            } else {
                monthValuePointer?.pointee = NSDateComponentUndefined
            }
            if let value = comps.day {
                dayValuePointer?.pointee = value
            } else {
                dayValuePointer?.pointee = NSDateComponentUndefined
            }
=======
        let comps = components([.era, .year, .month, .day], from: date)
        if let value = comps.era {
            eraValuePointer?.pointee = value
        } else {
            eraValuePointer?.pointee = NSDateComponentUndefined
        }
        if let value = comps.year {
            yearValuePointer?.pointee = value
        } else {
            yearValuePointer?.pointee = NSDateComponentUndefined
        }
        if let value = comps.month {
            monthValuePointer?.pointee = value
        } else {
            monthValuePointer?.pointee = NSDateComponentUndefined
        }
        if let value = comps.day {
            dayValuePointer?.pointee = value
        } else {
            dayValuePointer?.pointee = NSDateComponentUndefined
        }
        if let value = comps.year {
            yearValuePointer?.pointee = value
        } else {
            yearValuePointer?.pointee = NSDateComponentUndefined
        }
        if let value = comps.month {
            monthValuePointer?.pointee = value
        } else {
            monthValuePointer?.pointee = NSDateComponentUndefined
        }
        if let value = comps.day {
            dayValuePointer?.pointee = value
        } else {
            dayValuePointer?.pointee = NSDateComponentUndefined
>>>>>>> e790027f
        }
    }
    
    /*
    This API is a convenience for getting era, year for week-of-year calculations, week of year, and weekday of a given date.
    Pass NULL for a NSInteger pointer parameter if you don't care about that value.
    */
    open func getEra(_ eraValuePointer: UnsafeMutablePointer<Int>?, yearForWeekOfYear yearValuePointer: UnsafeMutablePointer<Int>?, weekOfYear weekValuePointer: UnsafeMutablePointer<Int>?, weekday weekdayValuePointer: UnsafeMutablePointer<Int>?, from date: Date) {
<<<<<<< HEAD
        if let comps = components([.era, .yearForWeekOfYear, .weekOfYear, .weekday], from: date) {
            if let value = comps.era {
                eraValuePointer?.pointee = value
            } else  {
                eraValuePointer?.pointee = NSDateComponentUndefined
            }
            if let value = comps.yearForWeekOfYear {
                yearValuePointer?.pointee = value
            } else {
                yearValuePointer?.pointee = NSDateComponentUndefined
            }
            if let value = comps.weekOfYear {
                weekValuePointer?.pointee = value
            } else {
                weekValuePointer?.pointee = NSDateComponentUndefined
            }
            if let value = comps.weekday {
                weekdayValuePointer?.pointee = value
            } else {
                weekdayValuePointer?.pointee = NSDateComponentUndefined
            }
=======
        let comps = components([.era, .yearForWeekOfYear, .weekOfYear, .weekday], from: date)
        if let value = comps.era {
            eraValuePointer?.pointee = value
        } else  {
            eraValuePointer?.pointee = NSDateComponentUndefined
        }
        if let value = comps.yearForWeekOfYear {
            yearValuePointer?.pointee = value
        } else {
            yearValuePointer?.pointee = NSDateComponentUndefined
        }
        if let value = comps.weekOfYear {
            weekValuePointer?.pointee = value
        } else {
            weekValuePointer?.pointee = NSDateComponentUndefined
        }
        if let value = comps.weekday {
            weekdayValuePointer?.pointee = value
        } else {
            weekdayValuePointer?.pointee = NSDateComponentUndefined
        }
        if let value = comps.yearForWeekOfYear {
            yearValuePointer?.pointee = value
        } else {
            yearValuePointer?.pointee = NSDateComponentUndefined
        }
        if let value = comps.weekOfYear {
            weekValuePointer?.pointee = value
        } else {
            weekValuePointer?.pointee = NSDateComponentUndefined
        }
        if let value = comps.weekday {
            weekdayValuePointer?.pointee = value
        } else {
            weekdayValuePointer?.pointee = NSDateComponentUndefined
>>>>>>> e790027f
        }
    }
    
    /*
    This API is a convenience for getting hour, minute, second, and nanoseconds of a given date.
    Pass NULL for a NSInteger pointer parameter if you don't care about that value.
    */
    open func getHour(_ hourValuePointer: UnsafeMutablePointer<Int>?, minute minuteValuePointer: UnsafeMutablePointer<Int>?, second secondValuePointer: UnsafeMutablePointer<Int>?, nanosecond nanosecondValuePointer: UnsafeMutablePointer<Int>?, from date: Date) {
<<<<<<< HEAD
        if let comps = components([.hour, .minute, .second, .nanosecond], from: date) {
            if let value = comps.hour {
                hourValuePointer?.pointee = value
            } else {
                hourValuePointer?.pointee = NSDateComponentUndefined
            }
            if let value = comps.minute {
                minuteValuePointer?.pointee = value
            } else {
                minuteValuePointer?.pointee = NSDateComponentUndefined
            }
            if let value = comps.second {
                secondValuePointer?.pointee = value
            } else {
                secondValuePointer?.pointee = NSDateComponentUndefined
            }
            if let value = comps.nanosecond {
                nanosecondValuePointer?.pointee = value
            } else {
                nanosecondValuePointer?.pointee = NSDateComponentUndefined
            }

=======
        let comps = components([.hour, .minute, .second, .nanosecond], from: date)
        if let value = comps.hour {
            hourValuePointer?.pointee = value
        } else {
            hourValuePointer?.pointee = NSDateComponentUndefined
        }
        if let value = comps.minute {
            minuteValuePointer?.pointee = value
        } else {
            minuteValuePointer?.pointee = NSDateComponentUndefined
        }
        if let value = comps.second {
            secondValuePointer?.pointee = value
        } else {
            secondValuePointer?.pointee = NSDateComponentUndefined
        }
        if let value = comps.nanosecond {
            nanosecondValuePointer?.pointee = value
        } else {
            nanosecondValuePointer?.pointee = NSDateComponentUndefined
        }
        if let value = comps.minute {
            minuteValuePointer?.pointee = value
        } else {
            minuteValuePointer?.pointee = NSDateComponentUndefined
        }
        if let value = comps.second {
            secondValuePointer?.pointee = value
        } else {
            secondValuePointer?.pointee = NSDateComponentUndefined
        }
        if let value = comps.nanosecond {
            nanosecondValuePointer?.pointee = value
        } else {
            nanosecondValuePointer?.pointee = NSDateComponentUndefined
>>>>>>> e790027f
        }
    }
    
    /*
    Get just one component's value.
    */
    open func component(_ unit: Unit, from date: Date) -> Int {
        let comps = components(unit, from: date)
        if let res = comps.value(for: Calendar._fromCalendarUnit(unit)) {
            return res
        } else {
            return NSDateComponentUndefined
        }
    }
    
    /*
    Create a date with given components.
    Current era is assumed.
    */
    open func date(era eraValue: Int, year yearValue: Int, month monthValue: Int, day dayValue: Int, hour hourValue: Int, minute minuteValue: Int, second secondValue: Int, nanosecond nanosecondValue: Int) -> Date? {
        var comps = DateComponents()
        comps.era = eraValue
        comps.year = yearValue
        comps.month = monthValue
        comps.day = dayValue
        comps.hour = hourValue
        comps.minute = minuteValue
        comps.second = secondValue
        comps.nanosecond = nanosecondValue
        return date(from: comps)
    }
    
    /*
    Create a date with given components.
    Current era is assumed.
    */
    open func date(era eraValue: Int, yearForWeekOfYear yearValue: Int, weekOfYear weekValue: Int, weekday weekdayValue: Int, hour hourValue: Int, minute minuteValue: Int, second secondValue: Int, nanosecond nanosecondValue: Int) -> Date? {
        var comps = DateComponents()
        comps.era = eraValue
        comps.yearForWeekOfYear = yearValue
        comps.weekOfYear = weekValue
        comps.weekday = weekdayValue
        comps.hour = hourValue
        comps.minute = minuteValue
        comps.second = secondValue
        comps.nanosecond = nanosecondValue
        return date(from: comps)
    }
    
    /*
    This API returns the first moment date of a given date.
    Pass in [NSDate date], for example, if you want the start of "today".
    If there were two midnights, it returns the first.  If there was none, it returns the first moment that did exist.
    */
    open func startOfDay(for date: Date) -> Date {
<<<<<<< HEAD
        return range(of: .day, forDate: date)!.start
=======
        return range(of: .day, for: date)!.start
>>>>>>> e790027f
    }
    
    /*
    This API returns all the date components of a date, as if in a given time zone (instead of the receiving calendar's time zone).
    The time zone overrides the time zone of the NSCalendar for the purposes of this calculation.
    Note: if you want "date information in a given time zone" in order to display it, you should use NSDateFormatter to format the date.
    */
    /// - Experiment: This is a draft API currently under consideration for official import into Foundation as a suitable alternative
    /// The Darwin version is not nullable but this one is since the conversion from the date and unit flags can potentially return nil
<<<<<<< HEAD
    open func components(in timezone: TimeZone, fromDate date: Date) -> DateComponents? {
=======
    open func components(in timezone: TimeZone, from date: Date) -> DateComponents {
>>>>>>> e790027f
        let oldTz = self.timeZone
        self.timeZone = timezone
        let comps = components([.era, .year, .month, .day, .hour, .minute, .second, .nanosecond, .weekday, .weekdayOrdinal, .quarter, .weekOfMonth, .weekOfYear, .yearForWeekOfYear, .calendar, .timeZone], from: date)
        self.timeZone = oldTz
        return comps
    }
    
    /*
    This API compares the given dates down to the given unit, reporting them equal if they are the same in the given unit and all larger units, otherwise either less than or greater than.
    */
    open func compare(_ date1: Date, to date2: Date, toUnitGranularity unit: Unit) -> ComparisonResult {
        switch (unit) {
            case Unit.calendar:
                return .orderedSame
            case Unit.timeZone:
                return .orderedSame
            case Unit.day:
                fallthrough
            case Unit.hour:
                let range = self.range(of: unit, for: date1)
                let ats = range!.start.timeIntervalSinceReferenceDate
                let at2 = date2.timeIntervalSinceReferenceDate
                if ats <= at2 && at2 < ats + range!.duration {
                    return .orderedSame
                }
                if at2 < ats {
                    return .orderedDescending
                }
                return .orderedAscending
            case Unit.minute:
                var int1 = 0.0
                var int2 = 0.0
                modf(date1.timeIntervalSinceReferenceDate, &int1)
                modf(date2.timeIntervalSinceReferenceDate, &int2)
                int1 = floor(int1 / 60.0)
                int2 = floor(int2 / 60.0)
                if int1 == int2 {
                    return .orderedSame
                }
                if int2 < int1 {
                    return .orderedDescending
                }
                return .orderedAscending
            case Unit.second:
                var int1 = 0.0
                var int2 = 0.0
                modf(date1.timeIntervalSinceReferenceDate, &int1)
                modf(date2.timeIntervalSinceReferenceDate, &int2)
                if int1 == int2 {
                    return .orderedSame
                }
                if int2 < int1 {
                    return .orderedDescending
                }
                return .orderedAscending
            case Unit.nanosecond:
                var int1 = 0.0
                var int2 = 0.0
                let frac1 = modf(date1.timeIntervalSinceReferenceDate, &int1)
                let frac2 = modf(date2.timeIntervalSinceReferenceDate, &int2)
                int1 = floor(frac1 * 1000000000.0)
                int2 = floor(frac2 * 1000000000.0)
                if int1 == int2 {
                    return .orderedSame
                }
                if int2 < int1 {
                    return .orderedDescending
                }
                return .orderedAscending
            default:
                break
        }

        let calendarUnits1: [Unit] = [.era, .year, .month, .day]
        let calendarUnits2: [Unit] = [.era, .year, .month, .weekdayOrdinal, .day]
        let calendarUnits3: [Unit] = [.era, .year, .month, .weekOfMonth, .weekday]
        let calendarUnits4: [Unit] = [.era, .yearForWeekOfYear, .weekOfYear, .weekday]
        var units: [Unit]
        if unit == .yearForWeekOfYear || unit == .weekOfYear {
            units = calendarUnits4
        } else if unit == .weekdayOrdinal {
            units = calendarUnits2
        } else if unit == .weekday || unit == .weekOfMonth {
            units = calendarUnits3
        } else {
            units = calendarUnits1
        }
        
        // TODO: verify that the return value here is never going to be nil; it seems like it may - thusly making the return value here optional which would result in sadness and regret
        let reducedUnits = units.reduce(Unit()) { $0.union($1) }
        let comp1 = components(reducedUnits, from: date1)
        let comp2 = components(reducedUnits, from: date2)
    
        for unit in units {
<<<<<<< HEAD
            let value1 = comp1.value(forComponent: unit)!
            let value2 = comp2.value(forComponent: unit)!
            if value1 > value2 {
=======
            let value1 = comp1.value(for: Calendar._fromCalendarUnit(unit))
            let value2 = comp2.value(for: Calendar._fromCalendarUnit(unit))
            if value1! > value2! {
>>>>>>> e790027f
                return .orderedDescending
            } else if value1! < value2! {
                return .orderedAscending
            }
            if unit == .month && calendarIdentifier == .chinese {
                if let leap1 = comp1.isLeapMonth {
                    if let leap2 = comp2.isLeapMonth {
                        if !leap1 && leap2 {
                            return .orderedAscending
                        } else if leap1 && !leap2 {
                            return .orderedDescending
                        }
                    }
                }
                
            }
            if unit == reducedUnits {
                return .orderedSame
            }
        }
        return .orderedSame
    }
    
    /*
    This API compares the given dates down to the given unit, reporting them equal if they are the same in the given unit and all larger units.
    */
<<<<<<< HEAD
    open func isDate(_ date1: Date, equalToDate date2: Date, toUnitGranularity unit: Unit) -> Bool {
=======
    open func isDate(_ date1: Date, equalTo date2: Date, toUnitGranularity unit: Unit) -> Bool {
>>>>>>> e790027f
        return compare(date1, to: date2, toUnitGranularity: unit) == .orderedSame
    }
    
    /*
    This API compares the Days of the given dates, reporting them equal if they are in the same Day.
    */
<<<<<<< HEAD
    open func isDate(_ date1: Date, inSameDayAsDate date2: Date) -> Bool {
=======
    open func isDate(_ date1: Date, inSameDayAs date2: Date) -> Bool {
>>>>>>> e790027f
        return compare(date1, to: date2, toUnitGranularity: .day) == .orderedSame
    }
    
    /*
    This API reports if the date is within "today".
    */
    open func isDateInToday(_ date: Date) -> Bool {
        return compare(date, to: Date(), toUnitGranularity: .day) == .orderedSame
    }
    
    /*
    This API reports if the date is within "yesterday".
    */
    open func isDateInYesterday(_ date: Date) -> Bool {
<<<<<<< HEAD
        if let interval = range(of: .day, forDate: Date()) {
=======
        if let interval = range(of: .day, for: Date()) {
>>>>>>> e790027f
            let inYesterday = interval.start - 60.0
            return compare(date, to: inYesterday, toUnitGranularity: .day) == .orderedSame
        } else {
            return false
        }
    }
    
    /*
    This API reports if the date is within "tomorrow".
    */
    open func isDateInTomorrow(_ date: Date) -> Bool {
<<<<<<< HEAD
        if let interval = range(of: .day, forDate: Date()) {
=======
        if let interval = range(of: .day, for: Date()) {
>>>>>>> e790027f
            let inTomorrow = interval.end + 60.0
            return compare(date, to: inTomorrow, toUnitGranularity: .day) == .orderedSame
        } else {
            return false
        }
    }
    
    /*
    This API reports if the date is within a weekend period, as defined by the calendar and calendar's locale.
    */
    open func isDateInWeekend(_ date: Date) -> Bool {
        return _CFCalendarIsWeekend(_cfObject, date.timeIntervalSinceReferenceDate)
    }
    
    /// Revised API for avoiding usage of AutoreleasingUnsafeMutablePointer.
    /// The current exposed API in Foundation on Darwin platforms is:
    /// open func rangeOfWeekendStartDate(_ datep: AutoreleasingUnsafeMutablePointer<NSDate?>, interval tip: UnsafeMutablePointer<NSTimeInterval>, containingDate date: NSDate) -> Bool
    /// which is not implementable on Linux due to the lack of being able to properly implement AutoreleasingUnsafeMutablePointer.
    /// Find the range of the weekend around the given date, returned via two by-reference parameters.
    /// Returns nil if the given date is not in a weekend.
    /// - Note: A given entire Day within a calendar is not necessarily all in a weekend or not; weekends can start in the middle of a Day in some calendars and locales.
    /// - Experiment: This is a draft API currently under consideration for official import into Foundation as a suitable alternative
    /// - Note: Since this API is under consideration it may be either removed or revised in the near future
<<<<<<< HEAD
    open func rangeOfWeekendContaining(_ date: Date) -> DateInterval? {
=======
    open func range(ofWeekendContaining date: Date) -> DateInterval? {
>>>>>>> e790027f
        if let next = nextWeekendAfter(date, options: []) {
            if let prev = nextWeekendAfter(next.start, options: .searchBackwards) {
                if prev.start.timeIntervalSinceReferenceDate <= date.timeIntervalSinceReferenceDate && date.timeIntervalSinceReferenceDate <= prev.end.timeIntervalSinceReferenceDate {
                    return prev
                }
            }
        }
        return nil
    }
    
    /// Revised API for avoiding usage of AutoreleasingUnsafeMutablePointer.
    /// The current exposed API in Foundation on Darwin platforms is:
    /// open func nextWeekendStartDate(_ datep: AutoreleasingUnsafeMutablePointer<NSDate?>, interval tip: UnsafeMutablePointer<NSTimeInterval>, options: Options, afterDate date: NSDate) -> Bool
    /// Returns the range of the next weekend, via two by-reference parameters, which starts strictly after the given date.
    /// The .SearchBackwards option can be used to find the previous weekend range strictly before the date.
    /// Returns nil if there are no such things as weekend in the calendar and its locale.
    /// - Note: A given entire Day within a calendar is not necessarily all in a weekend or not; weekends can start in the middle of a Day in some calendars and locales.
    /// - Experiment: This is a draft API currently under consideration for official import into Foundation as a suitable alternative
    /// - Note: Since this API is under consideration it may be either removed or revised in the near future
    open func nextWeekendAfter(_ date: Date, options: Options) -> DateInterval? {
        var range = _CFCalendarWeekendRange()
        let res = withUnsafeMutablePointer(to: &range) { rangep in
            return _CFCalendarGetNextWeekend(_cfObject, rangep)
        }
        if res {
            var comp = DateComponents()
            comp.weekday = range.start
            if let nextStart = nextDate(after: date, matching: comp, options: options.union(.matchNextTime)) {
                let start = nextStart + range.onsetTime
                comp.weekday = range.end
                if let nextEnd = nextDate(after: date, matching: comp, options: options.union(.matchNextTime)) {
                    var end = nextEnd
                    if end.compare(start) == .orderedAscending {
                        if let nextOrderedEnd = nextDate(after: end, matching: comp, options: options.union(.matchNextTime)) {
                            end = nextOrderedEnd
                        } else {
                            return nil
                        }
                    }
                    if range.ceaseTime > 0 {
                        end = end + range.ceaseTime
                    } else {
                        if let dayEnd = self.range(of: .day, for: end) {
                            end = startOfDay(for: dayEnd.end)
                        } else {
                            return nil
                        }
                    }
                    return DateInterval(start: start, end: end)
                }
            }
        }
        return nil
    }
    
    /*
    This API returns the difference between two dates specified as date components.
    For units which are not specified in each NSDateComponents, but required to specify an absolute date, the base value of the unit is assumed.  For example, for an NSDateComponents with just a Year and a Month specified, a Day of 1, and an Hour, Minute, Second, and Nanosecond of 0 are assumed.
    Calendrical calculations with unspecified Year or Year value prior to the start of a calendar are not advised.
    For each date components object, if its time zone property is set, that time zone is used for it; if the calendar property is set, that is used rather than the receiving calendar, and if both the calendar and time zone are set, the time zone property value overrides the time zone of the calendar property.
    No options are currently defined; pass 0.
    */
<<<<<<< HEAD
    open func components(_ unitFlags: Unit, from startingDateComp: DateComponents, to resultDateComp: DateComponents, options: Options = []) -> DateComponents? {
=======
    open func components(_ unitFlags: Unit, from startingDateComp: DateComponents, to resultDateComp: DateComponents, options: Options = []) -> DateComponents {
>>>>>>> e790027f
        var startDate: Date?
        var toDate: Date?
        if let startCalendar = startingDateComp.calendar {
            startDate = startCalendar.date(from: startingDateComp)
        } else {
            startDate = date(from: startingDateComp)
        }
        if let toCalendar = resultDateComp.calendar {
            toDate = toCalendar.date(from: resultDateComp)
        } else {
            toDate = date(from: resultDateComp)
        }
        if let start = startDate {
            if let end = toDate {
                return components(unitFlags, from: start, to: end, options: options)
            }
        }
        fatalError()
    }
    
    /*
    This API returns a new NSDate object representing the date calculated by adding an amount of a specific component to a given date.
    The NSCalendarWrapComponents option specifies if the component should be incremented and wrap around to zero/one on overflow, and should not cause higher units to be incremented.
    */
    open func date(byAdding unit: Unit, value: Int, to date: Date, options: Options = []) -> Date? {
        var comps = DateComponents()
        comps.setValue(value, for: Calendar._fromCalendarUnit(unit))
        return self.date(byAdding: comps, to: date, options: options)
    }
    
    /*
    This method computes the dates which match (or most closely match) a given set of components, and calls the block once for each of them, until the enumeration is stopped.
    There will be at least one intervening date which does not match all the components (or the given date itself must not match) between the given date and any result.
    If the NSCalendarSearchBackwards option is used, this method finds the previous match before the given date.  The intent is that the same matches as for a forwards search will be found (that is, if you are enumerating forwards or backwards for each hour with minute "27", the seconds in the date you will get in forwards search would obviously be 00, and the same will be true in a backwards search in order to implement this rule.  Similarly for DST backwards jumps which repeats times, you'll get the first match by default, where "first" is defined from the point of view of searching forwards.  So, when searching backwards looking for a particular hour, with no minute and second specified, you don't get a minute and second of 59:59 for the matching hour (which would be the nominal first match within a given hour, given the other rules here, when searching backwards).
    If the NSCalendarMatchStrictly option is used, the algorithm travels as far forward or backward as necessary looking for a match, but there are ultimately implementation-defined limits in how far distant the search will go.  If the NSCalendarMatchStrictly option is not specified, the algorithm searches up to the end of the next instance of the next higher unit to the highest specified unit in the NSDateComponents argument.  If you want to find the next Feb 29 in the Gregorian calendar, for example, you have to specify the NSCalendarMatchStrictly option to guarantee finding it.
    If an exact match is not possible, and requested with the NSCalendarMatchStrictly option, nil is passed to the block and the enumeration ends.  (Logically, since an exact match searches indefinitely into the future, if no match is found there's no point in continuing the enumeration.)
    
    If the NSCalendarMatchStrictly option is NOT used, exactly one option from the set {NSCalendarMatchPreviousTimePreservingSmallerUnits, NSCalendarMatchNextTimePreservingSmallerUnits, NSCalendarMatchNextTime} must be specified, or an illegal argument exception will be thrown.
    
    If the NSCalendarMatchPreviousTimePreservingSmallerUnits option is specified, and there is no matching time before the end of the next instance of the next higher unit to the highest specified unit in the NSDateComponents argument, the method will return the previous existing value of the missing unit and preserves the lower units' values (e.g., no 2:37am results in 1:37am, if that exists).
    
    If the NSCalendarMatchNextTimePreservingSmallerUnits option is specified, and there is no matching time before the end of the next instance of the next higher unit to the highest specified unit in the NSDateComponents argument, the method will return the next existing value of the missing unit and preserves the lower units' values (e.g., no 2:37am results in 3:37am, if that exists).
    
    If the NSCalendarMatchNextTime option is specified, and there is no matching time before the end of the next instance of the next higher unit to the highest specified unit in the NSDateComponents argument, the method will return the next existing time which exists (e.g., no 2:37am results in 3:00am, if that exists).
    If the NSCalendarMatchFirst option is specified, and there are two or more matching times (all the components are the same, including isLeapMonth) before the end of the next instance of the next higher unit to the highest specified unit in the NSDateComponents argument, the method will return the first occurrence.
    If the NSCalendarMatchLast option is specified, and there are two or more matching times (all the components are the same, including isLeapMonth) before the end of the next instance of the next higher unit to the highest specified unit in the NSDateComponents argument, the method will return the last occurrence.
    If neither the NSCalendarMatchFirst or NSCalendarMatchLast option is specified, the default behavior is to act as if NSCalendarMatchFirst was specified.
    There is no option to return middle occurrences of more than two occurrences of a matching time, if such exist.
    
    Result dates have an integer number of seconds (as if 0 was specified for the nanoseconds property of the NSDateComponents matching parameter), unless a value was set in the nanoseconds property, in which case the result date will have that number of nanoseconds (or as close as possible with floating point numbers).
    The enumeration is stopped by setting *stop = YES in the block and return.  It is not necessary to set *stop to NO to keep the enumeration going.
    */
    public func enumerateDates(startingAfter start: Date, matching comps: DateComponents, options opts: NSCalendar.Options = [], using block: @noescape (Date?, Bool, UnsafeMutablePointer<ObjCBool>) -> Swift.Void) { NSUnimplemented() }
    
    /*
    This method computes the next date which matches (or most closely matches) a given set of components.
    The general semantics follow those of the -enumerateDatesStartingAfterDate:... method above.
    To compute a sequence of results, use the -enumerateDatesStartingAfterDate:... method above, rather than looping and calling this method with the previous loop iteration's result.
    */
<<<<<<< HEAD
    open func nextDate(after date: Date, matchingComponents comps: DateComponents, options: Options = []) -> Date? {
=======
    open func nextDate(after date: Date, matching comps: DateComponents, options: Options = []) -> Date? {
>>>>>>> e790027f
        var result: Date?
        enumerateDates(startingAfter: date, matching: comps, options: options) { date, exactMatch, stop in
            result = date
            stop.pointee = true
        }
        return result
    }
    
    /*
    This API returns a new NSDate object representing the date found which matches a specific component value.
    The general semantics follow those of the -enumerateDatesStartingAfterDate:... method above.
    To compute a sequence of results, use the -enumerateDatesStartingAfterDate:... method above, rather than looping and calling this method with the previous loop iteration's result.
    */
    open func nextDate(after date: Date, matchingUnit unit: Unit, value: Int, options: Options = []) -> Date? {
        var comps = DateComponents()
        comps.setValue(value, for: Calendar._fromCalendarUnit(unit))
        return nextDate(after:date, matching: comps, options: options)
    }
    
    /*
    This API returns a new NSDate object representing the date found which matches the given hour, minute, and second values.
    The general semantics follow those of the -enumerateDatesStartingAfterDate:... method above.
    To compute a sequence of results, use the -enumerateDatesStartingAfterDate:... method above, rather than looping and calling this method with the previous loop iteration's result.
    */
    open func nextDate(after date: Date, matchingHour hourValue: Int, minute minuteValue: Int, second secondValue: Int, options: Options = []) -> Date? {
        var comps = DateComponents()
        comps.hour = hourValue
        comps.minute = minuteValue
        comps.second = secondValue
        return nextDate(after: date, matching: comps, options: options)
    }
    
    /*
    This API returns a new NSDate object representing the date calculated by setting a specific component to a given time, and trying to keep lower components the same.  If the unit already has that value, this may result in a date which is the same as the given date.
    Changing a component's value often will require higher or coupled components to change as well.  For example, setting the Weekday to Thursday usually will require the Day component to change its value, and possibly the Month and Year as well.
    If no such time exists, the next available time is returned (which could, for example, be in a different day, week, month, ... than the nominal target date).  Setting a component to something which would be inconsistent forces other units to change; for example, setting the Weekday to Thursday probably shifts the Day and possibly Month and Year.
    The specific behaviors here are as yet unspecified; for example, if I change the weekday to Thursday, does that move forward to the next, backward to the previous, or to the nearest Thursday?  A likely rule is that the algorithm will try to produce a result which is in the next-larger unit to the one given (there's a table of this mapping at the top of this document).  So for the "set to Thursday" example, find the Thursday in the Week in which the given date resides (which could be a forwards or backwards move, and not necessarily the nearest Thursday).  For forwards or backwards behavior, one can use the -nextDateAfterDate:matchingUnit:value:options: method above.
    */
<<<<<<< HEAD
    open func date(bySettingUnit unit: Unit, value v: Int, ofDate date: Date, options opts: Options = []) -> Date? {
=======
    open func date(bySettingUnit unit: Unit, value v: Int, of date: Date, options opts: Options = []) -> Date? {
>>>>>>> e790027f
        let currentValue = component(unit, from: date)
        if currentValue == v {
            return date
        }
        var targetComp = DateComponents()
        targetComp.setValue(v, for: Calendar._fromCalendarUnit(unit))
        var result: Date?
        enumerateDates(startingAfter: date, matching: targetComp, options: .matchNextTime) { date, match, stop in
            result = date
            stop.pointee = true
        }
        return result
    }
    
    /*
    This API returns a new NSDate object representing the date calculated by setting hour, minute, and second to a given time.
    If no such time exists, the next available time is returned (which could, for example, be in a different day than the nominal target date).
    The intent is to return a date on the same day as the original date argument.  This may result in a date which is earlier than the given date, of course.
    */
<<<<<<< HEAD
    open func date(bySettingHour h: Int, minute m: Int, second s: Int, ofDate date: Date, options opts: Options = []) -> Date? {
        if let range = range(of: .day, forDate: date) {
=======
    open func date(bySettingHour h: Int, minute m: Int, second s: Int, of date: Date, options opts: Options = []) -> Date? {
        if let range = range(of: .day, for: date) {
>>>>>>> e790027f
            var comps = DateComponents()
            comps.hour = h
            comps.minute = m
            comps.second = s
            var options: Options = .matchNextTime
            options.formUnion(opts.contains(.matchLast) ? .matchLast : .matchFirst)
            if opts.contains(.matchStrictly) {
                options.formUnion(.matchStrictly)
            }
            if let result = nextDate(after: range.start - 0.5, matching: comps, options: options) {
                if result.compare(range.start) == .orderedAscending {
                    return nextDate(after: range.start, matching: comps, options: options)
                }
                return result
            }
            
        }
        return nil
    }
    
    /*
    This API returns YES if the date has all the matched components. Otherwise, it returns NO.
    It is useful to test the return value of the -nextDateAfterDate:matchingUnit:value:options:, to find out if the components were obeyed or if the method had to fudge the result value due to missing time.
    */
    open func date(_ date: Date, matchesComponents components: DateComponents) -> Bool {
        let units: [Unit] = [.era, .year, .month, .day, .hour, .minute, .second, .weekday, .weekdayOrdinal, .quarter, .weekOfMonth, .weekOfYear, .yearForWeekOfYear, .nanosecond]
        var unitFlags: Unit = []
        for unit in units {
            if components.value(for: Calendar._fromCalendarUnit(unit)) != NSDateComponentUndefined {
                unitFlags.formUnion(unit)
            }
        }
        if unitFlags == [] {
            if components.isLeapMonth != nil {
                let comp = self.components(.month, from: date)
                if let leap = comp.isLeapMonth {
                    return leap
                }
                return false
            }
        }
        let comp = self.components(unitFlags, from: date)
        var compareComp = comp
        var tempComp = components
        tempComp.isLeapMonth = comp.isLeapMonth
        if let nanosecond = comp.value(for: .nanosecond) {
            if labs(nanosecond - tempComp.value(for: .nanosecond)!) > 500 {
                return false
            } else {
                compareComp.nanosecond = 0
                tempComp.nanosecond = 0
            }
            return tempComp == compareComp
        }
        return false
    }
    
}

// This notification is posted through [NSNotificationCenter defaultCenter]
// when the system day changes. Register with "nil" as the object of this
// notification. If the computer/device is asleep when the day changed,
// this will be posted on wakeup. You'll get just one of these if the
// machine has been asleep for several days. The definition of "Day" is
// relative to the current calendar ([NSCalendar currentCalendar]) of the
// process and its locale and time zone. There are no guarantees that this
// notification is received by observers in a "timely" manner, same as
// with distributed notifications.

public let NSCalendarDayChangedNotification: String = "" // NSUnimplemented

// This is a just used as an extensible struct, basically;
// note that there are two uses: one for specifying a date
// via components (some components may be missing, making the
// specific date ambiguous), and the other for specifying a
// set of component quantities (like, 3 months and 5 hours).
// Undefined fields have (or fields can be set to) the value
// NSDateComponentUndefined.

// NSDateComponents is not responsible for answering questions
// about a date beyond the information it has been initialized
// with; for example, if you initialize one with May 6, 2004,
// and then ask for the weekday, you'll get Undefined, not Thurs.
// A NSDateComponents is meaningless in itself, because you need
// to know what calendar it is interpreted against, and you need
// to know whether the values are absolute values of the units,
// or quantities of the units.
// When you create a new one of these, all values begin Undefined.

public var NSDateComponentUndefined: Int = LONG_MAX

open class NSDateComponents : NSObject, NSCopying, NSSecureCoding {
    internal var _calendar: Calendar?
    internal var _timeZone: TimeZone?
    internal var _values = [Int](repeating: NSDateComponentUndefined, count: 19)
    public override init() {
        super.init()
    }
    
    open override var hash: Int {
        var calHash = 0
        if let cal = calendar {
            calHash = cal.hashValue
        }
        if let tz = timeZone {
            calHash ^= tz.hashValue
        }
        var y = year
        if NSDateComponentUndefined == y {
            y = 0
        }
        var m = month
        if NSDateComponentUndefined == m {
            m = 0
        }
        var d = day
        if NSDateComponentUndefined == d {
            d = 0
        }
        var h = hour
        if NSDateComponentUndefined == h {
            h = 0
        }
        var mm = minute
        if NSDateComponentUndefined == mm {
            mm = 0 
        }
        var s = second
        if NSDateComponentUndefined == s {
            s = 0 
        }
        var yy = yearForWeekOfYear
        if NSDateComponentUndefined == yy {
            yy = 0
        }
        return calHash + (32832013 * (y + yy) + 2678437 * m + 86413 * d + 3607 * h + 61 * mm + s) + (41 * weekOfYear + 11 * weekOfMonth + 7 * weekday + 3 * weekdayOrdinal + quarter) * (1 << 5)
    }
    
    open override func isEqual(_ object: AnyObject?) -> Bool {
        if let other = object as? NSDateComponents {
            if era != other.era {
                return false
            }
            if year != other.year {
                return false
            }
            if quarter != other.quarter {
                return false
            }
            if month != other.month {
                return false
            }
            if day != other.day {
                return false
            }
            if hour != other.hour {
                return false
            }
            if minute != other.minute {
                return false
            }
            if second != other.second {
                return false
            }
            if nanosecond != other.nanosecond {
                return false
            }
            if weekOfYear != other.weekOfYear {
                return false
            }
            if weekOfMonth != other.weekOfMonth {
                return false
            }
            if yearForWeekOfYear != other.yearForWeekOfYear {
                return false
            }
            if weekday != other.weekday {
                return false
            }
            if weekdayOrdinal != other.weekdayOrdinal {
                return false
            }
            if isLeapMonth != other.isLeapMonth {
                return false
            }
            if calendar != other.calendar {
                return false
            }
            if timeZone != other.timeZone {
                return false
            }
            return true
        }
        return false
    }
    
    public convenience required init?(coder aDecoder: NSCoder) {
        if aDecoder.allowsKeyedCoding {
            self.init()
            
            self.era = aDecoder.decodeInteger(forKey: "NS.era")
            self.year = aDecoder.decodeInteger(forKey: "NS.year")
            self.quarter = aDecoder.decodeInteger(forKey: "NS.quarter")
            self.month = aDecoder.decodeInteger(forKey: "NS.month")
            self.day = aDecoder.decodeInteger(forKey: "NS.day")
            self.hour = aDecoder.decodeInteger(forKey: "NS.hour")
            self.minute = aDecoder.decodeInteger(forKey: "NS.minute")
            self.second = aDecoder.decodeInteger(forKey: "NS.second")
            self.nanosecond = aDecoder.decodeInteger(forKey: "NS.nanosec")
            self.weekOfYear = aDecoder.decodeInteger(forKey: "NS.weekOfYear")
            self.weekOfMonth = aDecoder.decodeInteger(forKey: "NS.weekOfMonth")
            self.yearForWeekOfYear = aDecoder.decodeInteger(forKey: "NS.yearForWOY")
            self.weekday = aDecoder.decodeInteger(forKey: "NS.weekday")
            self.weekdayOrdinal = aDecoder.decodeInteger(forKey: "NS.weekdayOrdinal")
            self.isLeapMonth = aDecoder.decodeBool(forKey: "NS.isLeapMonth")
            self.calendar = aDecoder.decodeObjectOfClass(NSCalendar.self, forKey: "NS.calendar")?._swiftObject
            self.timeZone = aDecoder.decodeObjectOfClass(NSTimeZone.self, forKey: "NS.timezone")?._swiftObject
        } else {
            NSUnimplemented()
        }
    }
    
    open func encode(with aCoder: NSCoder) {
        if aCoder.allowsKeyedCoding {
            aCoder.encode(self.era, forKey: "NS.era")
            aCoder.encode(self.year, forKey: "NS.year")
            aCoder.encode(self.quarter, forKey: "NS.quarter")
            aCoder.encode(self.month, forKey: "NS.month")
            aCoder.encode(self.day, forKey: "NS.day")
            aCoder.encode(self.hour, forKey: "NS.hour")
            aCoder.encode(self.minute, forKey: "NS.minute")
            aCoder.encode(self.second, forKey: "NS.second")
            aCoder.encode(self.nanosecond, forKey: "NS.nanosec")
            aCoder.encode(self.weekOfYear, forKey: "NS.weekOfYear")
            aCoder.encode(self.weekOfMonth, forKey: "NS.weekOfMonth")
            aCoder.encode(self.yearForWeekOfYear, forKey: "NS.yearForWOY")
            aCoder.encode(self.weekday, forKey: "NS.weekday")
            aCoder.encode(self.weekdayOrdinal, forKey: "NS.weekdayOrdinal")
            aCoder.encode(self.isLeapMonth, forKey: "NS.isLeapMonth")
            aCoder.encode(self.calendar?._nsObject, forKey: "NS.calendar")
            aCoder.encode(self.timeZone?._nsObject, forKey: "NS.timezone")
        } else {
            NSUnimplemented()
        }
    }
    
    static public func supportsSecureCoding() -> Bool {
        return true
    }
    
    open override func copy() -> AnyObject {
        return copy(with: nil)
    }
    
    open func copy(with zone: NSZone? = nil) -> AnyObject {
        NSUnimplemented()
    }
    
    /*@NSCopying*/ open var calendar: Calendar? {
        get {
            return _calendar
        }
        set {
            if let val = newValue {
                _calendar = val
            } else {
                _calendar = nil
            }
        }
    }
<<<<<<< HEAD
    /*@NSCopying*/ open var timeZone: TimeZone? {
        get {
            return _timeZone
        }
        set {
            if let val = newValue {
                _timeZone = (val.copy() as! TimeZone)
            } else {
                _timeZone = nil
            }
        }
    }
=======
    /*@NSCopying*/ open var timeZone: TimeZone?
    
>>>>>>> e790027f
    // these all should probably be optionals
    
    open var era: Int {
        get {
            return _values[0]
        }
        set {
            _values[0] = newValue
        }
    }
    
    open var year: Int {
        get {
            return _values[1]
        }
        set {
            _values[1] = newValue
        }
    }
    
    open var month: Int {
        get {
            return _values[2]
        }
        set {
            _values[2] = newValue
        }
    }
    
    open var day: Int {
        get {
            return _values[3]
        }
        set {
            _values[3] = newValue
        }
    }
    
    open var hour: Int {
        get {
            return _values[4]
        }
        set {
            _values[4] = newValue
        }
    }
    
    open var minute: Int {
        get {
            return _values[5]
        }
        set {
            _values[5] = newValue
        }
    }
    
    open var second: Int {
        get {
            return _values[6]
        }
        set {
            _values[6] = newValue
        }
    }
    
    open var weekday: Int {
        get {
            return _values[8]
        }
        set {
            _values[8] = newValue
        }
    }
    
    open var weekdayOrdinal: Int {
        get {
            return _values[9]
        }
        set {
            _values[9] = newValue
        }
    }
    
    open var quarter: Int {
        get {
            return _values[10]
        }
        set {
            _values[10] = newValue
        }
    }
    
    open var nanosecond: Int {
        get {
            return _values[11]
        }
        set {
            _values[11] = newValue
        }
    }
    
    open var weekOfYear: Int {
        get {
            return _values[12]
        }
        set {
            _values[12] = newValue
        }
    }
    
    open var weekOfMonth: Int {
        get {
            return _values[13]
        }
        set {
            _values[13] = newValue
        }
    }
    
    open var yearForWeekOfYear: Int {
        get {
            return _values[14]
        }
        set {
            _values[14] = newValue
        }
    }
    
    open var isLeapMonth: Bool {
        get {
            return _values[15] == 1
        }
        set {
            _values[15] = newValue ? 1 : 0
        }
    }
    
    internal var leapMonthSet: Bool {
        return _values[15] != NSDateComponentUndefined
    }
    
    /*@NSCopying*/ open var date: Date? {
        if let tz = timeZone {
            calendar?.timeZone = tz
        }
        return calendar?.date(from: self._swiftObject)
    }
    
    /*
    This API allows one to set a specific component of NSDateComponents, by enum constant value rather than property name.
    The calendar and timeZone and isLeapMonth properties cannot be set by this method.
    */
<<<<<<< HEAD
    open func setValue(_ value: Int, forComponent unit: Calendar.Unit) {
=======
    open func setValue(_ value: Int, forComponent unit: NSCalendar.Unit) {
>>>>>>> e790027f
        switch unit {
            case NSCalendar.Unit.era:
                era = value
                break
            case NSCalendar.Unit.year:
                year = value
                break
            case NSCalendar.Unit.month:
                month = value
                break
            case NSCalendar.Unit.day:
                day = value
                break
            case NSCalendar.Unit.hour:
                hour = value
                break
            case NSCalendar.Unit.minute:
                minute = value
                break
            case NSCalendar.Unit.second:
                second = value
                break
            case NSCalendar.Unit.nanosecond:
                nanosecond = value
                break
            case NSCalendar.Unit.weekday:
                weekday = value
                break
            case NSCalendar.Unit.weekdayOrdinal:
                weekdayOrdinal = value
                break
            case NSCalendar.Unit.quarter:
                quarter = value
                break
            case NSCalendar.Unit.weekOfMonth:
                weekOfMonth = value
                break
            case NSCalendar.Unit.weekOfYear:
                weekOfYear = value
                break
            case NSCalendar.Unit.yearForWeekOfYear:
                yearForWeekOfYear = value
                break
            case NSCalendar.Unit.calendar:
                print(".Calendar cannot be set via \(#function)")
                break
            case NSCalendar.Unit.timeZone:
                print(".TimeZone cannot be set via \(#function)")
                break
            default:
                break
        }
    }
    
    /*
    This API allows one to get the value of a specific component of NSDateComponents, by enum constant value rather than property name.
    The calendar and timeZone and isLeapMonth property values cannot be gotten by this method.
    */
<<<<<<< HEAD
    open func value(forComponent unit: Calendar.Unit) -> Int {
=======
    open func value(forComponent unit: NSCalendar.Unit) -> Int {
>>>>>>> e790027f
        switch unit {
            case NSCalendar.Unit.era:
                return era
            case NSCalendar.Unit.year:
                return year
            case NSCalendar.Unit.month:
                return month
            case NSCalendar.Unit.day:
                return day
            case NSCalendar.Unit.hour:
                return hour
            case NSCalendar.Unit.minute:
                return minute
            case NSCalendar.Unit.second:
                return second
            case NSCalendar.Unit.nanosecond:
                return nanosecond
            case NSCalendar.Unit.weekday:
                return weekday
            case NSCalendar.Unit.weekdayOrdinal:
                return weekdayOrdinal
            case NSCalendar.Unit.quarter:
                return quarter
            case NSCalendar.Unit.weekOfMonth:
                return weekOfMonth
            case NSCalendar.Unit.weekOfYear:
                return weekOfYear
            case NSCalendar.Unit.yearForWeekOfYear:
                return yearForWeekOfYear
            default:
                break
        }
        return NSDateComponentUndefined
    }
    
    /*
    Reports whether or not the combination of properties which have been set in the receiver is a date which exists in the calendar.
    This method is not appropriate for use on NSDateComponents objects which are specifying relative quantities of calendar components.
    Except for some trivial cases (e.g., 'seconds' should be 0 - 59 in any calendar), this method is not necessarily cheap.
    If the time zone property is set in the NSDateComponents object, it is used.
    The calendar property must be set, or NO is returned.
    */
    open var isValidDate: Bool {
        if let cal = calendar {
            return isValidDate(in: cal)
        }
        return false
    }
    
    /*
    Reports whether or not the combination of properties which have been set in the receiver is a date which exists in the calendar.
    This method is not appropriate for use on NSDateComponents objects which are specifying relative quantities of calendar components.
    Except for some trivial cases (e.g., 'seconds' should be 0 - 59 in any calendar), this method is not necessarily cheap.
    If the time zone property is set in the NSDateComponents object, it is used.
    */
    open func isValidDate(in calendar: Calendar) -> Bool {
<<<<<<< HEAD
        let cal = calendar.copy() as! Calendar
=======
        var cal = calendar
>>>>>>> e790027f
        if let tz = timeZone {
            cal.timeZone = tz
        }
        let ns = nanosecond
        if ns != NSDateComponentUndefined && 1000 * 1000 * 1000 <= ns {
            return false
        }
        if ns != NSDateComponentUndefined && 0 < ns {
            nanosecond = 0
        }
        let d = calendar.date(from: self._swiftObject)
        if ns != NSDateComponentUndefined && 0 < ns {
            nanosecond = ns
        }
        if let date = d {
            let all: NSCalendar.Unit = [.era, .year, .month, .day, .hour, .minute, .second, .weekday, .weekdayOrdinal, .quarter, .weekOfMonth, .weekOfYear, .yearForWeekOfYear]
            let comps = calendar._bridgeToObjectiveC().components(all, from: date)
            var val = era
            if val != NSDateComponentUndefined {
                if comps.era != val {
                    return false
                }
            }
            val = year
            if val != NSDateComponentUndefined {
                if comps.year != val {
                    return false
                }
            }
            val = month
            if val != NSDateComponentUndefined {
                if comps.month != val {
                    return false
                }
            }
            if leapMonthSet {
                if comps.isLeapMonth != isLeapMonth {
                    return false
                }
            }
            val = day
            if val != NSDateComponentUndefined {
                if comps.day != val {
                    return false
                }
            }
            val = hour
            if val != NSDateComponentUndefined {
                if comps.hour != val {
                    return false
                }
            }
            val = minute
            if val != NSDateComponentUndefined {
                if comps.minute != val {
                    return false
                }
            }
            val = second
            if val != NSDateComponentUndefined {
                if comps.second != val {
                    return false
                }
            }
            val = weekday
            if val != NSDateComponentUndefined {
                if comps.weekday != val {
                    return false
                }
            }
            val = weekdayOrdinal
            if val != NSDateComponentUndefined {
                if comps.weekdayOrdinal != val {
                    return false
                }
            }
            val = quarter
            if val != NSDateComponentUndefined {
                if comps.quarter != val {
                    return false
                }
            }
            val = weekOfMonth
            if val != NSDateComponentUndefined {
                if comps.weekOfMonth != val {
                    return false
                }
            }
            val = weekOfYear
            if val != NSDateComponentUndefined {
                if comps.weekOfYear != val {
                    return false
                }
            }
            val = yearForWeekOfYear
            if val != NSDateComponentUndefined {
                if comps.yearForWeekOfYear != val {
                    return false
                }
            }
            
            return true
        }
        return false
    }
}

extension NSDateComponents : _SwiftBridgable {
    typealias SwiftType = DateComponents
    var _swiftObject: SwiftType { return DateComponents(reference: self) }
}

extension DateComponents : _NSBridgable {
    typealias NSType = NSDateComponents
    var _nsObject: NSType { return _bridgeToObjectiveC() }
}

extension NSCalendar: _SwiftBridgable, _CFBridgable {
    typealias SwiftType = Calendar
    var _swiftObject: SwiftType { return Calendar(reference: self) }
}
extension Calendar: _NSBridgable, _CFBridgable {
    typealias NSType = NSCalendar
    typealias CFType = CFCalendar
    var _nsObject: NSCalendar { return _bridgeToObjectiveC() }
    var _cfObject: CFCalendar { return _nsObject._cfObject }
}

extension CFCalendar : _NSBridgable, _SwiftBridgable {
    typealias NSType = NSCalendar
    internal var _nsObject: NSType { return unsafeBitCast(self, to: NSType.self) }
    internal var _swiftObject: Calendar { return _nsObject._swiftObject }
}<|MERGE_RESOLUTION|>--- conflicted
+++ resolved
@@ -120,11 +120,7 @@
     return lhs.rawValue < rhs.rawValue
 }
     
-<<<<<<< HEAD
-open class Calendar: NSObject, NSCopying, NSSecureCoding {
-=======
 open class NSCalendar: NSObject, NSCopying, NSSecureCoding {
->>>>>>> e790027f
     typealias CFType = CFCalendar
     private var _base = _CFInfo(typeID: CFCalendarGetTypeID())
     private var _identifier: UnsafeMutableRawPointer? = nil
@@ -194,11 +190,7 @@
     }
     
     open func copy(with zone: NSZone? = nil) -> AnyObject {
-<<<<<<< HEAD
-        let copy = Calendar(calendarIdentifier: calendarIdentifier)!
-=======
         let copy = NSCalendar(identifier: calendarIdentifier)!
->>>>>>> e790027f
         copy.locale = locale
         copy.timeZone = timeZone
         copy.firstWeekday = firstWeekday
@@ -209,11 +201,7 @@
     
 
     open class var current: Calendar {
-<<<<<<< HEAD
-        return CFCalendarCopyCurrent()._nsObject
-=======
         return CFCalendarCopyCurrent()._swiftObject
->>>>>>> e790027f
     }
     
     open class func autoupdatingCurrentCalendar() -> Calendar { NSUnimplemented() }  // tracks changes to user's preferred calendar identifier
@@ -252,11 +240,7 @@
         _CFDeinit(self)
     }
     
-<<<<<<< HEAD
-    open var calendarIdentifier: String  {
-=======
     open var calendarIdentifier: Identifier  {
->>>>>>> e790027f
         get {
             return Identifier(rawValue: CFCalendarGetIdentifier(_cfObject)._swiftObject)
         }
@@ -386,19 +370,11 @@
         return _symbols(kCFDateFormatterShortStandaloneQuarterSymbolsKey)
     }
     
-<<<<<<< HEAD
-    open var AMSymbol: String {
-        return _symbol(kCFDateFormatterAMSymbolKey)
-    }
-    
-    open var PMSymbol: String {
-=======
     open var amSymbol: String {
         return _symbol(kCFDateFormatterAMSymbolKey)
     }
     
     open var pmSymbol: String {
->>>>>>> e790027f
         return _symbol(kCFDateFormatterPMSymbolKey)
     }
     
@@ -438,11 +414,7 @@
     /// which is not implementable on Linux due to the lack of being able to properly implement AutoreleasingUnsafeMutablePointer.
     /// - Experiment: This is a draft API currently under consideration for official import into Foundation as a suitable alternative
     /// - Note: Since this API is under consideration it may be either removed or revised in the near future
-<<<<<<< HEAD
-    open func range(of unit: Unit, forDate date: Date) -> DateInterval? {
-=======
     open func range(of unit: Unit, for date: Date) -> DateInterval? {
->>>>>>> e790027f
         var start: CFAbsoluteTime = 0.0
         var ti: CFTimeInterval = 0.0
         let res: Bool = withUnsafeMutablePointer(to: &start) { startp in
@@ -580,11 +552,7 @@
     
     /// - Experiment: This is a draft API currently under consideration for official import into Foundation as a suitable alternative
     /// The Darwin version is not nullable but this one is since the conversion from the date and unit flags can potentially return nil
-<<<<<<< HEAD
-    open func components(_ unitFlags: Unit, from date: Date) -> DateComponents? {
-=======
     open func components(_ unitFlags: Unit, from date: Date) -> DateComponents {
->>>>>>> e790027f
         let compDesc = _setup(unitFlags)
         
         // _CFCalendarDecomposeAbsoluteTimeV requires a bit of a funky vector layout; which does not express well in swift; this is the closest I can come up with to the required format
@@ -648,29 +616,6 @@
     Pass NULL for a NSInteger pointer parameter if you don't care about that value.
     */
     open func getEra(_ eraValuePointer: UnsafeMutablePointer<Int>?, year yearValuePointer: UnsafeMutablePointer<Int>?, month monthValuePointer: UnsafeMutablePointer<Int>?, day dayValuePointer: UnsafeMutablePointer<Int>?, from date: Date) {
-<<<<<<< HEAD
-        if let comps = components([.era, .year, .month, .day], from: date) {
-            if let value = comps.era {
-                eraValuePointer?.pointee = value
-            } else {
-                eraValuePointer?.pointee = NSDateComponentUndefined
-            }
-            if let value = comps.year {
-                yearValuePointer?.pointee = value
-            } else {
-                yearValuePointer?.pointee = NSDateComponentUndefined
-            }
-            if let value = comps.month {
-                monthValuePointer?.pointee = value
-            } else {
-                monthValuePointer?.pointee = NSDateComponentUndefined
-            }
-            if let value = comps.day {
-                dayValuePointer?.pointee = value
-            } else {
-                dayValuePointer?.pointee = NSDateComponentUndefined
-            }
-=======
         let comps = components([.era, .year, .month, .day], from: date)
         if let value = comps.era {
             eraValuePointer?.pointee = value
@@ -706,7 +651,6 @@
             dayValuePointer?.pointee = value
         } else {
             dayValuePointer?.pointee = NSDateComponentUndefined
->>>>>>> e790027f
         }
     }
     
@@ -715,29 +659,6 @@
     Pass NULL for a NSInteger pointer parameter if you don't care about that value.
     */
     open func getEra(_ eraValuePointer: UnsafeMutablePointer<Int>?, yearForWeekOfYear yearValuePointer: UnsafeMutablePointer<Int>?, weekOfYear weekValuePointer: UnsafeMutablePointer<Int>?, weekday weekdayValuePointer: UnsafeMutablePointer<Int>?, from date: Date) {
-<<<<<<< HEAD
-        if let comps = components([.era, .yearForWeekOfYear, .weekOfYear, .weekday], from: date) {
-            if let value = comps.era {
-                eraValuePointer?.pointee = value
-            } else  {
-                eraValuePointer?.pointee = NSDateComponentUndefined
-            }
-            if let value = comps.yearForWeekOfYear {
-                yearValuePointer?.pointee = value
-            } else {
-                yearValuePointer?.pointee = NSDateComponentUndefined
-            }
-            if let value = comps.weekOfYear {
-                weekValuePointer?.pointee = value
-            } else {
-                weekValuePointer?.pointee = NSDateComponentUndefined
-            }
-            if let value = comps.weekday {
-                weekdayValuePointer?.pointee = value
-            } else {
-                weekdayValuePointer?.pointee = NSDateComponentUndefined
-            }
-=======
         let comps = components([.era, .yearForWeekOfYear, .weekOfYear, .weekday], from: date)
         if let value = comps.era {
             eraValuePointer?.pointee = value
@@ -773,7 +694,6 @@
             weekdayValuePointer?.pointee = value
         } else {
             weekdayValuePointer?.pointee = NSDateComponentUndefined
->>>>>>> e790027f
         }
     }
     
@@ -782,30 +702,6 @@
     Pass NULL for a NSInteger pointer parameter if you don't care about that value.
     */
     open func getHour(_ hourValuePointer: UnsafeMutablePointer<Int>?, minute minuteValuePointer: UnsafeMutablePointer<Int>?, second secondValuePointer: UnsafeMutablePointer<Int>?, nanosecond nanosecondValuePointer: UnsafeMutablePointer<Int>?, from date: Date) {
-<<<<<<< HEAD
-        if let comps = components([.hour, .minute, .second, .nanosecond], from: date) {
-            if let value = comps.hour {
-                hourValuePointer?.pointee = value
-            } else {
-                hourValuePointer?.pointee = NSDateComponentUndefined
-            }
-            if let value = comps.minute {
-                minuteValuePointer?.pointee = value
-            } else {
-                minuteValuePointer?.pointee = NSDateComponentUndefined
-            }
-            if let value = comps.second {
-                secondValuePointer?.pointee = value
-            } else {
-                secondValuePointer?.pointee = NSDateComponentUndefined
-            }
-            if let value = comps.nanosecond {
-                nanosecondValuePointer?.pointee = value
-            } else {
-                nanosecondValuePointer?.pointee = NSDateComponentUndefined
-            }
-
-=======
         let comps = components([.hour, .minute, .second, .nanosecond], from: date)
         if let value = comps.hour {
             hourValuePointer?.pointee = value
@@ -841,7 +737,6 @@
             nanosecondValuePointer?.pointee = value
         } else {
             nanosecondValuePointer?.pointee = NSDateComponentUndefined
->>>>>>> e790027f
         }
     }
     
@@ -897,11 +792,7 @@
     If there were two midnights, it returns the first.  If there was none, it returns the first moment that did exist.
     */
     open func startOfDay(for date: Date) -> Date {
-<<<<<<< HEAD
-        return range(of: .day, forDate: date)!.start
-=======
         return range(of: .day, for: date)!.start
->>>>>>> e790027f
     }
     
     /*
@@ -911,11 +802,7 @@
     */
     /// - Experiment: This is a draft API currently under consideration for official import into Foundation as a suitable alternative
     /// The Darwin version is not nullable but this one is since the conversion from the date and unit flags can potentially return nil
-<<<<<<< HEAD
-    open func components(in timezone: TimeZone, fromDate date: Date) -> DateComponents? {
-=======
     open func components(in timezone: TimeZone, from date: Date) -> DateComponents {
->>>>>>> e790027f
         let oldTz = self.timeZone
         self.timeZone = timezone
         let comps = components([.era, .year, .month, .day, .hour, .minute, .second, .nanosecond, .weekday, .weekdayOrdinal, .quarter, .weekOfMonth, .weekOfYear, .yearForWeekOfYear, .calendar, .timeZone], from: date)
@@ -1010,15 +897,9 @@
         let comp2 = components(reducedUnits, from: date2)
     
         for unit in units {
-<<<<<<< HEAD
-            let value1 = comp1.value(forComponent: unit)!
-            let value2 = comp2.value(forComponent: unit)!
-            if value1 > value2 {
-=======
             let value1 = comp1.value(for: Calendar._fromCalendarUnit(unit))
             let value2 = comp2.value(for: Calendar._fromCalendarUnit(unit))
             if value1! > value2! {
->>>>>>> e790027f
                 return .orderedDescending
             } else if value1! < value2! {
                 return .orderedAscending
@@ -1045,22 +926,14 @@
     /*
     This API compares the given dates down to the given unit, reporting them equal if they are the same in the given unit and all larger units.
     */
-<<<<<<< HEAD
-    open func isDate(_ date1: Date, equalToDate date2: Date, toUnitGranularity unit: Unit) -> Bool {
-=======
     open func isDate(_ date1: Date, equalTo date2: Date, toUnitGranularity unit: Unit) -> Bool {
->>>>>>> e790027f
         return compare(date1, to: date2, toUnitGranularity: unit) == .orderedSame
     }
     
     /*
     This API compares the Days of the given dates, reporting them equal if they are in the same Day.
     */
-<<<<<<< HEAD
-    open func isDate(_ date1: Date, inSameDayAsDate date2: Date) -> Bool {
-=======
     open func isDate(_ date1: Date, inSameDayAs date2: Date) -> Bool {
->>>>>>> e790027f
         return compare(date1, to: date2, toUnitGranularity: .day) == .orderedSame
     }
     
@@ -1075,11 +948,7 @@
     This API reports if the date is within "yesterday".
     */
     open func isDateInYesterday(_ date: Date) -> Bool {
-<<<<<<< HEAD
-        if let interval = range(of: .day, forDate: Date()) {
-=======
         if let interval = range(of: .day, for: Date()) {
->>>>>>> e790027f
             let inYesterday = interval.start - 60.0
             return compare(date, to: inYesterday, toUnitGranularity: .day) == .orderedSame
         } else {
@@ -1091,11 +960,7 @@
     This API reports if the date is within "tomorrow".
     */
     open func isDateInTomorrow(_ date: Date) -> Bool {
-<<<<<<< HEAD
-        if let interval = range(of: .day, forDate: Date()) {
-=======
         if let interval = range(of: .day, for: Date()) {
->>>>>>> e790027f
             let inTomorrow = interval.end + 60.0
             return compare(date, to: inTomorrow, toUnitGranularity: .day) == .orderedSame
         } else {
@@ -1119,11 +984,7 @@
     /// - Note: A given entire Day within a calendar is not necessarily all in a weekend or not; weekends can start in the middle of a Day in some calendars and locales.
     /// - Experiment: This is a draft API currently under consideration for official import into Foundation as a suitable alternative
     /// - Note: Since this API is under consideration it may be either removed or revised in the near future
-<<<<<<< HEAD
-    open func rangeOfWeekendContaining(_ date: Date) -> DateInterval? {
-=======
     open func range(ofWeekendContaining date: Date) -> DateInterval? {
->>>>>>> e790027f
         if let next = nextWeekendAfter(date, options: []) {
             if let prev = nextWeekendAfter(next.start, options: .searchBackwards) {
                 if prev.start.timeIntervalSinceReferenceDate <= date.timeIntervalSinceReferenceDate && date.timeIntervalSinceReferenceDate <= prev.end.timeIntervalSinceReferenceDate {
@@ -1186,11 +1047,7 @@
     For each date components object, if its time zone property is set, that time zone is used for it; if the calendar property is set, that is used rather than the receiving calendar, and if both the calendar and time zone are set, the time zone property value overrides the time zone of the calendar property.
     No options are currently defined; pass 0.
     */
-<<<<<<< HEAD
-    open func components(_ unitFlags: Unit, from startingDateComp: DateComponents, to resultDateComp: DateComponents, options: Options = []) -> DateComponents? {
-=======
     open func components(_ unitFlags: Unit, from startingDateComp: DateComponents, to resultDateComp: DateComponents, options: Options = []) -> DateComponents {
->>>>>>> e790027f
         var startDate: Date?
         var toDate: Date?
         if let startCalendar = startingDateComp.calendar {
@@ -1250,11 +1107,7 @@
     The general semantics follow those of the -enumerateDatesStartingAfterDate:... method above.
     To compute a sequence of results, use the -enumerateDatesStartingAfterDate:... method above, rather than looping and calling this method with the previous loop iteration's result.
     */
-<<<<<<< HEAD
-    open func nextDate(after date: Date, matchingComponents comps: DateComponents, options: Options = []) -> Date? {
-=======
     open func nextDate(after date: Date, matching comps: DateComponents, options: Options = []) -> Date? {
->>>>>>> e790027f
         var result: Date?
         enumerateDates(startingAfter: date, matching: comps, options: options) { date, exactMatch, stop in
             result = date
@@ -1293,11 +1146,7 @@
     If no such time exists, the next available time is returned (which could, for example, be in a different day, week, month, ... than the nominal target date).  Setting a component to something which would be inconsistent forces other units to change; for example, setting the Weekday to Thursday probably shifts the Day and possibly Month and Year.
     The specific behaviors here are as yet unspecified; for example, if I change the weekday to Thursday, does that move forward to the next, backward to the previous, or to the nearest Thursday?  A likely rule is that the algorithm will try to produce a result which is in the next-larger unit to the one given (there's a table of this mapping at the top of this document).  So for the "set to Thursday" example, find the Thursday in the Week in which the given date resides (which could be a forwards or backwards move, and not necessarily the nearest Thursday).  For forwards or backwards behavior, one can use the -nextDateAfterDate:matchingUnit:value:options: method above.
     */
-<<<<<<< HEAD
-    open func date(bySettingUnit unit: Unit, value v: Int, ofDate date: Date, options opts: Options = []) -> Date? {
-=======
     open func date(bySettingUnit unit: Unit, value v: Int, of date: Date, options opts: Options = []) -> Date? {
->>>>>>> e790027f
         let currentValue = component(unit, from: date)
         if currentValue == v {
             return date
@@ -1317,13 +1166,8 @@
     If no such time exists, the next available time is returned (which could, for example, be in a different day than the nominal target date).
     The intent is to return a date on the same day as the original date argument.  This may result in a date which is earlier than the given date, of course.
     */
-<<<<<<< HEAD
-    open func date(bySettingHour h: Int, minute m: Int, second s: Int, ofDate date: Date, options opts: Options = []) -> Date? {
-        if let range = range(of: .day, forDate: date) {
-=======
     open func date(bySettingHour h: Int, minute m: Int, second s: Int, of date: Date, options opts: Options = []) -> Date? {
         if let range = range(of: .day, for: date) {
->>>>>>> e790027f
             var comps = DateComponents()
             comps.hour = h
             comps.minute = m
@@ -1594,23 +1438,8 @@
             }
         }
     }
-<<<<<<< HEAD
-    /*@NSCopying*/ open var timeZone: TimeZone? {
-        get {
-            return _timeZone
-        }
-        set {
-            if let val = newValue {
-                _timeZone = (val.copy() as! TimeZone)
-            } else {
-                _timeZone = nil
-            }
-        }
-    }
-=======
     /*@NSCopying*/ open var timeZone: TimeZone?
     
->>>>>>> e790027f
     // these all should probably be optionals
     
     open var era: Int {
@@ -1763,11 +1592,7 @@
     This API allows one to set a specific component of NSDateComponents, by enum constant value rather than property name.
     The calendar and timeZone and isLeapMonth properties cannot be set by this method.
     */
-<<<<<<< HEAD
-    open func setValue(_ value: Int, forComponent unit: Calendar.Unit) {
-=======
     open func setValue(_ value: Int, forComponent unit: NSCalendar.Unit) {
->>>>>>> e790027f
         switch unit {
             case NSCalendar.Unit.era:
                 era = value
@@ -1826,11 +1651,7 @@
     This API allows one to get the value of a specific component of NSDateComponents, by enum constant value rather than property name.
     The calendar and timeZone and isLeapMonth property values cannot be gotten by this method.
     */
-<<<<<<< HEAD
-    open func value(forComponent unit: Calendar.Unit) -> Int {
-=======
     open func value(forComponent unit: NSCalendar.Unit) -> Int {
->>>>>>> e790027f
         switch unit {
             case NSCalendar.Unit.era:
                 return era
@@ -1887,11 +1708,7 @@
     If the time zone property is set in the NSDateComponents object, it is used.
     */
     open func isValidDate(in calendar: Calendar) -> Bool {
-<<<<<<< HEAD
-        let cal = calendar.copy() as! Calendar
-=======
         var cal = calendar
->>>>>>> e790027f
         if let tz = timeZone {
             cal.timeZone = tz
         }
