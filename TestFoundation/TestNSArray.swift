// This source file is part of the Swift.org open source project
//
// Copyright (c) 2014 - 2015 Apple Inc. and the Swift project authors
// Licensed under Apache License v2.0 with Runtime Library Exception
//
// See http://swift.org/LICENSE.txt for license information
// See http://swift.org/CONTRIBUTORS.txt for the list of Swift project authors
//



#if DEPLOYMENT_RUNTIME_OBJC || os(Linux)
import Foundation
import XCTest
#else
import SwiftFoundation
import SwiftXCTest
#endif



class TestNSArray : XCTestCase {
    
    var allTests : [(String, () -> Void)] {
        return [
            ("test_BasicConstruction", test_BasicConstruction),
            ("test_enumeration", test_enumeration),
            ("test_sequenceType", test_sequenceType),
            ("test_getObjects", test_getObjects),
<<<<<<< HEAD
            ("test_binarySearch", test_binarySearch),
            ("test_replaceObjectsInRange_withObjectsFromArray", test_replaceObjectsInRange_withObjectsFromArray),
=======
            ("test_objectAtIndex", test_objectAtIndex),
            ("test_binarySearch", test_binarySearch),
>>>>>>> 18b10c4c
        ]
    }
    
    func test_BasicConstruction() {
        let array = NSArray()
        let array2 : NSArray = ["foo", "bar"].bridge()
        XCTAssertEqual(array.count, 0)
        XCTAssertEqual(array2.count, 2)
    }
    
    func test_enumeration() {
        let array : NSArray = ["foo", "bar", "baz"].bridge()
        let e = array.objectEnumerator()
        XCTAssertEqual((e.nextObject() as! NSString).bridge(), "foo")
        XCTAssertEqual((e.nextObject() as! NSString).bridge(), "bar")
        XCTAssertEqual((e.nextObject() as! NSString).bridge(), "baz")
        XCTAssertNil(e.nextObject())
        XCTAssertNil(e.nextObject())
        
        let r = array.reverseObjectEnumerator()
        XCTAssertEqual((r.nextObject() as! NSString).bridge(), "baz")
        XCTAssertEqual((r.nextObject() as! NSString).bridge(), "bar")
        XCTAssertEqual((r.nextObject() as! NSString).bridge(), "foo")
        XCTAssertNil(r.nextObject())
        XCTAssertNil(r.nextObject())
        
        let empty = NSArray().objectEnumerator()
        XCTAssertNil(empty.nextObject())
        XCTAssertNil(empty.nextObject())
        
        let reverseEmpty = NSArray().reverseObjectEnumerator()
        XCTAssertNil(reverseEmpty.nextObject())
        XCTAssertNil(reverseEmpty.nextObject())
    }
    
    func test_sequenceType() {
        let array : NSArray = ["foo", "bar", "baz"].bridge()
        var res = [String]()
        for obj in array {
            res.append((obj as! NSString).bridge())
        }
        XCTAssertEqual(res, ["foo", "bar", "baz"])
    }

    func test_getObjects() {
        let array : NSArray = ["foo", "bar", "baz", "foo1", "bar2", "baz3",].bridge()
        var objects = [AnyObject]()
        array.getObjects(&objects, range: NSMakeRange(1, 3))
        XCTAssertEqual(objects.count, 3)
        let fetched = [
            (objects[0] as! NSString).bridge(),
            (objects[1] as! NSString).bridge(),
            (objects[2] as! NSString).bridge(),
        ]
        XCTAssertEqual(fetched, ["bar", "baz", "foo1"])
    }
    
    func test_objectAtIndex() {
        let array : NSArray = ["foo", "bar"].bridge()
        let foo = array.objectAtIndex(0) as! NSString
        XCTAssertEqual(foo, "foo".bridge())
        
        let bar = array.objectAtIndex(1) as! NSString
        XCTAssertEqual(bar, "bar".bridge())
    }

    func test_binarySearch() {
        let array = NSArray(array: [
            NSNumber(int: 0), NSNumber(int: 1), NSNumber(int: 2), NSNumber(int: 2), NSNumber(int: 3),
            NSNumber(int: 4), NSNumber(int: 4), NSNumber(int: 6), NSNumber(int: 7), NSNumber(int: 7),
            NSNumber(int: 7), NSNumber(int: 8), NSNumber(int: 9), NSNumber(int: 9)])
        
        // Not sure how to test fatal errors.
        
//        NSArray throws NSInvalidArgument if range exceeds bounds of the array.
//        let rangeOutOfArray = NSRange(location: 5, length: 15)
//        let _ = array.indexOfObject(NSNumber(integer: 9), inSortedRange: rangeOutOfArray, options: [.InsertionIndex, .FirstEqual], usingComparator: compareIntNSNumber)
        
//        NSArray throws NSInvalidArgument if both .FirstEqual and .LastEqaul are specified
//        let searchForBoth: NSBinarySearchingOptions = [.FirstEqual, .LastEqual]
//        let _ = objectIndexInArray(array, value: 9, startingFrom: 0, length: 13, options: searchForBoth)

        let notFound = objectIndexInArray(array, value: 11, startingFrom: 0, length: 13)
        XCTAssertEqual(notFound, NSNotFound, "NSArray return NSNotFound if object is not found.")
        
        let notFoundInRange = objectIndexInArray(array, value: 7, startingFrom: 0, length: 5)
        XCTAssertEqual(notFoundInRange, NSNotFound, "NSArray return NSNotFound if object is not found.")
        
        let indexOfAnySeven = objectIndexInArray(array, value: 7, startingFrom: 0, length: 13)
        XCTAssertTrue(Set([8, 9, 10]).contains(indexOfAnySeven), "If no options provided NSArray returns an arbitrary matching object's index.")
        
        let indexOfFirstNine = objectIndexInArray(array, value: 9, startingFrom: 7, length: 6, options: [.FirstEqual])
        XCTAssertTrue(indexOfFirstNine == 12, "If .FirstEqual is set NSArray returns the lowest index of equal objects.")
        
        let indexOfLastTwo = objectIndexInArray(array, value: 2, startingFrom: 1, length: 7, options: [.LastEqual])
        XCTAssertTrue(indexOfLastTwo == 3, "If .LastEqual is set NSArray returns the highest index of equal objects.")
        
        let anyIndexToInsertNine = objectIndexInArray(array, value: 9, startingFrom: 0, length: 13, options: [.InsertionIndex])
        XCTAssertTrue(Set([12, 13, 14]).contains(anyIndexToInsertNine), "If .InsertionIndex is specified and no other options provided NSArray returns any equal or one larger index than any matching object’s index.")
        
        let lowestIndexToInsertTwo = objectIndexInArray(array, value: 2, startingFrom: 0, length: 5, options: [.InsertionIndex, .FirstEqual])
        XCTAssertTrue(lowestIndexToInsertTwo == 2, "If both .InsertionIndex and .FirstEqual are specified NSArray returns the lowest index of equal objects.")
        
        let highestIndexToInsertNine = objectIndexInArray(array, value: 9, startingFrom: 7, length: 6, options: [.InsertionIndex, .LastEqual])
        XCTAssertTrue(highestIndexToInsertNine == 13, "If both .InsertionIndex and .LastEqual are specified NSArray returns the index of the least greater object...")
        
        let indexOfLeastGreaterObjectThanFive = objectIndexInArray(array, value: 5, startingFrom: 0, length: 10, options: [.InsertionIndex, .LastEqual])
        XCTAssertTrue(indexOfLeastGreaterObjectThanFive == 7, "If both .InsertionIndex and .LastEqual are specified NSArray returns the index of the least greater object...")
        
        let endOfArray = objectIndexInArray(array, value: 10, startingFrom: 0, length: 13, options: [.InsertionIndex, .LastEqual])
        XCTAssertTrue(endOfArray == array.count, "...or the index at the end of the array if the object is larger than all other elements.")
    }
    
    func objectIndexInArray(array: NSArray, value: Int, startingFrom: Int, length: Int, options: NSBinarySearchingOptions = []) -> Int {
        return array.indexOfObject(NSNumber(integer: value), inSortedRange: NSRange(location: startingFrom, length: length), options: options, usingComparator: compareIntNSNumber)
    }
    
    func compareIntNSNumber(lhs: AnyObject, rhs: AnyObject) -> NSComparisonResult {
        let lhsInt = (lhs as! NSNumber).integerValue
        let rhsInt = (rhs as! NSNumber).integerValue
        if lhsInt == rhsInt {
            return .OrderedSame
        }
        if lhsInt < rhsInt {
            return .OrderedAscending
        }
        
        return .OrderedDescending
    }
    
    func test_replaceObjectsInRange_withObjectsFromArray() {
        let array1 = NSMutableArray(array:[
            "foo1".bridge(),
            "bar1".bridge(),
            "baz1".bridge()])
        
        let array2: [AnyObject] = [
            "foo2".bridge(),
            "bar2".bridge(),
            "baz2".bridge()]
        
        array1.replaceObjectsInRange(NSMakeRange(0, 2), withObjectsFromArray: array2)
        
        XCTAssertEqual(array1[0] as? NSString, "foo2".bridge(), "Expected foo2 but was \(array1[0])")
        XCTAssertEqual(array1[1] as? NSString, "bar2".bridge(), "Expected bar2 but was \(array1[1])")
        XCTAssertEqual(array1[2] as? NSString, "baz2".bridge(), "Expected baz2 but was \(array1[2])")
        XCTAssertEqual(array1[3] as? NSString, "baz1".bridge(), "Expected baz1 but was \(array1[3])")
    }
}<|MERGE_RESOLUTION|>--- conflicted
+++ resolved
@@ -27,13 +27,9 @@
             ("test_enumeration", test_enumeration),
             ("test_sequenceType", test_sequenceType),
             ("test_getObjects", test_getObjects),
-<<<<<<< HEAD
+            ("test_objectAtIndex", test_objectAtIndex),
             ("test_binarySearch", test_binarySearch),
             ("test_replaceObjectsInRange_withObjectsFromArray", test_replaceObjectsInRange_withObjectsFromArray),
-=======
-            ("test_objectAtIndex", test_objectAtIndex),
-            ("test_binarySearch", test_binarySearch),
->>>>>>> 18b10c4c
         ]
     }
     
