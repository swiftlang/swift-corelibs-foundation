--- conflicted
+++ resolved
@@ -289,13 +289,8 @@
 #if !DEPLOYMENT_RUNTIME_OBJC
                 // On Darwin decoded strings would belong to the autorelease pool, but as we don't have
                 // one in SwiftFoundation let's explicitly deallocate it here.
-<<<<<<< HEAD
                 expectedCharPtr!.deallocate(capacity: charArray.count)
-                
-=======
-                expectedCharPtr!.deallocate()
 #endif
->>>>>>> b21a90f6
                 return s1 == s2
         })
     }
