// This source file is part of the Swift.org open source project
//
// Copyright (c) 2014 - 2015 Apple Inc. and the Swift project authors
// Licensed under Apache License v2.0 with Runtime Library Exception
//
// See http://swift.org/LICENSE.txt for license information
// See http://swift.org/CONTRIBUTORS.txt for the list of Swift project authors
//

#if DEPLOYMENT_RUNTIME_OBJC || os(Linux)
import Foundation
import XCTest
#else
import SwiftFoundation
import SwiftXCTest
#endif

internal func testBundle() -> NSBundle {
    return NSBundle.mainBundle()
}

// For the Swift version of the Foundation tests, we must manually list all test cases here.
XCTMain([
    TestNSString(),
    TestNSAffineTransform(),
    TestNSArray(),
    TestNSCalendar(),
    TestNSDictionary(),
    TestNSSet(),
    TestNSNumber(),
    TestNSPipe(),
    TestNSPropertyList(),
    TestNSURL(),
    TestNSIndexSet(),
    TestNSCharacterSet(),
    TestNSFileManger(),
    TestNSRange(),
    TestNSXMLParser(),
    TestNSDate(),
    TestNSJSONSerialization(),
    TestNSData(),
    TestNSTimeZone(),
    TestNSScanner(),
<<<<<<< HEAD
    TestNSURLRequest(),
    TestNSHTTPCookie(),
    TestNSGeometry(),
    TestNSUUID(),
    TestNSByteCountFormatter(),
    TestNSURLResponse(),
    TestNSNotificationCenter(),
])
=======
    TestNSJSONSerialization(),
])
>>>>>>> e819ec42
<|MERGE_RESOLUTION|>--- conflicted
+++ resolved
@@ -41,7 +41,7 @@
     TestNSData(),
     TestNSTimeZone(),
     TestNSScanner(),
-<<<<<<< HEAD
+    TestNSJSONSerialization(),
     TestNSURLRequest(),
     TestNSHTTPCookie(),
     TestNSGeometry(),
@@ -50,7 +50,3 @@
     TestNSURLResponse(),
     TestNSNotificationCenter(),
 ])
-=======
-    TestNSJSONSerialization(),
-])
->>>>>>> e819ec42
