--- conflicted
+++ resolved
@@ -40,12 +40,8 @@
     TestNSData(),
     TestNSTimeZone(),
     TestNSScanner(),
-<<<<<<< HEAD
+    TestNSURLRequest(),
     TestNSHTTPCookie(),
     TestNSGeometry(),
     TestNSUUID(),
 ])
-=======
-    TestNSURLRequest()
-])
->>>>>>> 8130087e
