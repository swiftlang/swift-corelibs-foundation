--- conflicted
+++ resolved
@@ -31,15 +31,11 @@
             ("test_SimpleMultiplication", test_SimpleMultiplication),
             ("test_SmallerNumbers", test_SmallerNumbers),
             ("test_ZeroPower", test_ZeroPower),
-<<<<<<< HEAD
-            ("test_LeastMagnitude", test_LeastMagnitude),
-            ("test_GreatestMagnitude", test_GreatestMagnitude),
-            ("test_doubleValue", test_doubleValue)
-=======
             ("test_doubleValue", test_doubleValue),
             ("test_NSDecimalNumberValues", test_NSDecimalNumberValues),
             ("test_bridging", test_bridging),
->>>>>>> b68fdefd
+            ("test_LeastMagnitude", test_LeastMagnitude),
+            ("test_GreatestMagnitude", test_GreatestMagnitude),
         ]
     }
 
