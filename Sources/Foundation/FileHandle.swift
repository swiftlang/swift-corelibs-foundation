--- conflicted
+++ resolved
@@ -7,12 +7,8 @@
 // See https://swift.org/CONTRIBUTORS.txt for the list of Swift project authors
 //
 
-<<<<<<< HEAD
 @_implementationOnly import _CoreFoundation
-=======
-@_implementationOnly import CoreFoundation
 #if canImport(Dispatch)
->>>>>>> 1dac1132
 import Dispatch
 #endif
 
