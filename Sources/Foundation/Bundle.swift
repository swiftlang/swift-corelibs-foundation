--- conflicted
+++ resolved
@@ -7,13 +7,8 @@
 // See http://swift.org/CONTRIBUTORS.txt for the list of Swift project authors
 //
 
-<<<<<<< HEAD
+#if !os(WASI)
 @_implementationOnly import CoreFoundation
-=======
-#if !os(WASI)
-
-import CoreFoundation
->>>>>>> 1e7092c1
 
 @_silgen_name("swift_getTypeContextDescriptor")
 private func _getTypeContextDescriptor(of cls: AnyClass) -> UnsafeRawPointer
