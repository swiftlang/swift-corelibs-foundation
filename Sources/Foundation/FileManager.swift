// This source file is part of the Swift.org open source project
//
// Copyright (c) 2014 - 2020 Apple Inc. and the Swift project authors
// Licensed under Apache License v2.0 with Runtime Library Exception
//
// See https://swift.org/LICENSE.txt for license information
// See https://swift.org/CONTRIBUTORS.txt for the list of Swift project authors
//

#if !canImport(Darwin) && !os(FreeBSD)
// The values do not matter as long as they are nonzero.
fileprivate let SF_IMMUTABLE: Int32 = 1
fileprivate let UF_HIDDEN: Int32 = 1
#endif

@_implementationOnly import CoreFoundation
#if os(Windows)
import CRT
import WinSDK
#endif

#if os(WASI)
import WASILibc
#elseif canImport(Android)
import Android
#endif

#if os(Windows)
internal typealias NativeFSRCharType = WCHAR
internal let NativeFSREncoding = String.Encoding.utf16LittleEndian.rawValue
#else
internal typealias NativeFSRCharType = CChar
internal let NativeFSREncoding = String.Encoding.utf8.rawValue
#endif


#if os(Linux)
// statx() is only supported by Linux kernels >= 4.11.0
internal var supportsStatx: Bool = {
    let requiredVersion = OperatingSystemVersion(majorVersion: 4, minorVersion: 11, patchVersion: 0)
    return ProcessInfo.processInfo.isOperatingSystemAtLeast(requiredVersion)
}()

// renameat2() is only supported by Linux kernels >= 3.15
internal var kernelSupportsRenameat2: Bool = {
    let requiredVersion = OperatingSystemVersion(majorVersion: 3, minorVersion: 15, patchVersion: 0)
    return ProcessInfo.processInfo.isOperatingSystemAtLeast(requiredVersion)
}()
#endif

// For testing only: this facility pins the language used by displayName to the passed-in language.
private var _overriddenDisplayNameLanguages: [String]? = nil

extension FileManager {
    
    /// Returns an array of URLs that identify the mounted volumes available on the device.
    open func mountedVolumeURLs(includingResourceValuesForKeys propertyKeys: [URLResourceKey]?, options: VolumeEnumerationOptions = []) -> [URL]? {
        return _mountedVolumeURLs(includingResourceValuesForKeys: propertyKeys, options: options)
    }

    
    /* Returns an NSArray of NSURLs identifying the the directory entries. 
    
        If the directory contains no entries, this method will return the empty array. When an array is specified for the 'keys' parameter, the specified property values will be pre-fetched and cached with each enumerated URL.
     
        This method always does a shallow enumeration of the specified directory (i.e. it always acts as if NSDirectoryEnumerationSkipsSubdirectoryDescendants has been specified). If you need to perform a deep enumeration, use -[NSFileManager enumeratorAtURL:includingPropertiesForKeys:options:errorHandler:].
     
        If you wish to only receive the URLs and no other attributes, then pass '0' for 'options' and an empty NSArray ('[NSArray array]') for 'keys'. If you wish to have the property caches of the vended URLs pre-populated with a default set of attributes, then pass '0' for 'options' and 'nil' for 'keys'.
     */
    open func contentsOfDirectory(at url: URL, includingPropertiesForKeys keys: [URLResourceKey]?, options mask: DirectoryEnumerationOptions = []) throws -> [URL] {
        var error : Error? = nil
        let e = self.enumerator(at: url, includingPropertiesForKeys: keys, options: mask.union(.skipsSubdirectoryDescendants)) { (url, err) -> Bool in
            error = err
            return false
        }
        var result = [URL]()
        if let e = e {
            for url in e {
                result.append(url as! URL)
            }
            if let error = error {
                throw error
            }
        }
        return result
    }

    private enum URLForDirectoryError: Error {
        case directoryUnknown
    }

    /* -URLForDirectory:inDomain:appropriateForURL:create:error: is a URL-based replacement for FSFindFolder(). It allows for the specification and (optional) creation of a specific directory for a particular purpose (e.g. the replacement of a particular item on disk, or a particular Library directory.
     
        You may pass only one of the values from the NSSearchPathDomainMask enumeration, and you may not pass NSAllDomainsMask.
     */
    open func url(for directory: SearchPathDirectory, in domain: SearchPathDomainMask, appropriateFor reference: URL?, create
        shouldCreate: Bool) throws -> URL {
        var url: URL
        
        if directory == .itemReplacementDirectory {
            // We mimic Darwin here — .itemReplacementDirectory has a number of requirements for use and not meeting them is a programmer error and should panic out.
            precondition(domain == .userDomainMask)
            let referenceURL = reference!
            
            // If the temporary directory and the reference URL are on the same device, use a subdirectory in the temporary directory. Otherwise, use a temporary directory at the same path as the filesystem that contains this file if it's writable. Fall back to the temporary directory if the latter doesn't work.
            let temporaryDirectory = URL(fileURLWithPath: NSTemporaryDirectory())
            let useTemporaryDirectory: Bool
            
            let maybeVolumeIdentifier = try? temporaryDirectory.resourceValues(forKeys: [.volumeIdentifierKey]).volumeIdentifier as? AnyHashable
            let maybeReferenceVolumeIdentifier = try? referenceURL.resourceValues(forKeys: [.volumeIdentifierKey]).volumeIdentifier as? AnyHashable
            
            if let volumeIdentifier = maybeVolumeIdentifier,
               let referenceVolumeIdentifier = maybeReferenceVolumeIdentifier {
                useTemporaryDirectory = volumeIdentifier == referenceVolumeIdentifier
            } else {
                useTemporaryDirectory = !isWritableFile(atPath: referenceURL.deletingPathExtension().path)
            }
            
            // This is the same name Darwin uses.
            if useTemporaryDirectory {
                url = temporaryDirectory.appendingPathComponent("TemporaryItems")
            } else {
                url = referenceURL.deletingPathExtension()
            }
        } else {
            
            let urls = self.urls(for: directory, in: domain)
            guard let theURL = urls.first else {
                // On Apple OSes, this case returns nil without filling in the error parameter; Swift then synthesizes an error rather than trap.
                // We simulate that behavior by throwing a private error.
                throw URLForDirectoryError.directoryUnknown
            }
            url = theURL
        }
        
        var nameStorage: String?
        
        func itemReplacementDirectoryName(forAttempt attempt: Int) -> String {
            let name: String
            if let someName = nameStorage {
                name = someName
            } else {
                // Sanitize the process name for filesystem use:
                var someName = ProcessInfo.processInfo.processName
                let characterSet = CharacterSet.alphanumerics.inverted
                while let whereIsIt = someName.rangeOfCharacter(from: characterSet, options: [], range: nil) {
                    someName.removeSubrange(whereIsIt)
                }
                name = someName
                nameStorage = someName
            }

            if attempt == 0 {
                return "(A Document Being Saved By \(name))"
            } else {
                return "(A Document Being Saved By \(name) \(attempt + 1)"
            }
        }
        
        // To avoid races, on Darwin, the item replacement directory is _ALWAYS_ created, even if create is false.
        if shouldCreate || directory == .itemReplacementDirectory {
            var attributes: [FileAttributeKey : Any] = [:]
            
            switch domain {
            case .userDomainMask:
                attributes[.posixPermissions] = 0o700
                
            case .systemDomainMask:
                attributes[.posixPermissions] = 0o755
                attributes[.ownerAccountID] = 0 // root
                #if os(macOS) || os(iOS) || os(watchOS) || os(tvOS)
                    attributes[.ownerAccountID] = 80 // on Darwin, the admin group's fixed ID.
                #endif
                
            default:
                break
            }
            
            if directory == .itemReplacementDirectory {
                
                try createDirectory(at: url, withIntermediateDirectories: true, attributes: attributes)
                var attempt = 0
                
                while true {
                    do {
                        let attemptedURL = url.appendingPathComponent(itemReplacementDirectoryName(forAttempt: attempt))
                        try createDirectory(at: attemptedURL, withIntermediateDirectories: false)
                        url = attemptedURL
                        break
                    } catch {
                        if let error = error as? NSError, error.domain == NSCocoaErrorDomain, error.code == CocoaError.fileWriteFileExists.rawValue {
                            attempt += 1
                        } else {
                            throw error
                        }
                    }
                }
                
            } else {
                try createDirectory(at: url, withIntermediateDirectories: true, attributes: attributes)
            }
        }
        
        return url
    }
    
    /* Sets 'outRelationship' to NSURLRelationshipContains if the directory at 'directoryURL' directly or indirectly contains the item at 'otherURL', meaning 'directoryURL' is found while enumerating parent URLs starting from 'otherURL'. Sets 'outRelationship' to NSURLRelationshipSame if 'directoryURL' and 'otherURL' locate the same item, meaning they have the same NSURLFileResourceIdentifierKey value. If 'directoryURL' is not a directory, or does not contain 'otherURL' and they do not locate the same file, then sets 'outRelationship' to NSURLRelationshipOther. If an error occurs, returns NO and sets 'error'.
     */
    open func getRelationship(_ outRelationship: UnsafeMutablePointer<URLRelationship>, ofDirectoryAt directoryURL: URL, toItemAt otherURL: URL) throws {
        let from = try _canonicalizedPath(toFileAtPath: directoryURL.path)
        let to = try _canonicalizedPath(toFileAtPath: otherURL.path)
        
        if from == to {
            outRelationship.pointee = .same
        } else if to.hasPrefix(from) && to.count > from.count + 1 /* the contained file's canonicalized path must contain at least one path separator and one filename component */ {
            let character = to[to.index(to.startIndex, offsetBy: from.length)]
            if character == "/" || character == "\\" {
                outRelationship.pointee = .contains
            } else {
                outRelationship.pointee = .other
            }
        } else {
            outRelationship.pointee = .other
        }
    }
    
    /* Similar to -[NSFileManager getRelationship:ofDirectoryAtURL:toItemAtURL:error:], except that the directory is instead defined by an NSSearchPathDirectory and NSSearchPathDomainMask. Pass 0 for domainMask to instruct the method to automatically choose the domain appropriate for 'url'. For example, to discover if a file is contained by a Trash directory, call [fileManager getRelationship:&result ofDirectory:NSTrashDirectory inDomain:0 toItemAtURL:url error:&error].
     */
    open func getRelationship(_ outRelationship: UnsafeMutablePointer<URLRelationship>, of directory: SearchPathDirectory, in domainMask: SearchPathDomainMask, toItemAt url: URL) throws {
        let actualMask: SearchPathDomainMask
        
        if domainMask.isEmpty {
            switch directory {
            case .applicationDirectory: fallthrough
            case .demoApplicationDirectory: fallthrough
            case .developerApplicationDirectory: fallthrough
            case .adminApplicationDirectory: fallthrough
            case .developerDirectory: fallthrough
            case .userDirectory: fallthrough
            case .documentationDirectory:
                actualMask = .localDomainMask
                
            case .libraryDirectory: fallthrough
            case .autosavedInformationDirectory: fallthrough
            case .documentDirectory: fallthrough
            case .desktopDirectory: fallthrough
            case .cachesDirectory: fallthrough
            case .applicationSupportDirectory: fallthrough
            case .downloadsDirectory: fallthrough
            case .inputMethodsDirectory: fallthrough
            case .moviesDirectory: fallthrough
            case .musicDirectory: fallthrough
            case .picturesDirectory: fallthrough
            case .sharedPublicDirectory: fallthrough
            case .preferencePanesDirectory: fallthrough
            case .applicationScriptsDirectory: fallthrough
            case .itemReplacementDirectory: fallthrough
            case .trashDirectory:
                actualMask = .userDomainMask

            case .coreServiceDirectory: fallthrough
            case .printerDescriptionDirectory: fallthrough
            case .allApplicationsDirectory: fallthrough
            case .allLibrariesDirectory:
                actualMask = .systemDomainMask
            }
        } else {
            actualMask = domainMask
        }
        
        try getRelationship(outRelationship, ofDirectoryAt: try self.url(for: directory, in: actualMask, appropriateFor: url, create: false), toItemAt: url)
    }
    
    internal func _setAttributesIncludingPrivate(_ values: [FileAttributeKey : Any], ofItemAtPath path: String) throws {
        // Call through to FoundationEssentials to handle all public attributes
        try self.setAttributes(values, ofItemAtPath: path)
        
        // Handle private attributes
        var flagsToSet: UInt32 = 0
        var flagsToUnset: UInt32 = 0
        
        if let isHidden = values[._hidden] as? Bool {
#if os(Windows)
            let attrs = try windowsFileAttributes(atPath: path).dwFileAttributes
            let hiddenAttrs = isHidden
                ? attrs | FILE_ATTRIBUTE_HIDDEN
                : attrs & ~FILE_ATTRIBUTE_HIDDEN
            guard SetFileAttributesW(fsRep, hiddenAttrs) else {
                throw _NSErrorWithWindowsError(GetLastError(), reading: false, paths: [path])
            }
#else
            if isHidden {
                flagsToSet |= UInt32(UF_HIDDEN)
            } else {
                flagsToUnset |= UInt32(UF_HIDDEN)
            }
#endif
        }
        
        if let isSystemImmutable = values[._systemImmutable] as? Bool {
            if isSystemImmutable {
                flagsToSet |= UInt32(SF_IMMUTABLE)
            } else {
                flagsToUnset |= UInt32(SF_IMMUTABLE)
            }
        }
        
        if flagsToSet != 0 || flagsToUnset != 0 {
#if !canImport(Darwin) && !os(FreeBSD)
            // Setting these attributes is unsupported on these platforms.
            throw NSError(domain: NSCocoaErrorDomain, code: CocoaError.fileWriteUnknown.rawValue)
#else
            let stat = try _lstatFile(atPath: path, withFileSystemRepresentation: fsRep)
            var flags = stat.st_flags
            flags |= flagsToSet
            flags &= ~flagsToUnset
            
            guard chflags(fsRep, flags) == 0 else {
                throw _NSErrorWithErrno(errno, reading: false, path: path)
            }
#endif
        }
        
        let accessDate = values[._accessDate] as? Date
        let modificationDate = values[.modificationDate] as? Date
        
        if accessDate != nil || modificationDate != nil {
            // Set dates as the very last step, to avoid other operations overwriting these values
            // Also re-set modification date here in case setting flags above changed it
            try _fileSystemRepresentation(withPath: path) {
                try _updateTimes(atPath: path, withFileSystemRepresentation: $0, accessTime: accessDate, modificationTime: modificationDate)
            }
        }
    }
    
    internal func _attributesOfItemIncludingPrivate(atPath path: String) throws -> [FileAttributeKey: Any] {
        // Call to FoundationEssentials to get all public attributes
        var result = try self.attributesOfItem(atPath: path)
        
#if os(Linux)
        let (s, _) = try _statxFile(atPath: path)
#elseif os(Windows)
        let (s, _) = try _statxFile(atPath: path)
#else
        let s = try _lstatFile(atPath: path)
#endif
<<<<<<< HEAD
        result[._accessDate] = s.lastAccessDate
=======

#if os(Windows)
        result[.deviceIdentifier] = NSNumber(value: UInt64(s.st_rdev))
        let attributes = try windowsFileAttributes(atPath: path)
        let type = FileAttributeType(attributes: attributes, atPath: path)
#elseif os(WASI)
        let type = FileAttributeType(statMode: mode_t(s.st_mode))
#else
        if let pwd = getpwuid(s.st_uid), let pw_name = pwd.pointee.pw_name {
            let name = String(cString: pw_name)
            result[.ownerAccountName] = name
        }

        if let grd = getgrgid(s.st_gid), let gr_name = grd.pointee.gr_name {
            let name = String(cString: gr_name)
            result[.groupOwnerAccountName] = name
        }

        let type = FileAttributeType(statMode: mode_t(s.st_mode))
#endif
        result[.type] = type

        if type == .typeBlockSpecial || type == .typeCharacterSpecial {
            result[.deviceIdentifier] = NSNumber(value: UInt64(s.st_rdev))
        }

#if canImport(Darwin)
        if (s.st_flags & UInt32(UF_IMMUTABLE | SF_IMMUTABLE)) != 0 {
            result[.immutable] = NSNumber(value: true)
        }
        
        if includingPrivateAttributes {
            result[._userImmutable] = (s.st_flags & UInt32(UF_IMMUTABLE)) != 0
            result[._systemImmutable] = (s.st_flags & UInt32(SF_IMMUTABLE)) != 0
            result[._hidden] = (s.st_flags & UInt32(UF_HIDDEN)) != 0
        }
>>>>>>> 40b15f2c
        
#if canImport(Darwin)
        result[._systemImmutable] = (s.st_flags & UInt32(SF_IMMUTABLE)) != 0
        result[._hidden] = (s.st_flags & UInt32(UF_HIDDEN)) != 0
#elseif os(Windows)
        result[._hidden] = try windowsFileAttributes(atPath: path).dwFileAttributes & FILE_ATTRIBUTE_HIDDEN != 0
#endif
        return result
    }
    
    internal func recursiveDestinationOfSymbolicLink(atPath path: String) throws -> String {
        return try _recursiveDestinationOfSymbolicLink(atPath: path)
    }

    open func fileExists(atPath path: String, isDirectory: UnsafeMutablePointer<ObjCBool>?) -> Bool {
        var isDir: Bool = false
        defer {
            if let isDirectory {
                isDirectory.pointee = ObjCBool(isDir)
            }
        }
        return self.fileExists(atPath: path, isDirectory: &isDir)
    }
    
    internal func _overridingDisplayNameLanguages<T>(with languages: [String], within body: () throws -> T) rethrows -> T {
        let old = _overriddenDisplayNameLanguages
        defer { _overriddenDisplayNameLanguages = old }
        
        _overriddenDisplayNameLanguages = languages
        return try body()
    }
    
    private var _preferredLanguages: [String] {
        return _overriddenDisplayNameLanguages ?? Locale.preferredLanguages
    }

    /* displayNameAtPath: returns an NSString suitable for presentation to the user. For directories which have localization information, this will return the appropriate localized string. This string is not suitable for passing to anything that must interact with the filesystem.
     */
    open func displayName(atPath path: String) -> String {
        
        let url = URL(fileURLWithPath: path)
        let name = url.lastPathComponent
        let nameWithoutExtension = url.deletingPathExtension().lastPathComponent
        
        // https://developer.apple.com/library/archive/documentation/FileManagement/Conceptual/FileSystemAdvancedPT/LocalizingtheNameofaDirectory/LocalizingtheNameofaDirectory.html
        // This localizes a X.localized directory:
        
        if url.pathExtension == "localized" {
            let dotLocalized = url.appendingPathComponent(".localized")
            var isDirectory: ObjCBool = false
            if fileExists(atPath: dotLocalized.path, isDirectory: &isDirectory),
                isDirectory.boolValue {
                for language in _preferredLanguages {
                    let stringsFile = dotLocalized.appendingPathComponent(language).appendingPathExtension("strings")
                    if let data = try? Data(contentsOf: stringsFile),
                       let plist = (try? PropertyListSerialization.propertyList(from: data, format: nil)) as? NSDictionary {
                            
                        let localizedName = (plist[nameWithoutExtension] as? NSString)?._swiftObject
                        return localizedName ?? nameWithoutExtension
                            
                    }
                }
                
                // If we get here and we don't have a good name for this, still hide the extension:
                return nameWithoutExtension
            }
        }
        
        // We do not have the bundle resources to map the names of system directories with .localized files on Darwin, and system directories do not exist on other platforms, so just skip that on swift-corelibs-foundation:
        
        // URL resource values are not yet implemented: https://bugs.swift.org/browse/SR-10365
        // return (try? url.resourceValues(forKeys: [.hasHiddenExtensionKey]))?.hasHiddenExtension == true ? nameWithoutExtension : name
        
        return name
    }
    
    /* componentsToDisplayForPath: returns an NSArray of display names for the path provided. Localization will occur as in displayNameAtPath: above. This array cannot and should not be reassembled into an usable filesystem path for any kind of access.
     */
    open func componentsToDisplay(forPath path: String) -> [String]? {
        var url = URL(fileURLWithPath: path)
        var count = url.pathComponents.count
        
        var result: [String] = []
        while count > 0 {
            result.insert(displayName(atPath: url.path), at: 0)
            url = url.deletingLastPathComponent()
            count -= 1
        }
        
        return result
    }
    
    /* enumeratorAtPath: returns an NSDirectoryEnumerator rooted at the provided path. If the enumerator cannot be created, this returns NULL. Because NSDirectoryEnumerator is a subclass of NSEnumerator, the returned object can be used in the for...in construct.
     */
    open func enumerator(atPath path: String) -> DirectoryEnumerator? {
        return NSPathDirectoryEnumerator(path: path)
    }
    
    /* enumeratorAtURL:includingPropertiesForKeys:options:errorHandler: returns an NSDirectoryEnumerator rooted at the provided directory URL. The NSDirectoryEnumerator returns NSURLs from the -nextObject method. The optional 'includingPropertiesForKeys' parameter indicates which resource properties should be pre-fetched and cached with each enumerated URL. The optional 'errorHandler' block argument is invoked when an error occurs. Parameters to the block are the URL on which an error occurred and the error. When the error handler returns YES, enumeration continues if possible. Enumeration stops immediately when the error handler returns NO.
    
        If you wish to only receive the URLs and no other attributes, then pass '0' for 'options' and an empty NSArray ('[NSArray array]') for 'keys'. If you wish to have the property caches of the vended URLs pre-populated with a default set of attributes, then pass '0' for 'options' and 'nil' for 'keys'.
     */
    // Note: Because the error handler is an optional block, the compiler treats it as @escaping by default. If that behavior changes, the @escaping will need to be added back.
    open func enumerator(at url: URL, includingPropertiesForKeys keys: [URLResourceKey]?, options mask: DirectoryEnumerationOptions = [], errorHandler handler: (/* @escaping */ (URL, Error) -> Bool)? = nil) -> DirectoryEnumerator? {
        return NSURLDirectoryEnumerator(url: url, options: mask, errorHandler: handler)
    }
    
    /* subpathsAtPath: returns an NSArray of all contents and subpaths recursively from the provided path. This may be very expensive to compute for deep filesystem hierarchies, and should probably be avoided.
     */
    open func subpaths(atPath path: String) -> [String]? {
        return try? subpathsOfDirectory(atPath: path)
    }
    
    /* fileSystemRepresentationWithPath: returns an array of characters suitable for passing to lower-level POSIX style APIs. The string is provided in the representation most appropriate for the filesystem in question.
     */
    open func fileSystemRepresentation(withPath path: String) -> UnsafePointer<Int8> {
        precondition(path != "", "Empty path argument")
        return self.withFileSystemRepresentation(for: path) { ptr in
            guard let ptr else {
                let allocation = UnsafeMutablePointer<Int8>.allocate(capacity: 1)
                allocation.pointee = 0
                return UnsafePointer(allocation)
            }
            var endIdx = ptr
            while endIdx.pointee != 0 {
                endIdx = endIdx.advanced(by: 1)
            }
            endIdx = endIdx.advanced(by: 1)
            let size = ptr.distance(to: endIdx)
            let buffer = UnsafeMutableBufferPointer<Int8>.allocate(capacity: size)
            buffer.initialize(fromContentsOf: UnsafeBufferPointer(start: ptr, count: size))
            return UnsafePointer(buffer.baseAddress!)
        }
    }

    internal func __fileSystemRepresentation(withPath path: String) throws -> UnsafePointer<NativeFSRCharType> {
        let len = CFStringGetMaximumSizeOfFileSystemRepresentation(path._cfObject)
        if len != kCFNotFound {
            let buf = UnsafeMutablePointer<NativeFSRCharType>.allocate(capacity: len)
            buf.initialize(repeating: 0, count: len)
            if path._nsObject._getFileSystemRepresentation(buf, maxLength: len) {
                return UnsafePointer(buf)
            }
            buf.deinitialize(count: len)
            buf.deallocate()
        }
        throw NSError(domain: NSCocoaErrorDomain, code: CocoaError.fileReadInvalidFileName.rawValue, userInfo: [NSFilePathErrorKey: path])
    }

    internal func _fileSystemRepresentation<ResultType>(withPath path: String, _ body: (UnsafePointer<NativeFSRCharType>) throws -> ResultType) throws -> ResultType {
        let fsRep = try __fileSystemRepresentation(withPath: path)
        defer { fsRep.deallocate() }
        return try body(fsRep)
    }

    internal func _fileSystemRepresentation<ResultType>(withPath path1: String, andPath path2: String, _ body: (UnsafePointer<NativeFSRCharType>, UnsafePointer<NativeFSRCharType>) throws -> ResultType) throws -> ResultType {
        let fsRep1 = try __fileSystemRepresentation(withPath: path1)
        defer { fsRep1.deallocate() }
        let fsRep2 = try __fileSystemRepresentation(withPath: path2)
        defer { fsRep2.deallocate() }

        return try body(fsRep1, fsRep2)
    }

    /* -replaceItemAtURL:withItemAtURL:backupItemName:options:resultingItemURL:error: is for developers who wish to perform a safe-save without using the full NSDocument machinery that is available in the AppKit.
     
        The `originalItemURL` is the item being replaced.
        `newItemURL` is the item which will replace the original item. This item should be placed in a temporary directory as provided by the OS, or in a uniquely named directory placed in the same directory as the original item if the temporary directory is not available.
        If `backupItemName` is provided, that name will be used to create a backup of the original item. The backup is placed in the same directory as the original item. If an error occurs during the creation of the backup item, the operation will fail. If there is already an item with the same name as the backup item, that item will be removed. The backup item will be removed in the event of success unless the `NSFileManagerItemReplacementWithoutDeletingBackupItem` option is provided in `options`.
        For `options`, pass `0` to get the default behavior, which uses only the metadata from the new item while adjusting some properties using values from the original item. Pass `NSFileManagerItemReplacementUsingNewMetadataOnly` in order to use all possible metadata from the new item.
     */
    
    /// - Experiment: This is a draft API currently under consideration for official import into Foundation as a suitable alternative
    /// - Note: Since this API is under consideration it may be either removed or revised in the near future
    #if os(Windows)
    @available(Windows, deprecated, message: "Not yet implemented")
    open func replaceItem(at originalItemURL: URL, withItemAt newItemURL: URL, backupItemName: String?, options: ItemReplacementOptions = []) throws -> URL? {
        NSUnimplemented()
    }

    @available(Windows, deprecated, message: "Not yet implemented")
    public func replaceItemAt(_ originalItemURL: URL, withItemAt newItemURL: URL, backupItemName: String? = nil, options: ItemReplacementOptions = []) throws -> URL? {
        NSUnimplemented()
    }

    #else
    open func replaceItem(at originalItemURL: URL, withItemAt newItemURL: URL, backupItemName: String?, options: ItemReplacementOptions = []) throws -> URL? {
        return try _replaceItem(at: originalItemURL, withItemAt: newItemURL, backupItemName: backupItemName, options: options)
    }

    public func replaceItemAt(_ originalItemURL: URL, withItemAt newItemURL: URL, backupItemName: String? = nil, options: ItemReplacementOptions = []) throws -> URL? {
        return try _replaceItem(at: originalItemURL, withItemAt: newItemURL, backupItemName: backupItemName, options: options)
    }
    #endif
    
    @available(*, unavailable, message: "Returning an object through an autoreleased pointer is not supported in swift-corelibs-foundation. Use replaceItem(at:withItemAt:backupItemName:options:) instead.", renamed: "replaceItem(at:withItemAt:backupItemName:options:)")
    open func replaceItem(at originalItemURL: URL, withItemAt newItemURL: URL, backupItemName: String?, options: FileManager.ItemReplacementOptions = [], resultingItemURL resultingURL: UnsafeMutablePointer<NSURL?>?) throws {
        NSUnsupported()
    }

    internal func _tryToResolveTrailingSymlinkInPath(_ path: String) -> String? {
        // FileManager.recursiveDestinationOfSymbolicLink(atPath:) will fail if the path is not a symbolic link
        guard let destination = try? self.recursiveDestinationOfSymbolicLink(atPath: path) else {
            return nil
        }

        return _appendSymlinkDestination(destination, toPath: path)
    }
}

extension FileManager {
    public struct VolumeEnumerationOptions : OptionSet {
        public let rawValue : UInt
        public init(rawValue: UInt) { self.rawValue = rawValue }

        /* The mounted volume enumeration will skip hidden volumes.
         */
        public static let skipHiddenVolumes = VolumeEnumerationOptions(rawValue: 1 << 1)

        /* The mounted volume enumeration will produce file reference URLs rather than path-based URLs.
         */
        public static let produceFileReferenceURLs = VolumeEnumerationOptions(rawValue: 1 << 2)
    }
}

extension FileAttributeKey {
    // These are the public keys:
    internal static let allPublicKeys: Set<FileAttributeKey> = [
        .type,
        .size,
        .modificationDate,
        .referenceCount,
        .deviceIdentifier,
        .ownerAccountName,
        .groupOwnerAccountName,
        .posixPermissions,
        .systemNumber,
        .systemFileNumber,
        .extensionHidden,
        .hfsCreatorCode,
        .hfsTypeCode,
        .immutable,
        .appendOnly,
        .creationDate,
        .ownerAccountID,
        .groupOwnerAccountID,
        .busy,
        .systemSize,
        .systemFreeSize,
        .systemNodes,
        .systemFreeNodes,
    ]
    
    // These are internal keys. They're not generated or accepted by public methods, but they're accepted by internal _setAttributes… methods.
    // They are intended for use by NSURL's resource keys.
    
    internal static let _systemImmutable = FileAttributeKey(rawValue: "org.swift.Foundation.FileAttributeKey._systemImmutable")
    internal static let _hidden = FileAttributeKey(rawValue: "org.swift.Foundation.FileAttributeKey._hidden")
    internal static let _accessDate = FileAttributeKey(rawValue: "org.swift.Foundation.FileAttributeKey._accessDate")
}

extension FileManager {
    open class DirectoryEnumerator : NSEnumerator {
        
        /* For NSDirectoryEnumerators created with -enumeratorAtPath:, the -fileAttributes and -directoryAttributes methods return an NSDictionary containing the keys listed below. For NSDirectoryEnumerators created with -enumeratorAtURL:includingPropertiesForKeys:options:errorHandler:, these two methods return nil.
         */
        open var fileAttributes: [FileAttributeKey : Any]? {
            NSRequiresConcreteImplementation()
        }
        open var directoryAttributes: [FileAttributeKey : Any]? {
            NSRequiresConcreteImplementation()
        }
        
        /* This method returns the number of levels deep the current object is in the directory hierarchy being enumerated. The directory passed to -enumeratorAtURL:includingPropertiesForKeys:options:errorHandler: is considered to be level 0.
         */
        open var level: Int {
            NSRequiresConcreteImplementation()
        }
        
        open func skipDescendants() {
            NSRequiresConcreteImplementation()
        }
    }

    internal class NSPathDirectoryEnumerator: DirectoryEnumerator {
        let baseURL: URL
        let innerEnumerator : DirectoryEnumerator
        internal var _currentItemPath: String?

        override var fileAttributes: [FileAttributeKey : Any]? {
            guard let currentItemPath = _currentItemPath else {
                return nil
            }
            return try? FileManager.default.attributesOfItem(atPath: baseURL.appendingPathComponent(currentItemPath).path)
        }

        override var directoryAttributes: [FileAttributeKey : Any]? {
            return try? FileManager.default.attributesOfItem(atPath: baseURL.path)
        }

        override var level: Int {
            return innerEnumerator.level
        }

        override func skipDescendants() {
            innerEnumerator.skipDescendants()
        }

        init?(path: String) {
            guard path != "" else { return nil }
            let url = URL(fileURLWithPath: path)
            self.baseURL = url
            guard let ie = FileManager.default.enumerator(at: url, includingPropertiesForKeys: nil, options: [], errorHandler: nil) else {
                return nil
            }
            self.innerEnumerator = ie
        }

        override func nextObject() -> Any? {
            return _nextObject()
        }
    }
}<|MERGE_RESOLUTION|>--- conflicted
+++ resolved
@@ -344,46 +344,7 @@
 #else
         let s = try _lstatFile(atPath: path)
 #endif
-<<<<<<< HEAD
         result[._accessDate] = s.lastAccessDate
-=======
-
-#if os(Windows)
-        result[.deviceIdentifier] = NSNumber(value: UInt64(s.st_rdev))
-        let attributes = try windowsFileAttributes(atPath: path)
-        let type = FileAttributeType(attributes: attributes, atPath: path)
-#elseif os(WASI)
-        let type = FileAttributeType(statMode: mode_t(s.st_mode))
-#else
-        if let pwd = getpwuid(s.st_uid), let pw_name = pwd.pointee.pw_name {
-            let name = String(cString: pw_name)
-            result[.ownerAccountName] = name
-        }
-
-        if let grd = getgrgid(s.st_gid), let gr_name = grd.pointee.gr_name {
-            let name = String(cString: gr_name)
-            result[.groupOwnerAccountName] = name
-        }
-
-        let type = FileAttributeType(statMode: mode_t(s.st_mode))
-#endif
-        result[.type] = type
-
-        if type == .typeBlockSpecial || type == .typeCharacterSpecial {
-            result[.deviceIdentifier] = NSNumber(value: UInt64(s.st_rdev))
-        }
-
-#if canImport(Darwin)
-        if (s.st_flags & UInt32(UF_IMMUTABLE | SF_IMMUTABLE)) != 0 {
-            result[.immutable] = NSNumber(value: true)
-        }
-        
-        if includingPrivateAttributes {
-            result[._userImmutable] = (s.st_flags & UInt32(UF_IMMUTABLE)) != 0
-            result[._systemImmutable] = (s.st_flags & UInt32(SF_IMMUTABLE)) != 0
-            result[._hidden] = (s.st_flags & UInt32(UF_HIDDEN)) != 0
-        }
->>>>>>> 40b15f2c
         
 #if canImport(Darwin)
         result[._systemImmutable] = (s.st_flags & UInt32(SF_IMMUTABLE)) != 0
