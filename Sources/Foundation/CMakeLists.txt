if(NOT CMAKE_SYSTEM_NAME STREQUAL WASI)
list(APPEND FOUNDATION_WASI_UNAVAILABLE_SOURCES
  FileManager+POSIX.swift
  FileManager+Win32.swift
  FileManager+XDG.swift
  Host.swift
  Notification.swift
  NotificationQueue.swift
  NSKeyedArchiver.swift
  NSKeyedArchiverHelpers.swift
  NSKeyedCoderOldStyleArray.swift
  NSKeyedUnarchiver.swift
  NSNotification.swift
  NSSpecialValue.swift
  Port.swift
  PortMessage.swift
  Process.swift
  ProcessInfo.swift
  PropertyListEncoder.swift
  RunLoop.swift
  Stream.swift
  Thread.swift
  Timer.swift
  UserDefaults.swift)
endif()

add_library(Foundation
  AffineTransform.swift
  Array.swift
  Boxing.swift
  Bridging.swift
  Bundle.swift
  ByteCountFormatter.swift
  Calendar.swift
  CGFloat.swift
  CharacterSet.swift
  Codable.swift
  Collections+DataProtocol.swift
  ContiguousBytes.swift
  Data.swift
  DataProtocol.swift
  Date.swift
  DateComponents.swift
  DateComponentsFormatter.swift
  DateFormatter.swift
  DateInterval.swift
  DateIntervalFormatter.swift
  Decimal.swift
  Dictionary.swift
  DispatchData+DataProtocol.swift
  EnergyFormatter.swift
  ExtraStringAPIs.swift
  FileHandle.swift
  FileManager.swift
  Formatter.swift
  FoundationErrors.swift
  IndexPath.swift
  IndexSet.swift
  ISO8601DateFormatter.swift
  JSONDecoder.swift
  JSONEncoder.swift
  JSONSerialization.swift
  JSONSerialization+Parser.swift
  LengthFormatter.swift
  Locale.swift
  MassFormatter.swift
  Measurement.swift
  MeasurementFormatter.swift
  NSArray.swift
  NSAttributedString.swift
  NSCache.swift
  NSCalendar.swift
  NSCFArray.swift
  NSCFBoolean.swift
  NSCFCharacterSet.swift
  NSCFDictionary.swift
  NSCFSet.swift
  NSCFString.swift
  NSCFTypeShims.swift
  NSCharacterSet.swift
  NSCoder.swift
  NSComparisonPredicate.swift
  NSCompoundPredicate.swift
  NSConcreteValue.swift
  NSData+DataProtocol.swift
  NSData.swift
  NSDate.swift
  NSDateComponents.swift
  NSDecimalNumber.swift
  NSDictionary.swift
  NSEnumerator.swift
  NSError.swift
  NSExpression.swift
  NSGeometry.swift
  NSIndexPath.swift
  NSIndexSet.swift
  NSLocale.swift
  NSLock.swift
  NSLog.swift
  NSMeasurement.swift
  NSNull.swift
  NSNumber.swift
  NSObjCRuntime.swift
  NSObject.swift
  NSOrderedSet.swift
  NSPathUtilities.swift
  NSPersonNameComponents.swift
  NSPlatform.swift
  NSPredicate.swift
  NSRange.swift
  NSRegularExpression.swift
  NSSet.swift
  NSSortDescriptor.swift
  NSString.swift
  NSStringAPI.swift
  NSSwiftRuntime.swift
  NSTextCheckingResult.swift
  NSTimeZone.swift
  NSURL.swift
  NSURLComponents.swift
  NSURLQueryItem.swift
  NSURLError.swift
  NSUUID.swift
  NSValue.swift
  NumberFormatter.swift
  Operation.swift
  PersonNameComponents.swift
  PersonNameComponentsFormatter.swift
  Pointers+DataProtocol.swift
  Progress.swift
  ProgressFraction.swift
  PropertyListSerialization.swift
  ReferenceConvertible.swift
  Scanner.swift
  ScannerAPI.swift
  Set.swift
  String.swift
  StringEncodings.swift
  TimeZone.swift
  Unit.swift
  URL.swift
  URLComponents.swift
  URLQueryItem.swift
  URLResourceKey.swift
  UUID.swift
  ${FOUNDATION_WASI_UNAVAILABLE_SOURCES})
target_compile_definitions(Foundation PRIVATE
  DEPLOYMENT_RUNTIME_SWIFT)
target_compile_options(Foundation PUBLIC
  $<$<BOOL:${ENABLE_TESTING}>:-enable-testing>
  "SHELL:-Xcc -F${CMAKE_BINARY_DIR}")
target_link_libraries(Foundation
  PRIVATE
    $<$<PLATFORM_ID:Windows>:CoreFoundationResources>
    $<$<PLATFORM_ID:Windows>:Ole32>
    $<$<PLATFORM_ID:Windows>:Shell32>
    $<$<PLATFORM_ID:Windows>:pathcch>
    CoreFoundation
    uuid
  PUBLIC
    swiftDispatch)
set_target_properties(Foundation PROPERTIES
  INSTALL_RPATH "$ORIGIN"
  BUILD_RPATH "$<TARGET_FILE_DIR:swiftDispatch>"
  Swift_MODULE_DIRECTORY ${CMAKE_BINARY_DIR}/swift
  INTERFACE_INCLUDE_DIRECTORIES ${CMAKE_BINARY_DIR}/swift)

if(NOT BUILD_SHARED_LIBS)
<<<<<<< HEAD
  add_dependencies(Foundation CoreFoundation uuid)
# TODO(katei): Comment out after swift-frontend implementation
# https://github.com/apple/swift/pull/35936
#  target_compile_options(Foundation
#    PRIVATE
#      "SHELL:-public-autolink-library icui18n")
  set_property(TARGET Foundation PROPERTY STATIC_LIBRARY_OPTIONS
    $<TARGET_OBJECTS:CoreFoundation>
    $<TARGET_OBJECTS:uuid>
    $<TARGET_OBJECTS:BlocksRuntime>)
=======
  target_compile_options(Foundation
    PRIVATE
      "SHELL:-Xfrontend -public-autolink-library -Xfrontend icui18n
             -Xfrontend -public-autolink-library -Xfrontend BlocksRuntime")

  # Merge private dependencies into single static objects archive
  set_property(TARGET Foundation PROPERTY STATIC_LIBRARY_OPTIONS
    $<TARGET_OBJECTS:CoreFoundation>
    $<TARGET_OBJECTS:uuid>)
>>>>>>> 715cda89
endif()

if(CMAKE_SYSTEM_NAME STREQUAL Windows)
  # NOTE: workaround for CMake which doesn't link in OBJECT libraries properly
  add_dependencies(Foundation CoreFoundationResources)
  target_link_options(Foundation PRIVATE
    $<TARGET_OBJECTS:CoreFoundationResources>)
elseif(NOT CMAKE_SYSTEM_NAME STREQUAL Darwin)
  target_link_options(Foundation PRIVATE "SHELL:-no-toolchain-stdlib-rpath")
endif()


set_property(GLOBAL APPEND PROPERTY Foundation_EXPORTS Foundation)
_install_target(Foundation)<|MERGE_RESOLUTION|>--- conflicted
+++ resolved
@@ -166,18 +166,7 @@
   INTERFACE_INCLUDE_DIRECTORIES ${CMAKE_BINARY_DIR}/swift)
 
 if(NOT BUILD_SHARED_LIBS)
-<<<<<<< HEAD
   add_dependencies(Foundation CoreFoundation uuid)
-# TODO(katei): Comment out after swift-frontend implementation
-# https://github.com/apple/swift/pull/35936
-#  target_compile_options(Foundation
-#    PRIVATE
-#      "SHELL:-public-autolink-library icui18n")
-  set_property(TARGET Foundation PROPERTY STATIC_LIBRARY_OPTIONS
-    $<TARGET_OBJECTS:CoreFoundation>
-    $<TARGET_OBJECTS:uuid>
-    $<TARGET_OBJECTS:BlocksRuntime>)
-=======
   target_compile_options(Foundation
     PRIVATE
       "SHELL:-Xfrontend -public-autolink-library -Xfrontend icui18n
@@ -186,8 +175,8 @@
   # Merge private dependencies into single static objects archive
   set_property(TARGET Foundation PROPERTY STATIC_LIBRARY_OPTIONS
     $<TARGET_OBJECTS:CoreFoundation>
-    $<TARGET_OBJECTS:uuid>)
->>>>>>> 715cda89
+    $<TARGET_OBJECTS:uuid>
+    $<TARGET_OBJECTS:BlocksRuntime>)
 endif()
 
 if(CMAKE_SYSTEM_NAME STREQUAL Windows)
