// This source file is part of the Swift.org open source project
//
// Copyright (c) 2014 - 2016 Apple Inc. and the Swift project authors
// Licensed under Apache License v2.0 with Runtime Library Exception
//
// See http://swift.org/LICENSE.txt for license information
// See http://swift.org/CONTRIBUTORS.txt for the list of Swift project authors
//

@_implementationOnly import CoreFoundation
internal import Synchronization

// MARK: Port and related types

public typealias SocketNativeHandle = Int32

extension Port {
    public static let didBecomeInvalidNotification  = NSNotification.Name(rawValue: "NSPortDidBecomeInvalidNotification")
}

//@_nonSendable - TODO: Mark with attribute to indicate this pure abstract class defers Sendable annotation to its subclasses.
open class Port : NSObject, NSCopying {
    /// On Darwin, you can invoke `Port()` directly to produce a `MessagePort`. Since `MessagePort` is not available in swift-corelibs-foundation, you should not invoke this initializer directly. Subclasses of `Port` can delegate to this initializer safely.
    public override init() {
        if type(of: self) == Port.self {
            NSRequiresConcreteImplementation()
        }
    }
    
    open func copy(with zone: NSZone? = nil) -> Any {
        return self
    }
    
    open func invalidate() {
        NSRequiresConcreteImplementation()
    }

    open var isValid: Bool {
        NSRequiresConcreteImplementation()
    }
    
    open func setDelegate(_ anObject: PortDelegate?) {
        NSRequiresConcreteImplementation()
    }
    open func delegate() -> PortDelegate? {
        NSRequiresConcreteImplementation()
    }

    // These two methods should be implemented by subclasses
    // to setup monitoring of the port when added to a run loop,
    // and stop monitoring if needed when removed;
    // These methods should not be called directly!
    open func schedule(in runLoop: RunLoop, forMode mode: RunLoop.Mode) {
        NSRequiresConcreteImplementation()
    }

    open func remove(from runLoop: RunLoop, forMode mode: RunLoop.Mode) {
        NSRequiresConcreteImplementation()
    }
    
    open var reservedSpaceLength: Int {
        return 0
    }
    
    open func send(before limitDate: Date, components: NSMutableArray?, from receivePort: Port?, reserved headerSpaceReserved: Int) -> Bool {
        NSRequiresConcreteImplementation()
    }

    open func send(before limitDate: Date, msgid msgID: Int, components: NSMutableArray?, from receivePort: Port?, reserved headerSpaceReserved: Int) -> Bool {
        return send(before: limitDate, components: components, from: receivePort, reserved: headerSpaceReserved)
    }
}

@available(*, unavailable, message: "MessagePort is not available in swift-corelibs-foundation.")
open class MessagePort: Port {}

@available(*, unavailable, message: "NSMachPort is not available in swift-corelibs-foundation.")
open class NSMachPort: Port {}

@available(*, unavailable)
extension MessagePort : @unchecked Sendable { }

@available(*, unavailable)
extension NSMachPort : @unchecked Sendable { }

extension PortDelegate {
    func handle(_ message: PortMessage) { }
}

public protocol PortDelegate: AnyObject {
    func handle(_ message: PortMessage)
}

#if os(WASI)

@available(*, unavailable, message: "SocketPort is not available on this platform.")
open class SocketPort: Port {}

@available(*, unavailable)
extension SocketPort : @unchecked Sendable { }

#else

#if canImport(Darwin)
import Darwin
fileprivate let FOUNDATION_SOCK_STREAM = SOCK_STREAM
fileprivate let FOUNDATION_IPPROTO_TCP = IPPROTO_TCP
#endif

<<<<<<< HEAD
#if canImport(Glibc) && !os(Android) && !os(OpenBSD) && !os(FreeBSD)
=======
#if canImport(Glibc) && !os(OpenBSD)
>>>>>>> 4c3228c0
import Glibc
fileprivate let FOUNDATION_SOCK_STREAM = Int32(SOCK_STREAM.rawValue)
fileprivate let FOUNDATION_IPPROTO_TCP = Int32(IPPROTO_TCP)
#endif

#if canImport(Musl)
import Musl
fileprivate let FOUNDATION_SOCK_STREAM = Int32(SOCK_STREAM)
fileprivate let FOUNDATION_IPPROTO_TCP = Int32(IPPROTO_TCP)
#endif

<<<<<<< HEAD
#if canImport(Glibc) && os(Android) || os(OpenBSD) || os(FreeBSD)
=======
#if canImport(Glibc) && os(OpenBSD)
>>>>>>> 4c3228c0
import Glibc
fileprivate let FOUNDATION_SOCK_STREAM = Int32(SOCK_STREAM)
fileprivate let FOUNDATION_IPPROTO_TCP = Int32(IPPROTO_TCP)
fileprivate let INADDR_ANY: in_addr_t = 0
fileprivate let INADDR_LOOPBACK = 0x7f000001
#endif

#if canImport(Android)
import Android
fileprivate let FOUNDATION_SOCK_STREAM = Int32(Android.SOCK_STREAM)
fileprivate let FOUNDATION_IPPROTO_TCP = Int32(Android.IPPROTO_TCP)
fileprivate let INADDR_ANY: in_addr_t = 0
#endif


#if canImport(WinSDK)
import WinSDK
/*
 // https://docs.microsoft.com/en-us/windows/win32/api/winsock/ns-winsock-sockaddr_in
 typedef struct sockaddr_in {
   short          sin_family;
   u_short        sin_port;
   struct in_addr sin_addr;
   char           sin_zero[8];
 } SOCKADDR_IN, *PSOCKADDR_IN, *LPSOCKADDR_IN;
 */
fileprivate typealias sa_family_t = ADDRESS_FAMILY
fileprivate typealias in_port_t = USHORT
fileprivate typealias in_addr_t = UInt32
fileprivate let FOUNDATION_SOCK_STREAM = SOCK_STREAM
fileprivate let FOUNDATION_IPPROTO_TCP = Int32(WinSDK.IPPROTO_TCP.rawValue)
#endif

// MARK: Darwin representation of socket addresses

/*
 ===== YOU ARE ABOUT TO ENTER THE SADNESS ZONE =====
 
 SocketPort transmits ports by sending _Darwin_ sockaddr values serialized over the wire. (Yeah.)
 This means that whatever the platform, we need to be able to send Darwin sockaddrs and figure them out on the other side of the wire.
 
 Now, the vast majority of the interesting ports that may be sent is AF_INET and AF_INET6 — other sockets aren't uncommon, but they are generally local to their host (eg. AF_UNIX). So, we make the following tactical choice:
 
 - swift-corelibs-foundation clients across all platforms can interoperate between themselves and with Darwin as long as all the ports that are sent through SocketPort are AF_INET or AF_INET6;
 - otherwise, it is the implementor and deployer's responsibility to make sure all the clients are on the same platform. For sockets that do not leave the machine, like AF_UNIX, this is trivial.
 
 This allows us to special-case sockaddr_in and sockaddr_in6; when we transmit them, we will transmit them in a way that's binary-compatible with Darwin's version of those structure, and then we translate them into whatever version your platform uses, with the one exception that we assume that in_addr is always representable as 4 contiguous bytes, and similarly in6_addr as 16 contiguous bytes.
 
 Addresses are internally represented as LocalAddress enum cases; we use DarwinAddress as a type to denote a block of bytes that we type as being a sockaddr produced by Darwin or a Darwin-mimicking source; and the extensions on sockaddr_in and sockaddr_in6 paper over some platform differences and provide translations back and forth into DarwinAddresses for their specific types.
 
 Note that all address parameters and properties that are public are the data representation of a sockaddr generated starting from the current platform's sockaddrs, not a DarwinAddress. No code that's a client of SocketPort should be able to see the Darwin version of the data we generate internally.
 */

fileprivate let darwinAfInet: UInt8 = 2
fileprivate let darwinAfInet6: UInt8 = 30
fileprivate let darwinSockaddrInSize: UInt8 = 16
fileprivate let darwinSockaddrIn6Size: UInt8 = 28

fileprivate typealias DarwinIn6Addr =
    (UInt8, UInt8, UInt8, UInt8, UInt8, UInt8, UInt8, UInt8,
     UInt8, UInt8, UInt8, UInt8, UInt8, UInt8, UInt8, UInt8) // 16 contiguous bytes
fileprivate let darwinIn6AddrSize = 16

fileprivate extension sockaddr_in {
    // Not all platforms have a sin_len field. This is like init(), but also sets that field if it exists.
    init(settingLength: ()) {
        self.init()
        
        #if canImport(Darwin) || os(FreeBSD)
        self.sin_len = UInt8(MemoryLayout<sockaddr_in>.size)
        #endif
    }
    
    init?(_ address: DarwinAddress) {
        let data = address.data
        guard data.count == darwinSockaddrInSize,
              data[offset: 0] == darwinSockaddrInSize,
              data[offset: 1] == darwinAfInet else { return nil }
        
        var port: UInt16 = 0
        var inAddr: UInt32 = 0
        
        data.withUnsafeBytes { (buffer) -> Void in
            withUnsafeMutableBytes(of: &port) {
                $0.copyMemory(from: UnsafeRawBufferPointer(rebasing: buffer[2..<4]))
            }
            withUnsafeMutableBytes(of: &inAddr) {
                $0.copyMemory(from: UnsafeRawBufferPointer(rebasing: buffer[4..<8]))
            }
        }
        
        self.init(settingLength: ())
        self.sin_family = sa_family_t(AF_INET)
        self.sin_port = in_port_t(port)
        withUnsafeMutableBytes(of: &self.sin_addr) { (buffer) in
            withUnsafeBytes(of: inAddr) { buffer.copyMemory(from: $0) }
        }
    }
    
    var darwinAddress: DarwinAddress {
        var data = Data()
        withUnsafeBytes(of: darwinSockaddrInSize) { data.append(contentsOf: $0) }
        withUnsafeBytes(of: darwinAfInet) { data.append(contentsOf: $0) }
        withUnsafeBytes(of: UInt16(sin_port)) { data.append(contentsOf: $0) }
        withUnsafeBytes(of: sin_addr) { data.append(contentsOf: $0) }
        
        let padding: (Int8, Int8, Int8, Int8, Int8, Int8, Int8, Int8) =
            (0, 0, 0, 0, 0, 0, 0, 0)
        withUnsafeBytes(of: padding) { data.append(contentsOf: $0) }
        
        return DarwinAddress(data)
    }
}

fileprivate extension sockaddr_in6 {
    init(settingLength: ()) {
        self.init()
        
        #if canImport(Darwin) || os(FreeBSD)
        self.sin6_len = UInt8(MemoryLayout<sockaddr_in6>.size)
        #endif
    }
    
    init?(_ address: DarwinAddress) {
        let data = address.data
        guard data.count == darwinSockaddrIn6Size,
            data[offset: 0] == darwinSockaddrIn6Size,
            data[offset: 1] == darwinAfInet6 else { return nil }
        
        var port: UInt16 = 0
        var flowInfo: UInt32 = 0
        var in6Addr: DarwinIn6Addr =
            (0, 0, 0, 0, 0, 0, 0, 0, 0, 0, 0, 0, 0, 0, 0, 0)
        var scopeId: UInt32 = 0
        
        data.withUnsafeBytes { (buffer) -> Void in
            withUnsafeMutableBytes(of: &port) {
                $0.copyMemory(from: UnsafeRawBufferPointer(rebasing: buffer[2..<4]))
            }
            withUnsafeMutableBytes(of: &flowInfo) {
                $0.copyMemory(from: UnsafeRawBufferPointer(rebasing: buffer[4..<8]))
            }
            withUnsafeMutableBytes(of: &in6Addr) {
                $0.copyMemory(from: UnsafeRawBufferPointer(rebasing: buffer[8..<24]))
            }
            withUnsafeMutableBytes(of: &scopeId) {
                $0.copyMemory(from: UnsafeRawBufferPointer(rebasing: buffer[24..<28]))
            }
        }
        
        self.init(settingLength: ())
        self.sin6_family = sa_family_t(AF_INET6)
        self.sin6_port = in_port_t(port)
#if os(Windows)
        self.sin6_flowinfo = ULONG(flowInfo)
#else
        self.sin6_flowinfo = flowInfo
#endif
        withUnsafeMutableBytes(of: &self.sin6_addr) { (buffer) in
            withUnsafeBytes(of: in6Addr) { buffer.copyMemory(from: $0) }
        }
        #if !os(Windows)
        self.sin6_scope_id = scopeId
        #endif
    }
    
    var darwinAddress: DarwinAddress {
        var data = Data()
        withUnsafeBytes(of: darwinSockaddrIn6Size) { data.append(contentsOf: $0) }
        withUnsafeBytes(of: darwinAfInet6) { data.append(contentsOf: $0) }
        withUnsafeBytes(of: UInt16(sin6_port)) { data.append(contentsOf: $0) }
        withUnsafeBytes(of: UInt32(sin6_flowinfo)) { data.append(contentsOf: $0) }
        withUnsafeBytes(of: sin6_addr) { data.append(contentsOf: $0) }
        
        #if os(Windows)
        withUnsafeBytes(of: UInt32(0)) { data.append(contentsOf: $0) }
        #else
        withUnsafeBytes(of: UInt32(sin6_scope_id)) { data.append(contentsOf: $0) }
        #endif
        
        return DarwinAddress(data)
    }
}

enum LocalAddress: Hashable {
    case ipv4(sockaddr_in)
    case ipv6(sockaddr_in6)
    case other(Data)
    
    init(_ data: Data) {
        if data.count == MemoryLayout<sockaddr_in>.size {
            let sinAddr = data.withUnsafeBytes { $0.baseAddress!.load(as: sockaddr_in.self) }
            if sinAddr.sin_family == sa_family_t(AF_INET) {
                self = .ipv4(sinAddr)
                return
            }
        }
        
        if data.count == MemoryLayout<sockaddr_in6>.size {
            let sinAddr = data.withUnsafeBytes { $0.baseAddress!.load(as: sockaddr_in6.self) }
            if sinAddr.sin6_family == sa_family_t(AF_INET6) {
                self = .ipv6(sinAddr)
                return
            }
        }
        
        self = .other(data)
    }
    
    init(_ darwinAddress: DarwinAddress) {
        let data = Data(darwinAddress.data)
        if data[offset: 1] == UInt8(AF_INET), let sinAddr = sockaddr_in(darwinAddress) {
            self = .ipv4(sinAddr); return
        }
        
        if data[offset: 1] == UInt8(AF_INET6), let sinAddr = sockaddr_in6(darwinAddress) {
            self = .ipv6(sinAddr); return
        }
        
        self = .other(darwinAddress.data)
    }
    
    var data: Data {
        switch self {
        case .ipv4(let sinAddr):
            return withUnsafeBytes(of: sinAddr) { Data($0) }
        case .ipv6(let sinAddr):
            return withUnsafeBytes(of: sinAddr) { Data($0) }
        case .other(let data):
            return data
        }
    }
    
    func hash(into hasher: inout Hasher) {
        data.hash(into: &hasher)
    }
    
    static func ==(_ lhs: LocalAddress, _ rhs: LocalAddress) -> Bool {
        return lhs.data == rhs.data
    }
}

struct DarwinAddress: Hashable {
    var data: Data
    
    init(_ data: Data) {
        self.data = data
    }
    
    init(_ localAddress: LocalAddress) {
        switch localAddress {
        case .ipv4(let sinAddr):
            self = sinAddr.darwinAddress
            
        case .ipv6(let sinAddr):
            self = sinAddr.darwinAddress
            
        case .other(let data):
            self.data = data
        }
    }
}

// MARK: SocketPort

// A subclass of Port which can be used for remote
// message sending on all platforms.

fileprivate func __NSFireSocketAccept(_ socket: CFSocket?, _ type: CFSocketCallBackType, _ address: CFData?, _ data: UnsafeRawPointer?, _ info: UnsafeMutableRawPointer?) {
    guard let nonoptionalInfo = info else {
        return
    }
    
    let me = Unmanaged<SocketPort>.fromOpaque(nonoptionalInfo).takeUnretainedValue()
    me.socketDidAccept(socket, type, address, data)
}

fileprivate func __NSFireSocketData(_ socket: CFSocket?, _ type: CFSocketCallBackType, _ address: CFData?, _ data: UnsafeRawPointer?, _ info: UnsafeMutableRawPointer?) {
    guard let nonoptionalInfo = info else {
        return
    }
    
    let me = Unmanaged<SocketPort>.fromOpaque(nonoptionalInfo).takeUnretainedValue()
    me.socketDidReceiveData(socket, type, address, data)
}

fileprivate func __NSFireSocketDatagram(_ socket: CFSocket?, _ type: CFSocketCallBackType, _ address: CFData?, _ data: UnsafeRawPointer?, _ info: UnsafeMutableRawPointer?) {
    guard let nonoptionalInfo = info else {
        return
    }
    
    let me = Unmanaged<SocketPort>.fromOpaque(nonoptionalInfo).takeUnretainedValue()
    me.socketDidReceiveDatagram(socket, type, address, data)
}

@available(*, unavailable)
extension SocketPort : @unchecked Sendable { }

extension CFSocket : @unchecked Sendable { }

open class SocketPort : Port {
    struct SocketKind: Hashable {
        var protocolFamily: Int32
        var socketType: Int32
        var `protocol`: Int32
    }
    
    struct Signature: Hashable {
        var address: LocalAddress
        
        var protocolFamily: Int32
        var socketType: Int32
        var `protocol`: Int32
        
        var socketKind: SocketKind {
            get {
                return SocketKind(protocolFamily: protocolFamily, socketType: socketType, protocol: `protocol`)
            }
            set {
                self.protocolFamily = newValue.protocolFamily
                self.socketType = newValue.socketType
                self.protocol = newValue.protocol
            }
        }
        
        var darwinCompatibleDataRepresentation: Data? {
            var data = Data()
            let address = DarwinAddress(self.address).data
            
            guard let protocolFamilyByte = UInt8(exactly: protocolFamily),
                  let socketTypeByte = UInt8(exactly: socketType),
                  let protocolByte = UInt8(exactly: `protocol`),
                  let addressCountByte = UInt8(exactly: address.count) else {
                    return nil
            }
            
            // TODO: Fixup namelen in Unix socket name.
            
            data.append(protocolFamilyByte)
            data.append(socketTypeByte)
            data.append(protocolByte)
            data.append(addressCountByte)
            data.append(contentsOf: address)
            
            return data
        }
        
        init(address: LocalAddress, protocolFamily: Int32, socketType: Int32, protocol: Int32) {
            self.address = address
            self.protocolFamily = protocolFamily
            self.socketType = socketType
            self.protocol = `protocol`
        }
        
        init?(darwinCompatibleDataRepresentation data: Data) {
            guard data.count > 3 else { return nil }
            let addressCountByte = data[offset: 3]
            guard data.count == addressCountByte + 4 else { return nil }
            
            self.protocolFamily = Int32(data[offset: 0])
            self.socketType = Int32(data[offset: 1])
            self.protocol = Int32(data[offset: 2])
            // data[3] is addressCountByte, handled above.
            self.address = LocalAddress(DarwinAddress(data[offset: 4...]))
        }
    }
    
    class Core : @unchecked Sendable {
        fileprivate let isUniqued: Bool
        fileprivate var signature: Signature!
        
        fileprivate let lock = NSLock()
        fileprivate var connectors: [Signature: CFSocket] = [:]
        fileprivate var loops: [ObjectIdentifier: (runLoop: CFRunLoop, modes: Set<RunLoop.Mode>)] = [:]
        fileprivate var receiver: CFSocket?
        fileprivate var data: [ObjectIdentifier: Data] = [:]
        
        init(isUniqued: Bool) { self.isUniqued = isUniqued }
    }
    
    private var core: Core!
    
    public convenience override init() {
        self.init(tcpPort: 0)!
    }
    
    public convenience init?(tcpPort port: UInt16) {
        var address = sockaddr_in(settingLength: ())
        address.sin_family = sa_family_t(AF_INET)
        address.sin_port = in_port_t(port).bigEndian
        withUnsafeMutableBytes(of: &address.sin_addr) { (buffer) in
            withUnsafeBytes(of: in_addr_t(INADDR_ANY).bigEndian) { buffer.copyMemory(from: $0) }
        }
        
        let data = withUnsafeBytes(of: address) { Data($0) }
        
        self.init(protocolFamily: PF_INET, socketType: FOUNDATION_SOCK_STREAM, protocol: FOUNDATION_IPPROTO_TCP, address: data)
    }
    
    private final func createNonuniquedCore(from socket: CFSocket, protocolFamily family: Int32, socketType type: Int32, protocol: Int32) {
        self.core = Core(isUniqued: false)
        let address = CFSocketCopyAddress(socket)._swiftObject
        core.signature = Signature(address: LocalAddress(address), protocolFamily: family, socketType: type, protocol: `protocol`)
        core.receiver = socket
    }
    
    public init?(protocolFamily family: Int32, socketType type: Int32, protocol: Int32, address: Data) {
        super.init()
        
        var context = CFSocketContext()
        context.info = Unmanaged.passUnretained(self).toOpaque()
        var s: CFSocket
        if type == FOUNDATION_SOCK_STREAM {
            s = CFSocketCreate(nil, family, type, `protocol`, CFOptionFlags(kCFSocketAcceptCallBack), __NSFireSocketAccept, &context)
        } else {
            s = CFSocketCreate(nil, family, type, `protocol`, CFOptionFlags(kCFSocketDataCallBack), __NSFireSocketDatagram, &context)
        }
        
        if CFSocketSetAddress(s, address._cfObject) != CFSocketError(0) {
            return nil
        }
        
        createNonuniquedCore(from: s, protocolFamily: family, socketType: type, protocol: `protocol`)
    }
    
    public init?(protocolFamily family: Int32, socketType type: Int32, protocol: Int32, socket sock: SocketNativeHandle) {
        super.init()
        
        var context = CFSocketContext()
        context.info = Unmanaged.passUnretained(self).toOpaque()
        var s: CFSocket
        if type == FOUNDATION_SOCK_STREAM {
            s = CFSocketCreateWithNative(nil, CFSocketNativeHandle(sock), CFOptionFlags(kCFSocketAcceptCallBack), __NSFireSocketAccept, &context)
        } else {
            s = CFSocketCreateWithNative(nil, CFSocketNativeHandle(sock), CFOptionFlags(kCFSocketDataCallBack), __NSFireSocketDatagram, &context)
        }
        
        createNonuniquedCore(from: s, protocolFamily: family, socketType: type, protocol: `protocol`)
    }
    
    public convenience init?(remoteWithTCPPort port: UInt16, host hostName: String?) {
        let host = Host(name: hostName?.isEmpty == true ? nil : hostName)
        var addresses: [String] = hostName == nil ? [] : [hostName!]
        addresses.append(contentsOf: host.addresses)
        
        // Prefer IPv4 addresses, as Darwin does:
        for address in addresses {
            var inAddr = in_addr()
            if inet_pton(AF_INET, address, &inAddr) == 1 {
                var sinAddr = sockaddr_in(settingLength: ())
                sinAddr.sin_family = sa_family_t(AF_INET)
                sinAddr.sin_port = port.bigEndian
                sinAddr.sin_addr = inAddr
                
                let data = withUnsafeBytes(of: sinAddr) { Data($0) }
                self.init(remoteWithProtocolFamily: PF_INET, socketType: FOUNDATION_SOCK_STREAM, protocol: FOUNDATION_IPPROTO_TCP, address: data)
                return
            }
        }
        for address in addresses {
            var in6Addr = in6_addr()
            if inet_pton(AF_INET6, address, &in6Addr) == 1 {
                var sinAddr = sockaddr_in6(settingLength: ())
                sinAddr.sin6_family = sa_family_t(AF_INET6)
                sinAddr.sin6_port = port.bigEndian
                sinAddr.sin6_addr = in6Addr
                
                let data = withUnsafeBytes(of: sinAddr) { Data($0) }
                self.init(remoteWithProtocolFamily: PF_INET, socketType: FOUNDATION_SOCK_STREAM, protocol: FOUNDATION_IPPROTO_TCP, address: data)
                return
            }
        }
        
        if hostName != nil {
            return nil
        }
        
        // Lookup on local host.
        var sinAddr = sockaddr_in(settingLength: ())
        sinAddr.sin_family = sa_family_t(AF_INET)
        sinAddr.sin_port = port.bigEndian
        withUnsafeMutableBytes(of: &sinAddr.sin_addr) { (buffer) in
            withUnsafeBytes(of: in_addr_t(INADDR_LOOPBACK).bigEndian) { buffer.copyMemory(from: $0) }
        }
        let data = withUnsafeBytes(of: sinAddr) { Data($0) }
        self.init(remoteWithProtocolFamily: PF_INET, socketType: FOUNDATION_SOCK_STREAM, protocol: FOUNDATION_IPPROTO_TCP, address: data)
    }
    
    private static let remoteSocketCores = Mutex<[Signature: Core]>([:])
    
    static private func retainedCore(for signature: Signature) -> Core {
        return SocketPort.remoteSocketCores.withLock {
            if let core = $0[signature] {
                return core
            } else {
                let core = Core(isUniqued: true)
                core.signature = signature
                
                $0[signature] = core
                
                return core
            }
        }
    }
    
    public init(remoteWithProtocolFamily family: Int32, socketType type: Int32, protocol: Int32, address: Data) {
        let signature = Signature(address: LocalAddress(address), protocolFamily: family, socketType: type, protocol: `protocol`)
        self.core = SocketPort.retainedCore(for: signature)
    }
    
    private init(remoteWithSignature signature: Signature) {
        self.core = SocketPort.retainedCore(for: signature)
    }
    
    deinit {
        // On Darwin, .invalidate() is invoked on the _last_ release, immediately before deinit; we cannot do that here.
        invalidate()
    }
    
    open override func invalidate() {
        guard var core = core else { return }
        self.core = nil
        
        var signatureToRemove: Signature?
        
        if core.isUniqued {
            if isKnownUniquelyReferenced(&core) {
                signatureToRemove = core.signature // No need to lock here — this is the only reference to the core.
            } else {
                return // Do not clean up the contents of this core yet.
            }
        }
        
        if let receiver = core.receiver, CFSocketIsValid(receiver) {
            for connector in core.connectors.values {
                CFSocketInvalidate(connector)
            }
        
            CFSocketInvalidate(receiver)
            
            // Invalidation notifications are only sent for local (receiver != nil) ports.
            NotificationCenter.default.post(name: Port.didBecomeInvalidNotification, object: self)
        }
        
        if let signatureToRemove = signatureToRemove {
            SocketPort.remoteSocketCores.withLock {
                _ = $0.removeValue(forKey: signatureToRemove)
            }
        }
    }
    
    open override var isValid: Bool {
        return core != nil
    }
    
    weak var _delegate: PortDelegate?
    open override func setDelegate(_ anObject: PortDelegate?) {
        _delegate = anObject
    }
    open override func delegate() -> PortDelegate? {
        return _delegate
    }

    open var protocolFamily: Int32 {
        return core.signature.protocolFamily
    }
    
    open var socketType: Int32 {
        return core.signature.socketType
    }
    
    open var `protocol`: Int32 {
        return core.signature.protocol
    }
    
    open var address: Data {
        return core.signature.address.data
    }
    
    open var socket: SocketNativeHandle {
        return SocketNativeHandle(CFSocketGetNative(core.receiver))
    }
    
    open override func schedule(in runLoop: RunLoop, forMode mode: RunLoop.Mode) {
        let loop = runLoop.currentCFRunLoop
        let loopKey = ObjectIdentifier(loop)
        
        core.lock.synchronized {
            guard let receiver = core.receiver, CFSocketIsValid(receiver) else { return }
            
            var modes = core.loops[loopKey]?.modes ?? []
            
            guard !modes.contains(mode) else { return }
            modes.insert(mode)
            
            core.loops[loopKey] = (loop, modes)
            
            if let source = CFSocketCreateRunLoopSource(nil, receiver, 600) {
                CFRunLoopAddSource(loop, source, mode.rawValue._cfObject)
            }
            
            for socket in core.connectors.values {
                if let source = CFSocketCreateRunLoopSource(nil, socket, 600) {
                    CFRunLoopAddSource(loop, source, mode.rawValue._cfObject)
                }
            }
        }
    }
    
    open override func remove(from runLoop: RunLoop, forMode mode: RunLoop.Mode) {
        let loop = runLoop.currentCFRunLoop
        let loopKey = ObjectIdentifier(loop)
        
        core.lock.synchronized {
            guard let receiver = core.receiver, CFSocketIsValid(receiver) else { return }
            
            let modes = core.loops[loopKey]?.modes ?? []
            guard modes.contains(mode) else { return }
            
            if modes.count == 1 {
                core.loops.removeValue(forKey: loopKey)
            } else {
                core.loops[loopKey]?.modes.remove(mode)
            }
            
            if let source = CFSocketCreateRunLoopSource(nil, receiver, 600) {
                CFRunLoopRemoveSource(loop, source, mode.rawValue._cfObject)
            }
            
            for socket in core.connectors.values {
                if let source = CFSocketCreateRunLoopSource(nil, socket, 600) {
                    CFRunLoopRemoveSource(loop, source, mode.rawValue._cfObject)
                }
            }
        }
    }
    
    // On Darwin/ObjC Foundation, invoking initRemote… will return an existing SocketPort from a factory initializer if a port with that signature already exists.
    // We cannot do that in Swift; we return instead different objects that share a 'core' (their state), so that invoking methods on either will affect the other. To keep maintain a better illusion, unlike Darwin, we redefine equality so that s1 == s2 for objects that have the same core, even though s1 !== s2 (this we cannot fix).
    // This allows e.g. collections where SocketPorts are keys or entries to continue working the same way they do on Darwin when remote socket ports are encountered.
    
    open override var hash: Int {
        var hasher = Hasher()
        ObjectIdentifier(core).hash(into: &hasher)
        return hasher.finalize()
    }
    
    open override func isEqual(_ object: Any?) -> Bool {
        guard let socketPort = object as? SocketPort else { return false }
        return core === socketPort.core
    }
    
    // Sending and receiving:
    
    fileprivate final func socketDidAccept(_ socket: CFSocket?, _ type: CFSocketCallBackType, _ address: CFData?, _ data: UnsafeRawPointer?) {
        guard let handle = data?.assumingMemoryBound(to: SocketNativeHandle.self),
            let address = address else {
                return
        }
        
        var context = CFSocketContext()
        context.info = Unmanaged.passUnretained(self).toOpaque()
        
        guard let child = CFSocketCreateWithNative(nil, CFSocketNativeHandle(handle.pointee), CFOptionFlags(kCFSocketDataCallBack), __NSFireSocketData, &context) else {
            return
        }
        
        var signature = core.signature!
        signature.address = LocalAddress(address._swiftObject)
        core.lock.synchronized {
            core.connectors[signature] = child
            addToLoopsAssumingLockHeld(child)
        }
    }
    
    private final func addToLoopsAssumingLockHeld(_ socket: CFSocket) {
        guard let source = CFSocketCreateRunLoopSource(nil, socket, 600) else {
            return
        }
        
        for loop in core.loops.values {
            for mode in loop.modes {
                CFRunLoopAddSource(loop.runLoop, source, mode.rawValue._cfObject)
            }
        }
    }
    
    private static let magicNumber: UInt32 = 0xD0CF50C0
    
    private enum ComponentType: UInt32 {
        case data = 1
        case port = 2
    }
    
    fileprivate final func socketDidReceiveData(_ socket: CFSocket?, _ type: CFSocketCallBackType, _ address: CFData?, _ dataPointer: UnsafeRawPointer?) {
        guard let socket = socket,
              let dataPointer = dataPointer else { return }
        let socketKey = ObjectIdentifier(socket)
        
        let peerAddress = CFSocketCopyPeerAddress(socket)._swiftObject

        let lock = core.lock
        lock.lock() // We may briefly release the lock during the loop below, and it's unlocked at the end ⬇
        
        let data = Unmanaged<CFData>.fromOpaque(dataPointer).takeUnretainedValue()._swiftObject
        
        if data.count == 0 {
            core.data.removeValue(forKey: socketKey)
            let keysToRemove = core.connectors.keys.filter { core.connectors[$0] === socket }
            for key in keysToRemove {
                core.connectors.removeValue(forKey: key)
            }
        } else {
            var storedData: Data
            if let currentData = core.data[socketKey] {
                storedData = currentData
                storedData.append(contentsOf: data)
            } else {
                storedData = data
            }
            
            var keepGoing = true
            while keepGoing && storedData.count > 8 {
                let preamble = storedData.withUnsafeBytes { $0.load(fromByteOffset: 0, as: UInt32.self) }.bigEndian
                let messageLength = storedData.withUnsafeBytes { $0.load(fromByteOffset: 4, as: UInt32.self) }.bigEndian
                
                if preamble == SocketPort.magicNumber && messageLength > 8 {
                    if storedData.count >= messageLength {
                        let messageEndIndex = storedData.index(storedData.startIndex, offsetBy: Int(messageLength))
                        
                        let toStore = storedData[offset: messageEndIndex...]
                        if toStore.isEmpty {
                            core.data.removeValue(forKey: socketKey)
                        } else {
                            core.data[socketKey] = toStore
                        }
                        storedData.removeSubrange(messageEndIndex...)
                        
                        lock.unlock() // Briefly release the lock ⬆
                        handleMessage(storedData, from: peerAddress, socket: socket)
                        lock.lock() // Retake for the remainder ⬇
                        
                        if let newStoredData = core.data[socketKey] {
                            storedData = newStoredData
                        } else {
                            keepGoing = false
                        }
                    } else {
                        keepGoing = false
                    }
                } else {
                    // Got message without proper header; delete it.
                    core.data.removeValue(forKey: socketKey)
                    keepGoing = false
                }
            }
        }
        
        lock.unlock() // Release lock from above ⬆
    }
    
    fileprivate final func socketDidReceiveDatagram(_ socket: CFSocket?, _ type: CFSocketCallBackType, _ address: CFData?, _ data: UnsafeRawPointer?) {
        guard let address = address?._swiftObject,
              let data = data else {
            return
        }
        
        let actualData = Unmanaged<CFData>.fromOpaque(data).takeUnretainedValue()._swiftObject
        self.handleMessage(actualData, from: address, socket: nil)
    }
    
    private enum Structure {
        static let offsetOfMagicNumber = 0 // a UInt32
        static let offsetOfMessageLength = 4 // a UInt32
        static let offsetOfMsgId = 8 // a UInt32
        
        static let offsetOfSignature = 12
        static let sizeOfSignatureHeader = 4
        static let offsetOfSignatureAddressLength = 15
    }
    
    private final func handleMessage(_ message: Data, from address: Data, socket: CFSocket?) {
        guard message.count > 24, let delegate = delegate() else { return }
        let portMessage = message.withUnsafeBytes { (messageBuffer) -> PortMessage? in
            guard SocketPort.magicNumber == messageBuffer.load(fromByteOffset: Structure.offsetOfMagicNumber, as: UInt32.self).bigEndian,
                  message.count == messageBuffer.load(fromByteOffset: Structure.offsetOfMessageLength, as: UInt32.self).bigEndian else {
                  return nil
            }
            
            let msgId = messageBuffer.load(fromByteOffset: Structure.offsetOfMsgId, as: UInt32.self).bigEndian
            let signatureLength = Int(messageBuffer[Structure.offsetOfSignatureAddressLength]) + Structure.sizeOfSignatureHeader // corresponds to the sin_len/sin6_len field inside the signature.
            var signatureBytes = Data(UnsafeRawBufferPointer(rebasing: messageBuffer[12 ..< min(12 + signatureLength, message.count - 20)]))
            
            if signatureBytes.count >= 12 && signatureBytes[offset: 5] == AF_INET && address.count >= 8 {
                if address[offset: 1] == AF_INET {
                    signatureBytes.withUnsafeMutableBytes { (mutableSignatureBuffer) in
                        address.withUnsafeBytes { (address) in
                            mutableSignatureBuffer.baseAddress?.advanced(by: 8).copyMemory(from: address.baseAddress!.advanced(by: 4), byteCount: 4)
                        }
                    }
                }
            } else if signatureBytes.count >= 32 && signatureBytes[offset: 5] == AF_INET6 && address.count >= 28 {
                if address[offset: 1] == AF_INET6 {
                    signatureBytes.withUnsafeMutableBytes { (mutableSignatureBuffer) in
                        address.withUnsafeBytes { (address) in
                            mutableSignatureBuffer.baseAddress?.advanced(by: 8).copyMemory(from: address.baseAddress!.advanced(by: 4), byteCount: 24)
                        }
                    }
                }
            }
            
            guard let signature = Signature(darwinCompatibleDataRepresentation: signatureBytes) else {
                return nil
            }
            
            if let socket = socket {
                core.lock.synchronized {
                    if let existing = core.connectors[signature], CFSocketIsValid(existing) {
                        core.connectors[signature] = socket
                    }
                }
            }
            
            let sender = SocketPort(remoteWithSignature: signature)
            var index = messageBuffer.startIndex + signatureBytes.count + 20
            var components: [AnyObject] = []
            while index < messageBuffer.endIndex {
                var word1: UInt32 = 0
                var word2: UInt32 = 0
                
                // The amount of data prior to this point may mean that these reads are unaligned; copy instead.
                withUnsafeMutableBytes(of: &word1) { (destination) -> Void in
                    messageBuffer.copyBytes(to: destination, from: Int(index - 8) ..< Int(index - 4))
                }
                withUnsafeMutableBytes(of: &word2) { (destination) -> Void in
                    messageBuffer.copyBytes(to: destination, from: Int(index - 4) ..< Int(index))
                }
                
                let componentType = word1.bigEndian
                let componentLength = word2.bigEndian
                
                let componentEndIndex = min(index + Int(componentLength), messageBuffer.endIndex)
                let componentData = Data(messageBuffer[index ..< componentEndIndex])

                if let type = ComponentType(rawValue: componentType) {
                    switch type {
                    case .data:
                        components.append(componentData._nsObject)
                        
                    case .port:
                        if let signature = Signature(darwinCompatibleDataRepresentation: componentData) {
                            components.append(SocketPort(remoteWithSignature: signature))
                        }
                    }
                }
                
                guard messageBuffer.formIndex(&index, offsetBy: componentData.count + 8, limitedBy: messageBuffer.endIndex) else {
                    break
                }
            }
            
            let message = PortMessage(sendPort: sender, receivePort: self, components: components)
            message.msgid = msgId
            return message
        }
        
        if let portMessage = portMessage {
            delegate.handle(portMessage)
        }
    }
    
    open override func send(before limitDate: Date, components: NSMutableArray?, from receivePort: Port?, reserved headerSpaceReserved: Int) -> Bool {
        send(before: limitDate, msgid: 0, components: components, from: receivePort, reserved: headerSpaceReserved)
    }
    
    open override func send(before limitDate: Date, msgid msgID: Int, components: NSMutableArray?, from receivePort: Port?, reserved headerSpaceReserved: Int) -> Bool {
        guard let sender = sendingSocket(for: self, before: limitDate.timeIntervalSinceReferenceDate),
              let signature = core.signature.darwinCompatibleDataRepresentation else {
            return false
        }
        
        let magicNumber: UInt32 = SocketPort.magicNumber.bigEndian
        var outLength: UInt32 = 0
        let messageNumber = UInt32(msgID).bigEndian
        
        var data = Data()
        withUnsafeBytes(of: magicNumber) { data.append(contentsOf: $0) }
        withUnsafeBytes(of: outLength) { data.append(contentsOf: $0) } // Reserve space for it.
        withUnsafeBytes(of: messageNumber) { data.append(contentsOf: $0) }
        data.append(contentsOf: signature)
                
        for component in components?.allObjects ?? [] {
            var componentData: Data
            var componentType: ComponentType
            
            switch component {
            case let component as Data:
                componentData = component
                componentType = .data
                
            case let component as NSData:
                componentData = component._swiftObject
                componentType = .data
                
            case let component as SocketPort:
                guard let signature = component.core.signature.darwinCompatibleDataRepresentation else {
                    return false
                }
                componentData = signature
                componentType = .port
                
            default:
                return false
            }
            
            var componentLength = UInt32(componentData.count).bigEndian
            var componentTypeRawValue = UInt32(componentType.rawValue).bigEndian
            
            withUnsafeBytes(of: &componentTypeRawValue) { data.append(contentsOf: $0) }
            withUnsafeBytes(of: &componentLength) { data.append(contentsOf: $0) }
            data.append(contentsOf: componentData)
        }
        
        outLength = UInt32(data.count).bigEndian
        withUnsafeBytes(of: outLength) { (lengthBytes) -> Void in
            data.withUnsafeMutableBytes { (bytes)  -> Void in
                bytes.baseAddress!.advanced(by: 4).copyMemory(from: lengthBytes.baseAddress!, byteCount: lengthBytes.count)
            }
        }
        
        let result = CFSocketSendData(sender, self.address._cfObject, data._cfObject, limitDate.timeIntervalSinceNow)
        
        switch result {
        case kCFSocketSuccess:
            return true
        case kCFSocketError: fallthrough
        case kCFSocketTimeout:
            return false
            
        default:
            fatalError("Unknown result of sending through a socket: \(result)")
        }
    }
    
    private static let maximumTimeout: TimeInterval = 86400
    
    private static let sendingSockets = Mutex<[SocketKind: CFSocket]>([:])
    
    private final func sendingSocket(for port: SocketPort, before time: TimeInterval) -> CFSocket? {
        let signature = port.core.signature!
        let socketKind = signature.socketKind

        // Uses a pointer value for comparison only
        nonisolated(unsafe) var context = CFSocketContext()
        context.info = Unmanaged.passUnretained(self).toOpaque()

        nonisolated(unsafe) let nonisolatedSelf = self
        return core.lock.synchronized {
            if let connector = nonisolatedSelf.core.connectors[signature], CFSocketIsValid(connector) {
                return connector
            } else {
                if signature.socketType == FOUNDATION_SOCK_STREAM {
                    if let connector = CFSocketCreate(nil, socketKind.protocolFamily, socketKind.socketType, socketKind.protocol, CFOptionFlags(kCFSocketDataCallBack), __NSFireSocketData, &context), CFSocketIsValid(connector) {
                        var timeout = time - Date.timeIntervalSinceReferenceDate
                        if timeout < 0 || timeout >= SocketPort.maximumTimeout {
                            timeout = 0
                        }
                        
                        if CFSocketIsValid(connector) && CFSocketConnectToAddress(connector, address._cfObject, timeout) == CFSocketError(0) {
                            nonisolatedSelf.core.connectors[signature] = connector
                            self.addToLoopsAssumingLockHeld(connector)
                            return connector
                        } else {
                            CFSocketInvalidate(connector)
                        }
                    }
                } else {
                    return SocketPort.sendingSockets.withLock {
                        var result: CFSocket?
                        
                        if signature.socketKind == nonisolatedSelf.core.signature.socketKind,
                           let receiver = nonisolatedSelf.core.receiver, CFSocketIsValid(receiver) {
                            result = receiver
                        } else if let socket = $0[socketKind], CFSocketIsValid(socket) {
                            result = socket
                        }
                        
                        if result == nil,
                           let sender = CFSocketCreate(nil, socketKind.protocolFamily, socketKind.socketType, socketKind.protocol, CFOptionFlags(kCFSocketNoCallBack), nil, &context), CFSocketIsValid(sender) {
                            
                            $0[socketKind] = sender
                            result = sender
                        }
                        
                        return result
                    }
                }
            }
            
            return nil
        }
    }
}

fileprivate extension Data {
    subscript(offset value: Int) -> Data.Element {
        return self[self.index(self.startIndex, offsetBy: value)]
    }
    
    subscript(offset range: Range<Int>) -> Data.SubSequence {
        return self[self.index(self.startIndex, offsetBy: range.lowerBound) ..< self.index(self.startIndex, offsetBy: range.upperBound)]
    }
    
    subscript(offset range: ClosedRange<Int>) -> Data.SubSequence {
        return self[self.index(self.startIndex, offsetBy: range.lowerBound) ... self.index(self.startIndex, offsetBy: range.upperBound)]
    }
    
    subscript(offset range: PartialRangeFrom<Int>) -> Data.SubSequence {
        return self[self.index(self.startIndex, offsetBy: range.lowerBound)...]
    }
    
    subscript(offset range: PartialRangeUpTo<Int>) -> Data.SubSequence {
        return self[...self.index(self.startIndex, offsetBy: range.upperBound)]
    }
}

#endif<|MERGE_RESOLUTION|>--- conflicted
+++ resolved
@@ -107,11 +107,7 @@
 fileprivate let FOUNDATION_IPPROTO_TCP = IPPROTO_TCP
 #endif
 
-<<<<<<< HEAD
-#if canImport(Glibc) && !os(Android) && !os(OpenBSD) && !os(FreeBSD)
-=======
-#if canImport(Glibc) && !os(OpenBSD)
->>>>>>> 4c3228c0
+#if canImport(Glibc) && !os(OpenBSD) && !os(FreeBSD)
 import Glibc
 fileprivate let FOUNDATION_SOCK_STREAM = Int32(SOCK_STREAM.rawValue)
 fileprivate let FOUNDATION_IPPROTO_TCP = Int32(IPPROTO_TCP)
@@ -123,11 +119,7 @@
 fileprivate let FOUNDATION_IPPROTO_TCP = Int32(IPPROTO_TCP)
 #endif
 
-<<<<<<< HEAD
-#if canImport(Glibc) && os(Android) || os(OpenBSD) || os(FreeBSD)
-=======
-#if canImport(Glibc) && os(OpenBSD)
->>>>>>> 4c3228c0
+#if canImport(Glibc) && (os(OpenBSD) || os(FreeBSD))
 import Glibc
 fileprivate let FOUNDATION_SOCK_STREAM = Int32(SOCK_STREAM)
 fileprivate let FOUNDATION_IPPROTO_TCP = Int32(IPPROTO_TCP)
