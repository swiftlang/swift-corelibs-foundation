// This source file is part of the Swift.org open source project
//
// Copyright (c) 2014 - 2016 Apple Inc. and the Swift project authors
// Licensed under Apache License v2.0 with Runtime Library Exception
//
// See http://swift.org/LICENSE.txt for license information
// See http://swift.org/CONTRIBUTORS.txt for the list of Swift project authors
//


@_implementationOnly import CoreFoundation

// Re-export Darwin and Glibc by importing Foundation
// This mimics the behavior of the swift sdk overlay on Darwin
#if os(macOS) || os(iOS) || os(tvOS) || os(watchOS)
@_exported import Darwin
#elseif os(Linux) || os(Android) || CYGWIN
@_exported import Glibc
#elseif os(Windows)
@_exported import MSVCRT
#endif

#if !os(WASI)
@_exported import Dispatch
#endif

#if os(Windows)
import WinSDK
#endif

#if !_runtime(_ObjC)
/// The Objective-C BOOL type.
///
/// On 64-bit iOS, the Objective-C BOOL type is a typedef of C/C++
/// bool. Elsewhere, it is "signed char". The Clang importer imports it as
/// ObjCBool.
@frozen
public struct ObjCBool : ExpressibleByBooleanLiteral {
    #if os(macOS) || (os(iOS) && (arch(i386) || arch(arm)))
    // On macOS and 32-bit iOS, Objective-C's BOOL type is a "signed char".
    var _value: Int8

    init(_ value: Int8) {
        self._value = value
    }

    public init(_ value: Bool) {
        self._value = value ? 1 : 0
    }

    #else
    // Everywhere else it is C/C++'s "Bool"
    var _value: Bool

    public init(_ value: Bool) {
        self._value = value
    }
    #endif

    /// The value of `self`, expressed as a `Bool`.
    public var boolValue: Bool {
        #if os(macOS) || (os(iOS) && (arch(i386) || arch(arm)))
        return _value != 0
        #else
        return _value
        #endif
    }

    /// Create an instance initialized to `value`.
    @_transparent
    public init(booleanLiteral value: Bool) {
        self.init(value)
    }
}

extension ObjCBool : CustomReflectable {
    /// Returns a mirror that reflects `self`.
    public var customMirror: Mirror {
        return Mirror(reflecting: boolValue)
    }
}

extension ObjCBool : CustomStringConvertible {
    /// A textual representation of `self`.
    public var description: String {
        return self.boolValue.description
    }
}
#endif

@usableFromInline
internal class __NSCFType : NSObject {
    private var _cfinfo : _CFInfo
    
    override init() {
        // This is not actually called; _CFRuntimeCreateInstance will initialize _cfinfo
        _cfinfo = _CFInfo(typeID: 0)
    }
    
    override var hash: Int {
        return Int(bitPattern: CFHash(self))
    }
    
    override func isEqual(_ value: Any?) -> Bool {
        guard let other = value as? NSObject else { return false }
        return CFEqual(self, other)
    }
    
    override var description: String {
        return CFCopyDescription(unsafeBitCast(self, to: CFTypeRef.self))._swiftObject
    }

    deinit {
        _CFDeinit(self)
    }
}


internal func _CFSwiftGetTypeID(_ cf: AnyObject) -> CFTypeID {
    return (cf as! NSObject)._cfTypeID
}



internal func _CFSwiftCopyWithZone(_ cf: CFTypeRef, _ zone: CFTypeRef?) -> Unmanaged<CFTypeRef> {
    return Unmanaged<CFTypeRef>.passRetained((cf as! NSObject).copy() as! NSObject)
}


internal func _CFSwiftGetHash(_ cf: AnyObject) -> CFHashCode {
    return CFHashCode(bitPattern: (cf as! NSObject).hash)
}


internal func _CFSwiftIsEqual(_ cf1: AnyObject, cf2: AnyObject) -> Bool {
    return (cf1 as! NSObject).isEqual(cf2)
}

// Ivars in _NSCF* types must be zeroed via an unsafe accessor to avoid deinit of potentially unsafe memory to access as an object/struct etc since it is stored via a foreign object graph
internal func _CFZeroUnsafeIvars<T>(_ arg: inout T) {
    withUnsafeMutablePointer(to: &arg) { (ptr: UnsafeMutablePointer<T>) -> Void in
        memset(UnsafeMutableRawPointer(ptr), 0, MemoryLayout<T>.size)
    }
}

@usableFromInline
@_cdecl("__CFSwiftGetBaseClass")
internal func __CFSwiftGetBaseClass() -> UnsafeRawPointer {
    return unsafeBitCast(__NSCFType.self, to:UnsafeRawPointer.self)
}

@inline(never)
private func blackhole(_: _NSCFConstantString?) {
}

@usableFromInline
@_cdecl("__CFInitializeSwift")
internal func __CFInitializeSwift() {
#if os(Windows)
    __CFSocketInitializeWinSock()
#endif

    // Ensure that the foreign type value witness for `_NSCFConstantString` is
    // initialized prior to access.  This may be lazily initialized on some
    // targets when the type cache is updated due to a type-cast.
    //
    // TODO: invoke `swift_getForeignTypeMetadata` to do this directly
    blackhole("" as? _NSCFConstantString)

    _CFRuntimeBridgeTypeToClass(CFStringGetTypeID(), unsafeBitCast(_NSCFString.self, to: UnsafeRawPointer.self))
    _CFRuntimeBridgeTypeToClass(CFArrayGetTypeID(), unsafeBitCast(_NSCFArray.self, to: UnsafeRawPointer.self))
    _CFRuntimeBridgeTypeToClass(CFDictionaryGetTypeID(), unsafeBitCast(_NSCFDictionary.self, to: UnsafeRawPointer.self))
    _CFRuntimeBridgeTypeToClass(CFSetGetTypeID(), unsafeBitCast(_NSCFSet.self, to: UnsafeRawPointer.self))
    _CFRuntimeBridgeTypeToClass(CFBooleanGetTypeID(), unsafeBitCast(__NSCFBoolean.self, to: UnsafeRawPointer.self))
    _CFRuntimeBridgeTypeToClass(CFNumberGetTypeID(), unsafeBitCast(NSNumber.self, to: UnsafeRawPointer.self))
    _CFRuntimeBridgeTypeToClass(CFDataGetTypeID(), unsafeBitCast(NSData.self, to: UnsafeRawPointer.self))
    _CFRuntimeBridgeTypeToClass(CFDateGetTypeID(), unsafeBitCast(NSDate.self, to: UnsafeRawPointer.self))
    _CFRuntimeBridgeTypeToClass(CFURLGetTypeID(), unsafeBitCast(NSURL.self, to: UnsafeRawPointer.self))
    _CFRuntimeBridgeTypeToClass(CFCalendarGetTypeID(), unsafeBitCast(NSCalendar.self, to: UnsafeRawPointer.self))
    _CFRuntimeBridgeTypeToClass(CFLocaleGetTypeID(), unsafeBitCast(NSLocale.self, to: UnsafeRawPointer.self))
    _CFRuntimeBridgeTypeToClass(CFTimeZoneGetTypeID(), unsafeBitCast(NSTimeZone.self, to: UnsafeRawPointer.self))
    _CFRuntimeBridgeTypeToClass(CFCharacterSetGetTypeID(), unsafeBitCast(_NSCFCharacterSet.self, to: UnsafeRawPointer.self))

#if !os(WASI)
    _CFRuntimeBridgeTypeToClass(_CFKeyedArchiverUIDGetTypeID(), unsafeBitCast(_NSKeyedArchiverUID.self, to: UnsafeRawPointer.self))
#endif
    
//    _CFRuntimeBridgeTypeToClass(CFErrorGetTypeID(), unsafeBitCast(NSError.self, UnsafeRawPointer.self))
    _CFRuntimeBridgeTypeToClass(CFAttributedStringGetTypeID(), unsafeBitCast(NSMutableAttributedString.self, to: UnsafeRawPointer.self))
//    _CFRuntimeBridgeTypeToClass(CFReadStreamGetTypeID(), unsafeBitCast(InputStream.self, UnsafeRawPointer.self))
//    _CFRuntimeBridgeTypeToClass(CFWriteStreamGetTypeID(), unsafeBitCast(OutputStream.self, UnsafeRawPointer.self))
   //_CFRuntimeBridgeTypeToClass(CFRunLoopTimerGetTypeID(), unsafeBitCast(Timer.self, to: UnsafeRawPointer.self))

    __CFSwiftBridge.NSObject.isEqual = _CFSwiftIsEqual
    __CFSwiftBridge.NSObject.hash = _CFSwiftGetHash
    __CFSwiftBridge.NSObject._cfTypeID = _CFSwiftGetTypeID
    __CFSwiftBridge.NSObject.copyWithZone = _CFSwiftCopyWithZone
    
    __CFSwiftBridge.NSSet.count = _CFSwiftSetGetCount
    __CFSwiftBridge.NSSet.countForKey = _CFSwiftSetGetCountOfValue
    __CFSwiftBridge.NSSet.containsObject = _CFSwiftSetContainsValue
    __CFSwiftBridge.NSSet.__getValue = _CFSwiftSetGetValue
    __CFSwiftBridge.NSSet.getValueIfPresent = _CFSwiftSetGetValueIfPresent
    __CFSwiftBridge.NSSet.getObjects = _CFSwiftSetGetValues
    __CFSwiftBridge.NSSet.copy = _CFSwiftSetCreateCopy
    __CFSwiftBridge.NSSet.__apply = _CFSwiftSetApplyFunction
    __CFSwiftBridge.NSSet.member = _CFSwiftSetMember
    
    __CFSwiftBridge.NSMutableSet.addObject = _CFSwiftSetAddValue
    __CFSwiftBridge.NSMutableSet.replaceObject = _CFSwiftSetReplaceValue
    __CFSwiftBridge.NSMutableSet.setObject = _CFSwiftSetSetValue
    __CFSwiftBridge.NSMutableSet.removeObject = _CFSwiftSetRemoveValue
    __CFSwiftBridge.NSMutableSet.removeAllObjects = _CFSwiftSetRemoveAllValues
    
    __CFSwiftBridge.NSArray.count = _CFSwiftArrayGetCount
    __CFSwiftBridge.NSArray.objectAtIndex = _CFSwiftArrayGetValueAtIndex
    __CFSwiftBridge.NSArray.getObjects = _CFSwiftArrayGetValues
    __CFSwiftBridge.NSArray.isSubclassOfNSMutableArray = _CFSwiftArrayIsSubclassOfNSMutableArray
    
    __CFSwiftBridge.NSMutableArray.addObject = _CFSwiftArrayAppendValue
    __CFSwiftBridge.NSMutableArray.setObject = _CFSwiftArraySetValueAtIndex
    __CFSwiftBridge.NSMutableArray.replaceObjectAtIndex = _CFSwiftArrayReplaceValueAtIndex
    __CFSwiftBridge.NSMutableArray.insertObject = _CFSwiftArrayInsertValueAtIndex
    __CFSwiftBridge.NSMutableArray.exchangeObjectAtIndex = _CFSwiftArrayExchangeValuesAtIndices
    __CFSwiftBridge.NSMutableArray.removeObjectAtIndex = _CFSwiftArrayRemoveValueAtIndex
    __CFSwiftBridge.NSMutableArray.removeAllObjects = _CFSwiftArrayRemoveAllValues
    __CFSwiftBridge.NSMutableArray.replaceObjectsInRange = _CFSwiftArrayReplaceValues
    
    __CFSwiftBridge.NSDictionary.count = _CFSwiftDictionaryGetCount
    __CFSwiftBridge.NSDictionary.countForKey = _CFSwiftDictionaryGetCountOfKey
    __CFSwiftBridge.NSDictionary.containsKey = _CFSwiftDictionaryContainsKey
    __CFSwiftBridge.NSDictionary.objectForKey = _CFSwiftDictionaryGetValue
    __CFSwiftBridge.NSDictionary._getValueIfPresent = _CFSwiftDictionaryGetValueIfPresent
    __CFSwiftBridge.NSDictionary.containsObject = _CFSwiftDictionaryContainsValue
    __CFSwiftBridge.NSDictionary.countForObject = _CFSwiftDictionaryGetCountOfValue
    __CFSwiftBridge.NSDictionary.getObjects = _CFSwiftDictionaryGetValuesAndKeys
    __CFSwiftBridge.NSDictionary.__apply = _CFSwiftDictionaryApplyFunction
    __CFSwiftBridge.NSDictionary.copy = _CFSwiftDictionaryCreateCopy
    
    __CFSwiftBridge.NSMutableDictionary.__addObject = _CFSwiftDictionaryAddValue
    __CFSwiftBridge.NSMutableDictionary.replaceObject = _CFSwiftDictionaryReplaceValue
    __CFSwiftBridge.NSMutableDictionary.__setObject = _CFSwiftDictionarySetValue
    __CFSwiftBridge.NSMutableDictionary.removeObjectForKey = _CFSwiftDictionaryRemoveValue
    __CFSwiftBridge.NSMutableDictionary.removeAllObjects = _CFSwiftDictionaryRemoveAllValues
    
    __CFSwiftBridge.NSString._createSubstringWithRange = _CFSwiftStringCreateWithSubstring
    __CFSwiftBridge.NSString.copy = _CFSwiftStringCreateCopy
    __CFSwiftBridge.NSString.mutableCopy = _CFSwiftStringCreateMutableCopy
    __CFSwiftBridge.NSString.length = _CFSwiftStringGetLength
    __CFSwiftBridge.NSString.characterAtIndex = _CFSwiftStringGetCharacterAtIndex
    __CFSwiftBridge.NSString.getCharacters = _CFSwiftStringGetCharacters
    __CFSwiftBridge.NSString.__getBytes = _CFSwiftStringGetBytes
    __CFSwiftBridge.NSString._fastCStringContents = _CFSwiftStringFastCStringContents
    __CFSwiftBridge.NSString._fastCharacterContents = _CFSwiftStringFastContents
    __CFSwiftBridge.NSString._getCString = _CFSwiftStringGetCString
    __CFSwiftBridge.NSString._encodingCantBeStoredInEightBitCFString = _CFSwiftStringIsUnicode
    
    __CFSwiftBridge.NSMutableString.insertString = _CFSwiftStringInsert
    __CFSwiftBridge.NSMutableString.deleteCharactersInRange = _CFSwiftStringDelete
    __CFSwiftBridge.NSMutableString.replaceCharactersInRange = _CFSwiftStringReplace
    __CFSwiftBridge.NSMutableString.setString = _CFSwiftStringReplaceAll
    __CFSwiftBridge.NSMutableString.appendString = _CFSwiftStringAppend
    __CFSwiftBridge.NSMutableString.appendCharacters = _CFSwiftStringAppendCharacters
    __CFSwiftBridge.NSMutableString._cfAppendCString = _CFSwiftStringAppendCString

#if !os(WASI)    
    __CFSwiftBridge.NSRunLoop._new = _NSRunLoopNew
#endif
    
    __CFSwiftBridge.NSCharacterSet._expandedCFCharacterSet = _CFSwiftCharacterSetExpandedCFCharacterSet
    __CFSwiftBridge.NSCharacterSet._retainedBitmapRepresentation = _CFSwiftCharacterSetRetainedBitmapRepresentation
    __CFSwiftBridge.NSCharacterSet.characterIsMember = _CFSwiftCharacterSetCharacterIsMember
    __CFSwiftBridge.NSCharacterSet.mutableCopy = _CFSwiftCharacterSetMutableCopy
    __CFSwiftBridge.NSCharacterSet.longCharacterIsMember = _CFSwiftCharacterSetLongCharacterIsMember
    __CFSwiftBridge.NSCharacterSet.hasMemberInPlane = _CFSwiftCharacterSetHasMemberInPlane
    __CFSwiftBridge.NSCharacterSet.invertedSet = _CFSwiftCharacterSetInverted
    
    __CFSwiftBridge.NSMutableCharacterSet.addCharactersInRange = _CFSwiftMutableSetAddCharactersInRange
    __CFSwiftBridge.NSMutableCharacterSet.removeCharactersInRange = _CFSwiftMutableSetRemoveCharactersInRange
    __CFSwiftBridge.NSMutableCharacterSet.addCharactersInString = _CFSwiftMutableSetAddCharactersInString
    __CFSwiftBridge.NSMutableCharacterSet.removeCharactersInString = _CFSwiftMutableSetRemoveCharactersInString
    __CFSwiftBridge.NSMutableCharacterSet.formUnionWithCharacterSet = _CFSwiftMutableSetFormUnionWithCharacterSet
    __CFSwiftBridge.NSMutableCharacterSet.formIntersectionWithCharacterSet = _CFSwiftMutableSetFormIntersectionWithCharacterSet
    __CFSwiftBridge.NSMutableCharacterSet.invert = _CFSwiftMutableSetInvert
    
    __CFSwiftBridge.NSNumber._cfNumberGetType = _CFSwiftNumberGetType
    __CFSwiftBridge.NSNumber._getValue = _CFSwiftNumberGetValue
    __CFSwiftBridge.NSNumber.boolValue = _CFSwiftNumberGetBoolValue
    
    __CFSwiftBridge.NSData.copy = _CFSwiftDataCreateCopy
    __CFSwiftBridge.NSData.length = _CFSwiftDataGetLength
    __CFSwiftBridge.NSData.bytes = _CFSwiftDataGetBytesPtr
    __CFSwiftBridge.NSData.mutableBytes = _CFSwiftDataGetMutableBytesPtr
    __CFSwiftBridge.NSData.getBytes = _CFSwiftDataGetBytes
    __CFSwiftBridge.NSData.setLength = _CFSwiftDataSetLength
    __CFSwiftBridge.NSData.increaseLengthBy = _CFSwiftDataIncreaseLength
    __CFSwiftBridge.NSData.appendBytes = _CFSwiftDataAppendBytes
    __CFSwiftBridge.NSData.replaceBytes = _CFSwiftDataReplaceBytes
    
    __CFSwiftBridge.NSCalendar.calendarIdentifier = _CFSwiftCalendarGetCalendarIdentifier
    __CFSwiftBridge.NSCalendar.copyLocale = _CFSwiftCalendarCopyLocale
    __CFSwiftBridge.NSCalendar.setLocale = _CFSwiftCalendarSetLocale
    __CFSwiftBridge.NSCalendar.copyTimeZone = _CFSwiftCalendarCopyTimeZone
    __CFSwiftBridge.NSCalendar.setTimeZone = _CFSwiftCalendarSetTimeZone
    __CFSwiftBridge.NSCalendar.firstWeekday = _CFSwiftCalendarGetFirstWeekday
    __CFSwiftBridge.NSCalendar.setFirstWeekday = _CFSwiftCalendarSetFirstWeekday
    __CFSwiftBridge.NSCalendar.minimumDaysInFirstWeek = _CFSwiftCalendarGetMinimumDaysInFirstWeek
    __CFSwiftBridge.NSCalendar.setMinimumDaysInFirstWeek = _CFSwiftCalendarSetMinimumDaysInFirstWeek
    __CFSwiftBridge.NSCalendar.copyGregorianStartDate = _CFSwiftCalendarCopyGregorianStartDate
    __CFSwiftBridge.NSCalendar.setGregorianStartDate = _CFSwiftCalendarSetGregorianStartDate
    
//    __CFDefaultEightBitStringEncoding = UInt32(kCFStringEncodingUTF8)
    
#if !os(WASI)
    __CFSwiftBridge.NSURL.copyResourcePropertyForKey = _CFSwiftURLCopyResourcePropertyForKey
    __CFSwiftBridge.NSURL.copyResourcePropertiesForKeys = _CFSwiftURLCopyResourcePropertiesForKeys
    __CFSwiftBridge.NSURL.setResourcePropertyForKey = _CFSwiftURLSetResourcePropertyForKey
    __CFSwiftBridge.NSURL.setResourcePropertiesForKeys = _CFSwiftURLSetResourcePropertiesForKeys
    __CFSwiftBridge.NSURL.clearResourcePropertyCacheForKey = _CFSwiftURLClearResourcePropertyCacheForKey
    __CFSwiftBridge.NSURL.clearResourcePropertyCache = _CFSwiftURLClearResourcePropertyCache
    __CFSwiftBridge.NSURL.setTemporaryResourceValueForKey = _CFSwiftSetTemporaryResourceValueForKey
    __CFSwiftBridge.NSURL.resourceIsReachable = _CFSwiftURLResourceIsReachable
#endif
}

public func === (lhs: AnyClass, rhs: AnyClass) -> Bool {
    return unsafeBitCast(lhs, to: UnsafeRawPointer.self) == unsafeBitCast(rhs, to: UnsafeRawPointer.self)
}

/// Swift extensions for common operations in Foundation that use unsafe things...


extension NSObject {
    static func unretainedReference<R: NSObject>(_ value: UnsafeRawPointer) -> R {
        return unsafeBitCast(value, to: R.self)
    }
    
    static func unretainedReference<R: NSObject>(_ value: UnsafeMutableRawPointer) -> R {
        return unretainedReference(UnsafeRawPointer(value))
    }
    
    static func releaseReference(_ value: UnsafeRawPointer) {
        _CFSwiftRelease(UnsafeMutableRawPointer(mutating: value))
    }
    
    static func releaseReference(_ value: UnsafeMutableRawPointer) {
        _CFSwiftRelease(value)
    }

    func withRetainedReference<T, R>(_ work: (UnsafePointer<T>) -> R) -> R {
        let selfPtr = Unmanaged.passRetained(self).toOpaque().assumingMemoryBound(to: T.self)
        return work(selfPtr)
    }
    
    func withRetainedReference<T, R>(_ work: (UnsafeMutablePointer<T>) -> R) -> R {
        let selfPtr = Unmanaged.passRetained(self).toOpaque().assumingMemoryBound(to: T.self)
        return work(selfPtr)
    }
    
    func withUnretainedReference<T, R>(_ work: (UnsafePointer<T>) -> R) -> R {
        let selfPtr = Unmanaged.passUnretained(self).toOpaque().assumingMemoryBound(to: T.self)
        return work(selfPtr)
    }
    
    func withUnretainedReference<T, R>(_ work: (UnsafeMutablePointer<T>) -> R) -> R {
        let selfPtr = Unmanaged.passUnretained(self).toOpaque().assumingMemoryBound(to: T.self)
        return work(selfPtr)
    }
}

extension Array {
    internal mutating func withUnsafeMutablePointerOrAllocation<R>(_ count: Int, fastpath: UnsafeMutablePointer<Element>? = nil, body: (UnsafeMutablePointer<Element>) -> R) -> R {
        if let fastpath = fastpath {
            return body(fastpath)
        } else if self.count > count {
            let buffer = UnsafeMutablePointer<Element>.allocate(capacity: count)
            let res = body(buffer)
            buffer.deinitialize(count: count)
            buffer.deallocate()
            return res
        } else {
            return withUnsafeMutableBufferPointer() { (bufferPtr: inout UnsafeMutableBufferPointer<Element>) -> R in
                return body(bufferPtr.baseAddress!)
            }
        }
    }
}


#if os(macOS) || os(iOS)
    internal typealias _DarwinCompatibleBoolean = DarwinBoolean
#else
    internal typealias _DarwinCompatibleBoolean = Bool
#endif

public protocol _NSNonfileURLContentLoading: AnyObject {
    init()
    func contentsOf(url: URL) throws -> (result: NSData, textEncodingNameIfAvailable: String?)
}


internal enum _NSNonfileURLContentLoader {
    static private(set) var external: _NSNonfileURLContentLoading?
    
    static var current: _NSNonfileURLContentLoading {
        if let external = _NSNonfileURLContentLoader.external {
            return external
        } else {
            guard let type = _typeByName(_SwiftFoundationNetworkingModuleName + "._NSNonfileURLContentLoader") as? _NSNonfileURLContentLoading.Type else {
                fatalError("You must link or load module \(_SwiftFoundationNetworkingModuleName) to load non-file: URL content using String(contentsOf:…), Data(contentsOf:…), etc.")
            }
            
            let result = type.init()
            _NSNonfileURLContentLoader.external = result
            return result
        }
    }
}

<<<<<<< HEAD
public struct _NSCFXMLBridgeForFoundationXMLUseOnly {
    public var originalBridge: UnsafeMutableRawPointer
    public var CFArrayGetCount: UnsafeMutableRawPointer
    public var CFArrayGetValueAtIndex: UnsafeMutableRawPointer
    public var CFErrorCreate: UnsafeMutableRawPointer
    public var CFStringCreateWithCString: UnsafeMutableRawPointer
    public var CFStringCreateMutable: UnsafeMutableRawPointer
    public var CFStringAppend: UnsafeMutableRawPointer
    public var CFStringAppendCString: UnsafeMutableRawPointer
    public var CFStringGetLength: UnsafeMutableRawPointer
    public var CFStringGetMaximumSizeForEncoding: UnsafeMutableRawPointer
    public var CFStringGetCString: UnsafeMutableRawPointer
    public var CFDataCreateWithBytesNoCopy: UnsafeMutableRawPointer
    public var CFRelease: UnsafeMutableRawPointer
    public var CFStringCreateWithBytes: UnsafeMutableRawPointer
    public var CFArrayCreateMutable: UnsafeMutableRawPointer
    public var CFArrayAppendValue: UnsafeMutableRawPointer
    public var CFDataGetLength: UnsafeMutableRawPointer
    public var CFDataGetBytePtr: UnsafeMutableRawPointer
    public var CFDictionaryCreateMutable: UnsafeMutableRawPointer
    public var CFDictionarySetValue: UnsafeMutableRawPointer
    public var kCFAllocatorSystemDefault: UnsafeMutableRawPointer
    public var kCFAllocatorNull: UnsafeMutableRawPointer
    public var kCFCopyStringDictionaryKeyCallBacks: UnsafeMutableRawPointer
    public var kCFTypeDictionaryValueCallBacks: UnsafeMutableRawPointer
    public var kCFErrorLocalizedDescriptionKey: UnsafeMutableRawPointer
    
    public init() {
        self.originalBridge = UnsafeMutableRawPointer(&__NSCFXMLBridgeUntyped)
        self.CFArrayGetCount = __NSCFXMLBridgeUntyped.CFArrayGetCount
        self.CFArrayGetValueAtIndex = __NSCFXMLBridgeUntyped.CFArrayGetValueAtIndex
        self.CFErrorCreate = __NSCFXMLBridgeUntyped.CFErrorCreate
        self.CFStringCreateWithCString = __NSCFXMLBridgeUntyped.CFStringCreateWithCString
        self.CFStringCreateMutable = __NSCFXMLBridgeUntyped.CFStringCreateMutable
        self.CFStringAppend = __NSCFXMLBridgeUntyped.CFStringAppend
        self.CFStringAppendCString = __NSCFXMLBridgeUntyped.CFStringAppendCString
        self.CFStringGetLength = __NSCFXMLBridgeUntyped.CFStringGetLength
        self.CFStringGetMaximumSizeForEncoding = __NSCFXMLBridgeUntyped.CFStringGetMaximumSizeForEncoding
        self.CFStringGetCString = __NSCFXMLBridgeUntyped.CFStringGetCString
        self.CFDataCreateWithBytesNoCopy = __NSCFXMLBridgeUntyped.CFDataCreateWithBytesNoCopy
        self.CFRelease = __NSCFXMLBridgeUntyped.CFRelease
        self.CFStringCreateWithBytes = __NSCFXMLBridgeUntyped.CFStringCreateWithBytes
        self.CFArrayCreateMutable = __NSCFXMLBridgeUntyped.CFArrayCreateMutable
        self.CFArrayAppendValue = __NSCFXMLBridgeUntyped.CFArrayAppendValue
        self.CFDataGetLength = __NSCFXMLBridgeUntyped.CFDataGetLength
        self.CFDataGetBytePtr = __NSCFXMLBridgeUntyped.CFDataGetBytePtr
        self.CFDictionaryCreateMutable = __NSCFXMLBridgeUntyped.CFDictionaryCreateMutable
        self.CFDictionarySetValue = __NSCFXMLBridgeUntyped.CFDictionarySetValue
        self.kCFAllocatorSystemDefault = __NSCFXMLBridgeUntyped.kCFAllocatorSystemDefault
        self.kCFAllocatorNull = __NSCFXMLBridgeUntyped.kCFAllocatorNull
        self.kCFCopyStringDictionaryKeyCallBacks = __NSCFXMLBridgeUntyped.kCFCopyStringDictionaryKeyCallBacks
        self.kCFTypeDictionaryValueCallBacks = __NSCFXMLBridgeUntyped.kCFTypeDictionaryValueCallBacks
        self.kCFErrorLocalizedDescriptionKey = __NSCFXMLBridgeUntyped.kCFErrorLocalizedDescriptionKey
    }
=======
public func _GetNSCFXMLBridge() -> _NSCFXMLBridge {
  return __NSCFXMLBridge
>>>>>>> 1e7092c1
}<|MERGE_RESOLUTION|>--- conflicted
+++ resolved
@@ -417,7 +417,6 @@
     }
 }
 
-<<<<<<< HEAD
 public struct _NSCFXMLBridgeForFoundationXMLUseOnly {
     public var originalBridge: UnsafeMutableRawPointer
     public var CFArrayGetCount: UnsafeMutableRawPointer
@@ -472,8 +471,4 @@
         self.kCFTypeDictionaryValueCallBacks = __NSCFXMLBridgeUntyped.kCFTypeDictionaryValueCallBacks
         self.kCFErrorLocalizedDescriptionKey = __NSCFXMLBridgeUntyped.kCFErrorLocalizedDescriptionKey
     }
-=======
-public func _GetNSCFXMLBridge() -> _NSCFXMLBridge {
-  return __NSCFXMLBridge
->>>>>>> 1e7092c1
 }