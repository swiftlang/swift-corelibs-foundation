// This source file is part of the Swift.org open source project
//
// Copyright (c) 2014 - 2016 Apple Inc. and the Swift project authors
// Licensed under Apache License v2.0 with Runtime Library Exception
//
// See http://swift.org/LICENSE.txt for license information
// See http://swift.org/CONTRIBUTORS.txt for the list of Swift project authors
//

#if os(macOS) || os(iOS)
fileprivate let _NSPageSize = Int(vm_page_size)
<<<<<<< HEAD
#elseif os(Linux) || os(Android) || os(OpenBSD) || os(FreeBSD)
=======
#elseif os(Linux) || os(Android) || os(OpenBSD)
#if canImport(Android)
import Android
#endif
>>>>>>> 4c3228c0
fileprivate let _NSPageSize = Int(getpagesize())
#elseif os(Windows)
import WinSDK
fileprivate var _NSPageSize: Int {
  var siInfo: SYSTEM_INFO = SYSTEM_INFO()
  GetSystemInfo(&siInfo)
  return Int(siInfo.dwPageSize)
}
#elseif os(WASI)
// WebAssembly defines a fixed page size
fileprivate let _NSPageSize: Int = 65_536
#endif

public func NSPageSize() -> Int {
    return _NSPageSize
}

public func NSRoundUpToMultipleOfPageSize(_ size: Int) -> Int {
    let ps = NSPageSize()
    return (size + ps - 1) & ~(ps - 1)
}

public func NSRoundDownToMultipleOfPageSize(_ size: Int) -> Int {
    return size & ~(NSPageSize() - 1)
}


func NSCopyMemoryPages(_ source: UnsafeRawPointer, _ dest: UnsafeMutableRawPointer, _ bytes: Int) {
#if os(macOS) || os(iOS)
    if vm_copy(mach_task_self_, vm_address_t(bitPattern: source), vm_size_t(bytes), vm_address_t(bitPattern: dest)) != KERN_SUCCESS {
        memmove(dest, source, bytes)
    }
#else
    memmove(dest, source, bytes)
#endif
}<|MERGE_RESOLUTION|>--- conflicted
+++ resolved
@@ -9,14 +9,11 @@
 
 #if os(macOS) || os(iOS)
 fileprivate let _NSPageSize = Int(vm_page_size)
-<<<<<<< HEAD
 #elseif os(Linux) || os(Android) || os(OpenBSD) || os(FreeBSD)
-=======
-#elseif os(Linux) || os(Android) || os(OpenBSD)
 #if canImport(Android)
 import Android
 #endif
->>>>>>> 4c3228c0
+
 fileprivate let _NSPageSize = Int(getpagesize())
 #elseif os(Windows)
 import WinSDK
