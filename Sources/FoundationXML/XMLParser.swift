--- conflicted
+++ resolved
@@ -708,13 +708,10 @@
 
     // called to start the event-driven parse. Returns YES in the event of a successful parse, and NO in case of error.
     open func parse() -> Bool {
-<<<<<<< HEAD
-        let previousParser = XMLParser.currentParser()
-=======
 #if os(WASI)
         return _data.map { parse(from: $0) } ?? false
 #else
->>>>>>> bfead15b
+        let previousParser = XMLParser.currentParser()
         XMLParser.setCurrentParser(self)
         defer { XMLParser.setCurrentParser(previousParser) }
 
